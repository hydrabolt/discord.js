--- conflicted
+++ resolved
@@ -199,10 +199,7 @@
   RATE_LIMIT: 'rateLimit',
   READY: 'ready',
   SHARD_READY: 'shardReady',
-<<<<<<< HEAD
-=======
   RESUMED: 'resumed',
->>>>>>> b2f8304c
   GUILD_CREATE: 'guildCreate',
   GUILD_DELETE: 'guildDelete',
   GUILD_UPDATE: 'guildUpdate',
