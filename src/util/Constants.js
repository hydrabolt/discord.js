--- conflicted
+++ resolved
@@ -169,16 +169,6 @@
   DISCONNECTED: 4,
 };
 
-<<<<<<< HEAD
-=======
-exports.ChannelTypes = {
-  TEXT: 0,
-  DM: 1,
-  VOICE: 2,
-  GROUP: 3,
-};
-
->>>>>>> 57977b06
 exports.OPCodes = {
   DISPATCH: 0,
   HEARTBEAT: 1,
@@ -581,11 +571,11 @@
 };
 
 exports.ChannelTypes = {
-  text: 0,
-  dm: 1,
-  voice: 2,
-  group: 3,
-  category: 4,
+  TEXT: 0,
+  DM: 1,
+  VOICE: 2,
+  GROUP: 3,
+  CATEGORY: 4,
 };
 
 exports.ClientApplicationAssetTypes = {
