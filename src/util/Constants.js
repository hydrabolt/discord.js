exports.Package = require('../../package.json');
const { Error, RangeError } = require('../errors');

/**
 * Options for a client.
 * @typedef {Object} ClientOptions
 * @property {string} [apiRequestMethod='sequential'] One of `sequential` or `burst`. The sequential handler executes
 * all requests in the order they are triggered, whereas the burst handler runs multiple in parallel, and doesn't
 * provide the guarantee of any particular order. Burst mode is more likely to hit a 429 ratelimit error by its nature,
 * and is therefore slightly riskier to use.
 * @property {number} [shardId=0] ID of the shard to run
 * @property {number} [shardCount=0] Total number of shards
 * @property {number} [messageCacheMaxSize=200] Maximum number of messages to cache per channel
 * (-1 or Infinity for unlimited - don't do this without message sweeping, otherwise memory usage will climb
 * indefinitely)
 * @property {number} [messageCacheLifetime=0] How long a message should stay in the cache until it is considered
 * sweepable (in seconds, 0 for forever)
 * @property {number} [messageSweepInterval=0] How frequently to remove messages from the cache that are older than
 * the message cache lifetime (in seconds, 0 for never)
 * @property {boolean} [fetchAllMembers=false] Whether to cache all guild members and users upon startup, as well as
 * upon joining a guild (should be avoided whenever possible)
 * @property {boolean} [disableEveryone=false] Default value for {@link MessageOptions#disableEveryone}
 * @property {boolean} [sync=false] Whether to periodically sync guilds (for user accounts)
 * @property {number} [restWsBridgeTimeout=5000] Maximum time permitted between REST responses and their
 * corresponding websocket events
 * @property {number} [restTimeOffset=500] Extra time in millseconds to wait before continuing to make REST
 * requests (higher values will reduce rate-limiting errors on bad connections)
 * @property {WSEventType[]} [disabledEvents] An array of disabled websocket events. Events in this array will not be
 * processed, potentially resulting in performance improvements for larger bots. Only disable events you are
 * 100% certain you don't need, as many are important, but not obviously so. The safest one to disable with the
 * most impact is typically `TYPING_START`.
 * @property {WebsocketOptions} [ws] Options for the WebSocket
 * @property {HTTPOptions} [http] HTTP options
 */
exports.DefaultOptions = {
  apiRequestMethod: 'sequential',
  shardId: 0,
  shardCount: 0,
  internalSharding: false,
  messageCacheMaxSize: 200,
  messageCacheLifetime: 0,
  messageSweepInterval: 0,
  fetchAllMembers: false,
  disableEveryone: false,
  sync: false,
  restWsBridgeTimeout: 5000,
  disabledEvents: [],
  restTimeOffset: 500,

  /**
   * WebSocket options (these are left as snake_case to match the API)
   * @typedef {Object} WebsocketOptions
   * @property {number} [large_threshold=250] Number of members in a guild to be considered large
   * @property {boolean} [compress=true] Whether to compress data sent on the connection
   * (defaults to `false` for browsers)
   */
  ws: {
    large_threshold: 250,
    compress: require('os').platform() !== 'browser',
    properties: {
      $os: process ? process.platform : 'discord.js',
      $browser: 'discord.js',
      $device: 'discord.js',
    },
    version: 6,
  },

  /**
   * HTTP options
   * @typedef {Object} HTTPOptions
   * @property {number} [version=7] API version to use
   * @property {string} [api='https://discordapp.com/api'] Base url of the API
   * @property {string} [cdn='https://cdn.discordapp.com'] Base url of the CDN
   * @property {string} [invite='https://discord.gg'] Base url of invites
   */
  http: {
    version: 7,
    api: 'https://discordapp.com/api',
    cdn: 'https://cdn.discordapp.com',
    invite: 'https://discord.gg',
  },
};

exports.WSCodes = {
  1000: 'Connection gracefully closed',
  4004: 'Tried to identify with an invalid token',
  4010: 'Sharding data provided was invalid',
  4011: 'Shard would be on too many guilds if connected',
};

const AllowedImageFormats = [
  'webp',
  'png',
  'jpg',
  'gif',
];

const AllowedImageSizes = [
  128,
  256,
  512,
  1024,
  2048,
];

function makeImageUrl(root, { format = 'webp', size } = {}) {
  if (format && !AllowedImageFormats.includes(format)) throw new Error('IMAGE_FORMAT', format);
  if (size && !AllowedImageSizes.includes(size)) throw new RangeError('IMAGE_SIZE', size);
  return `${root}.${format}${size ? `?size=${size}` : ''}`;
}

exports.Endpoints = {
  CDN(root) {
    return {
      Emoji: emojiID => `${root}/emojis/${emojiID}.png`,
      Asset: name => `${root}/assets/${name}`,
      DefaultAvatar: number => `${root}/embed/avatars/${number}.png`,
      Avatar: (userID, hash, format = 'default', size) => {
        if (format === 'default') format = hash.startsWith('a_') ? 'gif' : 'webp';
        return makeImageUrl(`${root}/avatars/${userID}/${hash}`, { format, size });
      },
      Icon: (guildID, hash, format = 'webp', size) =>
        makeImageUrl(`${root}/icons/${guildID}/${hash}`, { format, size }),
      AppIcon: (clientID, hash, { format = 'webp', size } = {}) =>
        makeImageUrl(`${root}/app-icons/${clientID}/${hash}`, { size, format }),
      GDMIcon: (channelID, hash, format = 'webp', size) =>
        makeImageUrl(`${root}/channel-icons/${channelID}/${hash}`, { size, format }),
      Splash: (guildID, hash, format = 'webp', size) =>
        makeImageUrl(`${root}/splashes/${guildID}/${hash}`, { size, format }),
    };
  },
  invite: (root, code) => `${root}/${code}`,
  botGateway: '/gateway/bot',
};

/**
 * The current status of the client. Here are the available statuses:
 * - READY
 * - CONNECTING
 * - RECONNECTING
 * - IDLE
 * - NEARLY
 * - DISCONNECTED
 * @typedef {number} Status
 */
exports.Status = {
  READY: 0,
  CONNECTING: 1,
  RECONNECTING: 2,
  IDLE: 3,
  NEARLY: 4,
  DISCONNECTED: 5,
};

/**
 * The current status of a voice connection. Here are the available statuses:
 * - CONNECTED
 * - CONNECTING
 * - AUTHENTICATING
 * - RECONNECTING
 * - DISCONNECTED
 * @typedef {number} VoiceStatus
 */
exports.VoiceStatus = {
  CONNECTED: 0,
  CONNECTING: 1,
  AUTHENTICATING: 2,
  RECONNECTING: 3,
  DISCONNECTED: 4,
};

exports.OPCodes = {
  DISPATCH: 0,
  HEARTBEAT: 1,
  IDENTIFY: 2,
  STATUS_UPDATE: 3,
  VOICE_STATE_UPDATE: 4,
  VOICE_GUILD_PING: 5,
  RESUME: 6,
  RECONNECT: 7,
  REQUEST_GUILD_MEMBERS: 8,
  INVALID_SESSION: 9,
  HELLO: 10,
  HEARTBEAT_ACK: 11,
};

exports.VoiceOPCodes = {
  IDENTIFY: 0,
  SELECT_PROTOCOL: 1,
  READY: 2,
  HEARTBEAT: 3,
  SESSION_DESCRIPTION: 4,
  SPEAKING: 5,
};

exports.Events = {
  READY: 'ready',
  GUILD_CREATE: 'guildCreate',
  GUILD_DELETE: 'guildDelete',
  GUILD_UPDATE: 'guildUpdate',
  GUILD_UNAVAILABLE: 'guildUnavailable',
  GUILD_AVAILABLE: 'guildAvailable',
  GUILD_MEMBER_ADD: 'guildMemberAdd',
  GUILD_MEMBER_REMOVE: 'guildMemberRemove',
  GUILD_MEMBER_UPDATE: 'guildMemberUpdate',
  GUILD_MEMBER_AVAILABLE: 'guildMemberAvailable',
  GUILD_MEMBER_SPEAKING: 'guildMemberSpeaking',
  GUILD_MEMBERS_CHUNK: 'guildMembersChunk',
  GUILD_ROLE_CREATE: 'roleCreate',
  GUILD_ROLE_DELETE: 'roleDelete',
  GUILD_ROLE_UPDATE: 'roleUpdate',
  GUILD_EMOJI_CREATE: 'emojiCreate',
  GUILD_EMOJI_DELETE: 'emojiDelete',
  GUILD_EMOJI_UPDATE: 'emojiUpdate',
  GUILD_BAN_ADD: 'guildBanAdd',
  GUILD_BAN_REMOVE: 'guildBanRemove',
  CHANNEL_CREATE: 'channelCreate',
  CHANNEL_DELETE: 'channelDelete',
  CHANNEL_UPDATE: 'channelUpdate',
  CHANNEL_PINS_UPDATE: 'channelPinsUpdate',
  MESSAGE_CREATE: 'message',
  MESSAGE_DELETE: 'messageDelete',
  MESSAGE_UPDATE: 'messageUpdate',
  MESSAGE_BULK_DELETE: 'messageDeleteBulk',
  MESSAGE_REACTION_ADD: 'messageReactionAdd',
  MESSAGE_REACTION_REMOVE: 'messageReactionRemove',
  MESSAGE_REACTION_REMOVE_ALL: 'messageReactionRemoveAll',
  USER_UPDATE: 'userUpdate',
  USER_NOTE_UPDATE: 'userNoteUpdate',
  USER_SETTINGS_UPDATE: 'clientUserSettingsUpdate',
  USER_GUILD_SETTINGS_UPDATE: 'clientUserGuildSettingsUpdate',
  PRESENCE_UPDATE: 'presenceUpdate',
  VOICE_STATE_UPDATE: 'voiceStateUpdate',
  TYPING_START: 'typingStart',
  TYPING_STOP: 'typingStop',
  DISCONNECT: 'disconnect',
  RECONNECTING: 'reconnecting',
  ERROR: 'error',
  WARN: 'warn',
  DEBUG: 'debug',
};

/**
 * The type of a websocket message event, e.g. `MESSAGE_CREATE`. Here are the available events:
 * - READY
 * - RESUMED
 * - GUILD_SYNC
 * - GUILD_CREATE
 * - GUILD_DELETE
 * - GUILD_UPDATE
 * - GUILD_MEMBER_ADD
 * - GUILD_MEMBER_REMOVE
 * - GUILD_MEMBER_UPDATE
 * - GUILD_MEMBERS_CHUNK
 * - GUILD_ROLE_CREATE
 * - GUILD_ROLE_DELETE
 * - GUILD_ROLE_UPDATE
 * - GUILD_BAN_ADD
 * - GUILD_BAN_REMOVE
 * - CHANNEL_CREATE
 * - CHANNEL_DELETE
 * - CHANNEL_UPDATE
 * - CHANNEL_PINS_UPDATE
 * - MESSAGE_CREATE
 * - MESSAGE_DELETE
 * - MESSAGE_UPDATE
 * - MESSAGE_DELETE_BULK
 * - MESSAGE_REACTION_ADD
 * - MESSAGE_REACTION_REMOVE
 * - MESSAGE_REACTION_REMOVE_ALL
 * - USER_UPDATE
 * - USER_NOTE_UPDATE
 * - USER_SETTINGS_UPDATE
 * - PRESENCE_UPDATE
 * - VOICE_STATE_UPDATE
 * - TYPING_START
 * - VOICE_SERVER_UPDATE
 * - RELATIONSHIP_ADD
 * - RELATIONSHIP_REMOVE
 * @typedef {string} WSEventType
 */
exports.WSEvents = {
  READY: 'READY',
  RESUMED: 'RESUMED',
  GUILD_SYNC: 'GUILD_SYNC',
  GUILD_CREATE: 'GUILD_CREATE',
  GUILD_DELETE: 'GUILD_DELETE',
  GUILD_UPDATE: 'GUILD_UPDATE',
  GUILD_MEMBER_ADD: 'GUILD_MEMBER_ADD',
  GUILD_MEMBER_REMOVE: 'GUILD_MEMBER_REMOVE',
  GUILD_MEMBER_UPDATE: 'GUILD_MEMBER_UPDATE',
  GUILD_MEMBERS_CHUNK: 'GUILD_MEMBERS_CHUNK',
  GUILD_ROLE_CREATE: 'GUILD_ROLE_CREATE',
  GUILD_ROLE_DELETE: 'GUILD_ROLE_DELETE',
  GUILD_ROLE_UPDATE: 'GUILD_ROLE_UPDATE',
  GUILD_BAN_ADD: 'GUILD_BAN_ADD',
  GUILD_BAN_REMOVE: 'GUILD_BAN_REMOVE',
  GUILD_EMOJIS_UPDATE: 'GUILD_EMOJIS_UPDATE',
  CHANNEL_CREATE: 'CHANNEL_CREATE',
  CHANNEL_DELETE: 'CHANNEL_DELETE',
  CHANNEL_UPDATE: 'CHANNEL_UPDATE',
  CHANNEL_PINS_UPDATE: 'CHANNEL_PINS_UPDATE',
  MESSAGE_CREATE: 'MESSAGE_CREATE',
  MESSAGE_DELETE: 'MESSAGE_DELETE',
  MESSAGE_UPDATE: 'MESSAGE_UPDATE',
  MESSAGE_DELETE_BULK: 'MESSAGE_DELETE_BULK',
  MESSAGE_REACTION_ADD: 'MESSAGE_REACTION_ADD',
  MESSAGE_REACTION_REMOVE: 'MESSAGE_REACTION_REMOVE',
  MESSAGE_REACTION_REMOVE_ALL: 'MESSAGE_REACTION_REMOVE_ALL',
  USER_UPDATE: 'USER_UPDATE',
  USER_NOTE_UPDATE: 'USER_NOTE_UPDATE',
  USER_SETTINGS_UPDATE: 'USER_SETTINGS_UPDATE',
  USER_GUILD_SETTINGS_UPDATE: 'USER_GUILD_SETTINGS_UPDATE',
  PRESENCE_UPDATE: 'PRESENCE_UPDATE',
  VOICE_STATE_UPDATE: 'VOICE_STATE_UPDATE',
  TYPING_START: 'TYPING_START',
  VOICE_SERVER_UPDATE: 'VOICE_SERVER_UPDATE',
  RELATIONSHIP_ADD: 'RELATIONSHIP_ADD',
  RELATIONSHIP_REMOVE: 'RELATIONSHIP_REMOVE',
};

/**
 * The type of a message, e.g. `DEFAULT`. Here are the available types:
 * - DEFAULT
 * - RECIPIENT_ADD
 * - RECIPIENT_REMOVE
 * - CALL
 * - CHANNEL_NAME_CHANGE
 * - CHANNEL_ICON_CHANGE
 * - PINS_ADD
 * - GUILD_MEMBER_JOIN
 * @typedef {string} MessageType
 */
exports.MessageTypes = [
  'DEFAULT',
  'RECIPIENT_ADD',
  'RECIPIENT_REMOVE',
  'CALL',
  'CHANNEL_NAME_CHANGE',
  'CHANNEL_ICON_CHANGE',
  'PINS_ADD',
  'GUILD_MEMBER_JOIN',
];

exports.ExplicitContentFilterTypes = [
  'DISABLED',
  'NON_FRIENDS',
  'FRIENDS_AND_NON_FRIENDS',
];

exports.MessageNotificationTypes = [
  'EVERYTHING',
  'MENTIONS',
  'NOTHING',
  'INHERIT',
];

exports.UserSettingsMap = {
  /**
   * Automatically convert emoticons in your messages to emoji
   * For example, when you type `:-)` Discord will convert it to 😃
   * @name ClientUserSettings#convertEmoticons
   * @type {boolean}
   */
  convert_emoticons: 'convertEmoticons',

  /**
   * If new guilds should automatically disable DMs between you and its members
   * @name ClientUserSettings#defaultGuildsRestricted
   * @type {boolean}
   */
  default_guilds_restricted: 'defaultGuildsRestricted',

  /**
   * Automatically detect accounts from services like Steam and Blizzard when you open the Discord client
   * @name ClientUserSettings#detectPlatformAccounts
   * @type {boolean}
   */
  detect_platform_accounts: 'detectPlatformAccounts',

  /**
   * Developer Mode exposes context menu items helpful for people writing bots using the Discord API
   * @name ClientUserSettings#developerMode
   * @type {boolean}
   */
  developer_mode: 'developerMode',

  /**
   * Allow playback and usage of the `/tts` command
   * @name ClientUserSettings#enableTTSCommand
   * @type {boolean}
   */
  enable_tts_command: 'enableTTSCommand',

  /**
   * The theme of the client. Either `light` or `dark`
   * @name ClientUserSettings#theme
   * @type {string}
   */
  theme: 'theme',

  /**
   * Last status set in the client
   * @name ClientUserSettings#status
   * @type {PresenceStatus}
   */
  status: 'status',

  /**
   * Display currently running game as status message
   * @name ClientUserSettings#showCurrentGame
   * @type {boolean}
   */
  show_current_game: 'showCurrentGame',

  /**
   * Display images, videos, and lolcats when uploaded directly to Discord
   * @name ClientUserSettings#inlineAttachmentMedia
   * @type {boolean}
   */
  inline_attachment_media: 'inlineAttachmentMedia',

  /**
   * Display images, videos, and lolcats when uploaded posted as links in chat
   * @name ClientUserSettings#inlineEmbedMedia
   * @type {boolean}
   */
  inline_embed_media: 'inlineEmbedMedia',

  /**
   * Language the Discord client will use, as an RFC 3066 language identifier
   * @name ClientUserSettings#locale
   * @type {string}
   */
  locale: 'locale',

  /**
   * Display messages in compact mode
   * @name ClientUserSettings#messageDisplayCompact
   * @type {boolean}
   */
  message_display_compact: 'messageDisplayCompact',

  /**
   * Show emoji reactions on messages
   * @name ClientUserSettings#renderReactions
   * @type {boolean}
   */
  render_reactions: 'renderReactions',

  /**
   * Array of snowflake IDs for guilds, in the order they appear in the Discord client
   * @name ClientUserSettings#guildPositions
   * @type {Snowflake[]}
   */
  guild_positions: 'guildPositions',

  /**
   * Array of snowflake IDs for guilds which you will not recieve DMs from
   * @name ClientUserSettings#restrictedGuilds
   * @type {Snowflake[]}
   */
  restricted_guilds: 'restrictedGuilds',

  explicit_content_filter: function explicitContentFilter(type) { // eslint-disable-line func-name-matching
    /**
     * Safe direct messaging; force people's messages with images to be scanned before they are sent to you.
     * One of `DISABLED`, `NON_FRIENDS`, `FRIENDS_AND_NON_FRIENDS`
     * @name ClientUserSettings#explicitContentFilter
     * @type {string}
     */
    return exports.ExplicitContentFilterTypes[type];
  },
  friend_source_flags: function friendSources(flags) { // eslint-disable-line func-name-matching
    /**
     * Who can add you as a friend
     * @name ClientUserSettings#friendSources
     * @type {Object}
     * @property {boolean} all Mutual friends and mutual guilds
     * @property {boolean} mutualGuilds Only mutual guilds
     * @property {boolean} mutualFriends Only mutual friends
     */
    return {
      all: flags.all || false,
      mutualGuilds: flags.all ? true : flags.mutual_guilds || false,
      mutualFriends: flags.all ? true : flags.mutualFriends || false,
    };
  },
};

exports.UserGuildSettingsMap = {
  message_notifications: function messageNotifications(type) { // eslint-disable-line func-name-matching
    /**
     * The type of message that should notify you.
     * One of `EVERYTHING`, `MENTIONS`, `NOTHING`
     * @name ClientUserGuildSettings#messageNotifications
     * @type {string}
     */
    return exports.MessageNotificationTypes[type];
  },
  /**
   * Whether to receive mobile push notifications
   * @name ClientUserGuildSettings#mobilePush
   * @type {boolean}
   */
  mobile_push: 'mobilePush',
  /**
   * Whether the guild is muted or not
   * @name ClientUserGuildSettings#muted
   * @type {boolean}
   */
  muted: 'muted',
  /**
   * Whether to suppress everyone messages
   * @name ClientUserGuildSettings#suppressEveryone
   * @type {boolean}
   */
  suppress_everyone: 'suppressEveryone',
  /**
   * A collection containing all the channel overrides
   * @name ClientUserGuildSettings#channelOverrides
   * @type {Collection<ClientUserChannelOverride>}
   */
  channel_overrides: 'channelOverrides',
};

exports.UserChannelOverrideMap = {
  message_notifications: function messageNotifications(type) { // eslint-disable-line func-name-matching
    /**
     * The type of message that should notify you.
     * One of `EVERYTHING`, `MENTIONS`, `NOTHING`, `INHERIT`
     * @name ClientUserChannelOverride#messageNotifications
     * @type {string}
     */
    return exports.MessageNotificationTypes[type];
  },
  /**
   * Whether the channel is muted or not
   * @name ClientUserChannelOverride#muted
   * @type {boolean}
   */
  muted: 'muted',
};

/**
 * All flags users can have:
 * - STAFF
 * - PARTNER
 * - HYPESQUAD
 * @typedef {string} UserFlags
 */
exports.UserFlags = {
  STAFF: 1 << 0,
  PARTNER: 1 << 1,
  HYPESQUAD: 1 << 2,
};

<<<<<<< HEAD
exports.ChannelTypes = {
  text: 0,
  dm: 1,
  voice: 2,
  group: 3,
  category: 4,
=======
exports.ClientApplicationAssetTypes = {
  SMALL: 1,
  BIG: 2,
>>>>>>> 3ba22490
};

exports.Colors = {
  DEFAULT: 0x000000,
  AQUA: 0x1ABC9C,
  GREEN: 0x2ECC71,
  BLUE: 0x3498DB,
  PURPLE: 0x9B59B6,
  GOLD: 0xF1C40F,
  ORANGE: 0xE67E22,
  RED: 0xE74C3C,
  GREY: 0x95A5A6,
  NAVY: 0x34495E,
  DARK_AQUA: 0x11806A,
  DARK_GREEN: 0x1F8B4C,
  DARK_BLUE: 0x206694,
  DARK_PURPLE: 0x71368A,
  DARK_GOLD: 0xC27C0E,
  DARK_ORANGE: 0xA84300,
  DARK_RED: 0x992D22,
  DARK_GREY: 0x979C9F,
  DARKER_GREY: 0x7F8C8D,
  LIGHT_GREY: 0xBCC0C0,
  DARK_NAVY: 0x2C3E50,
  BLURPLE: 0x7289DA,
  GREYPLE: 0x99AAB5,
  DARK_BUT_NOT_BLACK: 0x2C2F33,
  NOT_QUITE_BLACK: 0x23272A,
};

/**
 * An error encountered while performing an API request. Here are the potential errors:
 * - UNKNOWN_ACCOUNT
 * - UNKNOWN_APPLICATION
 * - UNKNOWN_CHANNEL
 * - UNKNOWN_GUILD
 * - UNKNOWN_INTEGRATION
 * - UNKNOWN_INVITE
 * - UNKNOWN_MEMBER
 * - UNKNOWN_MESSAGE
 * - UNKNOWN_OVERWRITE
 * - UNKNOWN_PROVIDER
 * - UNKNOWN_ROLE
 * - UNKNOWN_TOKEN
 * - UNKNOWN_USER
 * - UNKNOWN_EMOJI
 * - BOT_PROHIBITED_ENDPOINT
 * - BOT_ONLY_ENDPOINT
 * - MAXIMUM_GUILDS
 * - MAXIMUM_FRIENDS
 * - MAXIMUM_PINS
 * - MAXIMUM_ROLES
 * - MAXIMUM_REACTIONS
 * - UNAUTHORIZED
 * - MISSING_ACCESS
 * - INVALID_ACCOUNT_TYPE
 * - CANNOT_EXECUTE_ON_DM
 * - EMBED_DISABLED
 * - CANNOT_EDIT_MESSAGE_BY_OTHER
 * - CANNOT_SEND_EMPTY_MESSAGE
 * - CANNOT_MESSAGE_USER
 * - CANNOT_SEND_MESSAGES_IN_VOICE_CHANNEL
 * - CHANNEL_VERIFICATION_LEVEL_TOO_HIGH
 * - OAUTH2_APPLICATION_BOT_ABSENT
 * - MAXIMUM_OAUTH2_APPLICATIONS
 * - INVALID_OAUTH_STATE
 * - MISSING_PERMISSIONS
 * - INVALID_AUTHENTICATION_TOKEN
 * - NOTE_TOO_LONG
 * - INVALID_BULK_DELETE_QUANTITY
 * - CANNOT_PIN_MESSAGE_IN_OTHER_CHANNEL
 * - CANNOT_EXECUTE_ON_SYSTEM_MESSAGE
 * - BULK_DELETE_MESSAGE_TOO_OLD
 * - INVITE_ACCEPTED_TO_GUILD_NOT_CONTANING_BOT
 * - REACTION_BLOCKED
 * @typedef {string} APIError
 */
exports.APIErrors = {
  UNKNOWN_ACCOUNT: 10001,
  UNKNOWN_APPLICATION: 10002,
  UNKNOWN_CHANNEL: 10003,
  UNKNOWN_GUILD: 10004,
  UNKNOWN_INTEGRATION: 10005,
  UNKNOWN_INVITE: 10006,
  UNKNOWN_MEMBER: 10007,
  UNKNOWN_MESSAGE: 10008,
  UNKNOWN_OVERWRITE: 10009,
  UNKNOWN_PROVIDER: 10010,
  UNKNOWN_ROLE: 10011,
  UNKNOWN_TOKEN: 10012,
  UNKNOWN_USER: 10013,
  UNKNOWN_EMOJI: 10014,
  BOT_PROHIBITED_ENDPOINT: 20001,
  BOT_ONLY_ENDPOINT: 20002,
  MAXIMUM_GUILDS: 30001,
  MAXIMUM_FRIENDS: 30002,
  MAXIMUM_PINS: 30003,
  MAXIMUM_ROLES: 30005,
  MAXIMUM_REACTIONS: 30010,
  UNAUTHORIZED: 40001,
  MISSING_ACCESS: 50001,
  INVALID_ACCOUNT_TYPE: 50002,
  CANNOT_EXECUTE_ON_DM: 50003,
  EMBED_DISABLED: 50004,
  CANNOT_EDIT_MESSAGE_BY_OTHER: 50005,
  CANNOT_SEND_EMPTY_MESSAGE: 50006,
  CANNOT_MESSAGE_USER: 50007,
  CANNOT_SEND_MESSAGES_IN_VOICE_CHANNEL: 50008,
  CHANNEL_VERIFICATION_LEVEL_TOO_HIGH: 50009,
  OAUTH2_APPLICATION_BOT_ABSENT: 50010,
  MAXIMUM_OAUTH2_APPLICATIONS: 50011,
  INVALID_OAUTH_STATE: 50012,
  MISSING_PERMISSIONS: 50013,
  INVALID_AUTHENTICATION_TOKEN: 50014,
  NOTE_TOO_LONG: 50015,
  INVALID_BULK_DELETE_QUANTITY: 50016,
  CANNOT_PIN_MESSAGE_IN_OTHER_CHANNEL: 50019,
  CANNOT_EXECUTE_ON_SYSTEM_MESSAGE: 50021,
  BULK_DELETE_MESSAGE_TOO_OLD: 50034,
  INVITE_ACCEPTED_TO_GUILD_NOT_CONTANING_BOT: 50036,
  REACTION_BLOCKED: 90001,
};<|MERGE_RESOLUTION|>--- conflicted
+++ resolved
@@ -555,19 +555,18 @@
   HYPESQUAD: 1 << 2,
 };
 
-<<<<<<< HEAD
 exports.ChannelTypes = {
   text: 0,
   dm: 1,
   voice: 2,
   group: 3,
   category: 4,
-=======
+};
+
 exports.ClientApplicationAssetTypes = {
   SMALL: 1,
   BIG: 2,
->>>>>>> 3ba22490
-};
+}
 
 exports.Colors = {
   DEFAULT: 0x000000,
