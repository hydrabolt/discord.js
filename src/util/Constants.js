--- conflicted
+++ resolved
@@ -55,28 +55,12 @@
         if (dynamic) format = hash.startsWith('a_') ? 'gif' : format;
         return makeImageUrl(`${root}/icons/${guildId}/${hash}`, { format, size });
       },
-<<<<<<< HEAD
-      AppIcon: (clientID, hash, { format = 'webp', size } = {}) =>
-        makeImageUrl(`${root}/app-icons/${clientID}/${hash}`, { size, format }),
-      AppAsset: (clientID, hash, { format = 'webp', size } = {}) =>
-        makeImageUrl(`${root}/app-assets/${clientID}/${hash}`, { size, format }),
-      StickerPackBanner: (bannerId, format = 'webp', size) =>
-        makeImageUrl(`${root}/app-assets/710982414301790216/store/${bannerId}`, { size, format }),
-      GDMIcon: (channelID, hash, format = 'webp', size) =>
-        makeImageUrl(`${root}/channel-icons/${channelID}/${hash}`, { size, format }),
-      Splash: (guildID, hash, format = 'webp', size) =>
-        makeImageUrl(`${root}/splashes/${guildID}/${hash}`, { size, format }),
-      DiscoverySplash: (guildID, hash, format = 'webp', size) =>
-        makeImageUrl(`${root}/discovery-splashes/${guildID}/${hash}`, { size, format }),
-      TeamIcon: (teamID, hash, { format = 'webp', size } = {}) =>
-        makeImageUrl(`${root}/team-icons/${teamID}/${hash}`, { size, format }),
-      Sticker: (stickerId, stickerFormat) =>
-        `${root}/stickers/${stickerId}.${stickerFormat === 'LOTTIE' ? 'json' : 'png'}`,
-=======
       AppIcon: (clientId, hash, { format = 'webp', size } = {}) =>
         makeImageUrl(`${root}/app-icons/${clientId}/${hash}`, { size, format }),
       AppAsset: (clientId, hash, { format = 'webp', size } = {}) =>
         makeImageUrl(`${root}/app-assets/${clientId}/${hash}`, { size, format }),
+      StickerPackBanner: (bannerId, format = 'webp', size) =>
+        makeImageUrl(`${root}/app-assets/710982414301790216/store/${bannerId}`, { size, format }),
       GDMIcon: (channelId, hash, format = 'webp', size) =>
         makeImageUrl(`${root}/channel-icons/${channelId}/${hash}`, { size, format }),
       Splash: (guildId, hash, format = 'webp', size) =>
@@ -85,7 +69,8 @@
         makeImageUrl(`${root}/discovery-splashes/${guildId}/${hash}`, { size, format }),
       TeamIcon: (teamId, hash, { format = 'webp', size } = {}) =>
         makeImageUrl(`${root}/team-icons/${teamId}/${hash}`, { size, format }),
->>>>>>> fe5d56c9
+      Sticker: (stickerId, stickerFormat) =>
+        `${root}/stickers/${stickerId}.${stickerFormat === 'LOTTIE' ? 'json' : 'png'}`,
     };
   },
   invite: (root, code) => `${root}/${code}`,
