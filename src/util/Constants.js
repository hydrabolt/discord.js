exports.Package = require('../../package.json');

/**
 * Options for a Client.
 * @typedef {Object} ClientOptions
 * @property {string} [apiRequestMethod='sequential'] One of `sequential` or `burst`. The sequential handler executes
 * all requests in the order they are triggered, whereas the burst handler runs multiple in parallel, and doesn't
 * provide the guarantee of any particular order.
 * <warn>Burst mode is more likely to hit a 429 ratelimit by its nature,
 * be advised if you are very unlucky you could be IP banned</warn>
 * @property {number} [shardID=0] ID of the shard to run
 * @property {number} [shardCount=0] Total number of shards
 * @property {number} [messageCacheMaxSize=200] Maximum number of messages to cache per channel
 * (-1 or Infinity for unlimited - don't do this without message sweeping, otherwise memory usage will climb
 * indefinitely)
 * @property {number} [messageCacheLifetime=0] How long a message should stay in the cache until it is considered
 * sweepable (in seconds, 0 for forever)
 * @property {number} [messageSweepInterval=0] How frequently to remove messages from the cache that are older than
 * the message cache lifetime (in seconds, 0 for never)
 * @property {boolean} [fetchAllMembers=false] Whether to cache all guild members and users upon startup, as well as
 * upon joining a guild (should be avoided whenever possible)
 * @property {boolean} [disableEveryone=false] Default value for {@link MessageOptions#disableEveryone}
 * @property {boolean} [sync=false] Whether to periodically sync guilds (for user accounts)
 * @property {number} [restWsBridgeTimeout=5000] Maximum time permitted between REST responses and their
 * corresponding websocket events
 * @property {number} [restTimeOffset=500] Extra time in millseconds to wait before continuing to make REST
 * requests (higher values will reduce rate-limiting errors on bad connections)
 * @property {WSEventType[]} [disabledEvents] An array of disabled websocket events. Events in this array will not be
 * processed, potentially resulting in performance improvements for larger bots. Only disable events you are
 * 100% certain you don't need, as many are important, but not obviously so. The safest one to disable with the
 * most impact is typically `TYPING_START`.
 * @property {WebsocketOptions} [ws] Options for the websocket
 */
exports.DefaultOptions = {
  apiRequestMethod: 'sequential',
  shardID: 0,
  shardCount: 0,
  messageCacheMaxSize: 200,
  messageCacheLifetime: 0,
  messageSweepInterval: 0,
  fetchAllMembers: false,
  disableEveryone: false,
  sync: false,
  restWsBridgeTimeout: 5000,
  disabledEvents: [],
  restTimeOffset: 500,

  /**
   * Websocket options (these are left as snake_case to match the API)
   * @typedef {Object} WebsocketOptions
   * @property {number} [large_threshold=250] Number of members in a guild to be considered large
   * @property {boolean} [compress=true] Whether to compress data sent on the connection
   * (defaults to `false` for browsers)
   */
  ws: {
    large_threshold: 250,
    compress: require('os').platform() !== 'browser',
    properties: {
      $os: process ? process.platform : 'discord.js',
      $browser: 'discord.js',
      $device: 'discord.js',
      $referrer: '',
      $referring_domain: '',
    },
  },
};

const Errors = exports.Errors = {
  NO_TOKEN: 'Request to use token, but token was unavailable to the client.',
  NO_BOT_ACCOUNT: 'Only bot accounts are able to make use of this feature.',
  NO_USER_ACCOUNT: 'Only user accounts are able to make use of this feature.',
  BAD_WS_MESSAGE: 'A bad message was received from the websocket; either bad compression, or not JSON.',
  TOOK_TOO_LONG: 'Something took too long to do.',
  NOT_A_PERMISSION: 'Invalid permission string or number.',
  INVALID_RATE_LIMIT_METHOD: 'Unknown rate limiting method.',
  BAD_LOGIN: 'Incorrect login details were provided.',
  INVALID_SHARD: 'Invalid shard settings were provided.',
  SHARDING_REQUIRED: 'This session would have handled too many guilds - Sharding is required.',
  INVALID_TOKEN: 'An invalid token was provided.',
};

const PROTOCOL_VERSION = exports.PROTOCOL_VERSION = 6;
const HOST = exports.HOST = 'https://discordapp.com';
const API = exports.API = `${HOST}/api/v${PROTOCOL_VERSION}`;
const Endpoints = exports.Endpoints = {
  // general
  login: `${API}/auth/login`,
  logout: `${API}/auth/logout`,
  gateway: (bot) => `${API}/gateway${bot ? '/bot' : ''}`,
  botGateway: `${API}/gateway/bot`,
  invite: (id) => `${API}/invite/${id}`,
  inviteLink: (id) => `https://discord.gg/${id}`,
  assets: (asset) => `${HOST}/assets/${asset}`,
  CDN: 'https://cdn.discordapp.com',

  // users
  user: (userID) => `${API}/users/${userID}`,
  userChannels: (userID) => `${Endpoints.user(userID)}/channels`,
  userProfile: (userID) => `${Endpoints.user(userID)}/profile`,
  avatar: (userID, avatar) => {
    if (userID === '1') return avatar;
    return `${Endpoints.CDN}/avatars/${userID}/${avatar}.${avatar.startsWith('a_') ? 'gif' : 'jpg'}?size=1024`;
  },
  me: `${API}/users/@me`,
  meGuild: (guildID) => `${Endpoints.me}/guilds/${guildID}`,
  meChannels: `${API}/users/@me/channels`,
  meMentions: (limit, roles, everyone, guildID) =>
    `users/@me/mentions?limit=${limit}&roles=${roles}&everyone=${everyone}${guildID ? `&guild_id=${guildID}` : ''}`,
  relationships: (userID) => `${Endpoints.user(userID)}/relationships`,
  note: (userID) => `${Endpoints.me}/notes/${userID}`,

  voiceRegions: `${API}/voice/regions`,

  // guilds
  guilds: `${API}/guilds`,
  guild: (guildID) => `${Endpoints.guilds}/${guildID}`,
  guildIcon: (guildID, hash) => `${Endpoints.CDN}/icons/${guildID}/${hash}.jpg`,
  guildSplash: (guildID, hash) => `${Endpoints.CDN}/splashes/${guildID}/${hash}.jpg`,
  guildPrune: (guildID) => `${Endpoints.guild(guildID)}/prune`,
  guildEmbed: (guildID) => `${Endpoints.guild(guildID)}/embed`,
  guildInvites: (guildID) => `${Endpoints.guild(guildID)}/invites`,
  guildRoles: (guildID) => `${Endpoints.guild(guildID)}/roles`,
  guildRole: (guildID, roleID) => `${Endpoints.guildRoles(guildID)}/${roleID}`,
  guildBans: (guildID) => `${Endpoints.guild(guildID)}/bans`,
  guildIntegrations: (guildID) => `${Endpoints.guild(guildID)}/integrations`,
  guildMembers: (guildID) => `${Endpoints.guild(guildID)}/members`,
  guildMember: (guildID, memberID) => `${Endpoints.guildMembers(guildID)}/${memberID}`,
  guildMemberRole: (guildID, memberID, roleID) => `${Endpoints.guildMember(guildID, memberID)}/roles/${roleID}`,
  guildMemberNickname: (guildID) => `${Endpoints.guildMember(guildID, '@me')}/nick`,
  guildChannels: (guildID) => `${Endpoints.guild(guildID)}/channels`,
  guildEmojis: (guildID) => `${Endpoints.guild(guildID)}/emojis`,
  guildEmoji: (guildID, emojiID) => `${Endpoints.guildEmojis(guildID)}/${emojiID}`,
  guildSearch: (guildID) => `${Endpoints.guild(guildID)}/messages/search`,
  guildVoiceRegions: (guildID) => `${Endpoints.guild(guildID)}/regions`,

  // channels
  channels: `${API}/channels`,
  channel: (channelID) => `${Endpoints.channels}/${channelID}`,
  channelMessages: (channelID) => `${Endpoints.channel(channelID)}/messages`,
  channelInvites: (channelID) => `${Endpoints.channel(channelID)}/invites`,
  channelTyping: (channelID) => `${Endpoints.channel(channelID)}/typing`,
  channelPermissions: (channelID) => `${Endpoints.channel(channelID)}/permissions`,
  channelMessage: (channelID, messageID) => `${Endpoints.channelMessages(channelID)}/${messageID}`,
  channelWebhooks: (channelID) => `${Endpoints.channel(channelID)}/webhooks`,
  channelSearch: (channelID) => `${Endpoints.channelMessages(channelID)}/search`,

  dmChannelRecipient: (channelID, recipientID) => `${Endpoints.channel(channelID)}/recipients/${recipientID}`,

  // message reactions
  messageReactions: (channelID, messageID) => `${Endpoints.channelMessage(channelID, messageID)}/reactions`,
  messageReaction:
    (channel, msg, emoji, limit) =>
          `${Endpoints.messageReactions(channel, msg)}/${emoji}` +
          `${limit ? `?limit=${limit}` : ''}`,
  selfMessageReaction: (channel, msg, emoji, limit) =>
          `${Endpoints.messageReaction(channel, msg, emoji, limit)}/@me`,
  userMessageReaction: (channel, msg, emoji, limit, id) =>
          `${Endpoints.messageReaction(channel, msg, emoji, limit)}/${id}`,

  // webhooks
  webhook: (webhookID, token) => `${API}/webhooks/${webhookID}${token ? `/${token}` : ''}`,

  // oauth
  oauth2Application: (appID) => `${API}/oauth2/applications/${appID}`,
  getApp: (id) => `${API}/oauth2/authorize?client_id=${id}`,

  // emoji
  emoji: (emojiID) => `${Endpoints.CDN}/emojis/${emojiID}.png`,
};

/**
 * The current status of the client. Here are the available statuses:
 * - READY
 * - CONNECTING
 * - RECONNECTING
 * - IDLE
 * - NEARLY
 * - DISCONNECTED
 * @typedef {number} Status
 */
exports.Status = {
  READY: 0,
  CONNECTING: 1,
  RECONNECTING: 2,
  IDLE: 3,
  NEARLY: 4,
  DISCONNECTED: 5,
};

<<<<<<< HEAD
exports.ClosableCodes = {
  4004: Errors.BAD_LOGIN,
  4010: Errors.INVALID_SHARD,
  4011: Errors.SHARDING_REQUIRED,
=======
/**
 * The current status of a voice connection. Here are the available statuses:
 * - CONNECTED
 * - CONNECTING
 * - AUTHENTICATING
 * - RECONNECTING
 * - DISCONNECTED
 * @typedef {number} VoiceStatus
 */
exports.VoiceStatus = {
  CONNECTED: 0,
  CONNECTING: 1,
  AUTHENTICATING: 2,
  RECONNECTING: 3,
  DISCONNECTED: 4,
>>>>>>> 76637ed1
};

exports.ChannelTypes = {
  TEXT: 0,
  DM: 1,
  VOICE: 2,
  GROUP_DM: 3,
};

exports.OPCodes = {
  DISPATCH: 0,
  HEARTBEAT: 1,
  IDENTIFY: 2,
  STATUS_UPDATE: 3,
  VOICE_STATE_UPDATE: 4,
  VOICE_GUILD_PING: 5,
  RESUME: 6,
  RECONNECT: 7,
  REQUEST_GUILD_MEMBERS: 8,
  INVALID_SESSION: 9,
  HELLO: 10,
  HEARTBEAT_ACK: 11,
};

exports.VoiceOPCodes = {
  IDENTIFY: 0,
  SELECT_PROTOCOL: 1,
  READY: 2,
  HEARTBEAT: 3,
  SESSION_DESCRIPTION: 4,
  SPEAKING: 5,
};

exports.Events = {
  READY: 'ready',
  SHARD_READY: 'shardReady',
  GUILD_CREATE: 'guildCreate',
  GUILD_DELETE: 'guildDelete',
  GUILD_UPDATE: 'guildUpdate',
  GUILD_UNAVAILABLE: 'guildUnavailable',
  GUILD_AVAILABLE: 'guildAvailable',
  GUILD_MEMBER_ADD: 'guildMemberAdd',
  GUILD_MEMBER_REMOVE: 'guildMemberRemove',
  GUILD_MEMBER_UPDATE: 'guildMemberUpdate',
  GUILD_MEMBER_AVAILABLE: 'guildMemberAvailable',
  GUILD_MEMBER_SPEAKING: 'guildMemberSpeaking',
  GUILD_MEMBERS_CHUNK: 'guildMembersChunk',
  GUILD_ROLE_CREATE: 'roleCreate',
  GUILD_ROLE_DELETE: 'roleDelete',
  GUILD_ROLE_UPDATE: 'roleUpdate',
  GUILD_EMOJI_CREATE: 'emojiCreate',
  GUILD_EMOJI_DELETE: 'emojiDelete',
  GUILD_EMOJI_UPDATE: 'emojiUpdate',
  GUILD_BAN_ADD: 'guildBanAdd',
  GUILD_BAN_REMOVE: 'guildBanRemove',
  CHANNEL_CREATE: 'channelCreate',
  CHANNEL_DELETE: 'channelDelete',
  CHANNEL_UPDATE: 'channelUpdate',
  CHANNEL_PINS_UPDATE: 'channelPinsUpdate',
  MESSAGE_CREATE: 'message',
  MESSAGE_DELETE: 'messageDelete',
  MESSAGE_UPDATE: 'messageUpdate',
  MESSAGE_BULK_DELETE: 'messageDeleteBulk',
  MESSAGE_REACTION_ADD: 'messageReactionAdd',
  MESSAGE_REACTION_REMOVE: 'messageReactionRemove',
  MESSAGE_REACTION_REMOVE_ALL: 'messageReactionRemoveAll',
  USER_UPDATE: 'userUpdate',
  USER_NOTE_UPDATE: 'userNoteUpdate',
  PRESENCE_UPDATE: 'presenceUpdate',
  VOICE_STATE_UPDATE: 'voiceStateUpdate',
  TYPING_START: 'typingStart',
  TYPING_STOP: 'typingStop',
  DISCONNECT: 'disconnect',
  RECONNECTING: 'reconnecting',
  ERROR: 'error',
  WARN: 'warn',
  DEBUG: 'debug',
};

/**
 * The type of a websocket message event, e.g. `MESSAGE_CREATE`. Here are the available events:
 * - READY
 * - GUILD_SYNC
 * - GUILD_CREATE
 * - GUILD_DELETE
 * - GUILD_UPDATE
 * - GUILD_MEMBER_ADD
 * - GUILD_MEMBER_REMOVE
 * - GUILD_MEMBER_UPDATE
 * - GUILD_MEMBERS_CHUNK
 * - GUILD_ROLE_CREATE
 * - GUILD_ROLE_DELETE
 * - GUILD_ROLE_UPDATE
 * - GUILD_BAN_ADD
 * - GUILD_BAN_REMOVE
 * - CHANNEL_CREATE
 * - CHANNEL_DELETE
 * - CHANNEL_UPDATE
 * - CHANNEL_PINS_UPDATE
 * - MESSAGE_CREATE
 * - MESSAGE_DELETE
 * - MESSAGE_UPDATE
 * - MESSAGE_DELETE_BULK
 * - MESSAGE_REACTION_ADD
 * - MESSAGE_REACTION_REMOVE
 * - MESSAGE_REACTION_REMOVE_ALL
 * - USER_UPDATE
 * - USER_NOTE_UPDATE
 * - PRESENCE_UPDATE
 * - VOICE_STATE_UPDATE
 * - TYPING_START
 * - VOICE_SERVER_UPDATE
 * - RELATIONSHIP_ADD
 * - RELATIONSHIP_REMOVE
 * @typedef {string} WSEventType
 */
exports.WSEvents = {
  READY: 'READY',
  RESUMED: 'RESUMED',
  GUILD_SYNC: 'GUILD_SYNC',
  GUILD_CREATE: 'GUILD_CREATE',
  GUILD_DELETE: 'GUILD_DELETE',
  GUILD_UPDATE: 'GUILD_UPDATE',
  GUILD_MEMBER_ADD: 'GUILD_MEMBER_ADD',
  GUILD_MEMBER_REMOVE: 'GUILD_MEMBER_REMOVE',
  GUILD_MEMBER_UPDATE: 'GUILD_MEMBER_UPDATE',
  GUILD_MEMBERS_CHUNK: 'GUILD_MEMBERS_CHUNK',
  GUILD_ROLE_CREATE: 'GUILD_ROLE_CREATE',
  GUILD_ROLE_DELETE: 'GUILD_ROLE_DELETE',
  GUILD_ROLE_UPDATE: 'GUILD_ROLE_UPDATE',
  GUILD_BAN_ADD: 'GUILD_BAN_ADD',
  GUILD_BAN_REMOVE: 'GUILD_BAN_REMOVE',
  GUILD_EMOJIS_UPDATE: 'GUILD_EMOJIS_UPDATE',
  CHANNEL_CREATE: 'CHANNEL_CREATE',
  CHANNEL_DELETE: 'CHANNEL_DELETE',
  CHANNEL_UPDATE: 'CHANNEL_UPDATE',
  CHANNEL_PINS_UPDATE: 'CHANNEL_PINS_UPDATE',
  MESSAGE_CREATE: 'MESSAGE_CREATE',
  MESSAGE_DELETE: 'MESSAGE_DELETE',
  MESSAGE_UPDATE: 'MESSAGE_UPDATE',
  MESSAGE_DELETE_BULK: 'MESSAGE_DELETE_BULK',
  MESSAGE_REACTION_ADD: 'MESSAGE_REACTION_ADD',
  MESSAGE_REACTION_REMOVE: 'MESSAGE_REACTION_REMOVE',
  MESSAGE_REACTION_REMOVE_ALL: 'MESSAGE_REACTION_REMOVE_ALL',
  USER_UPDATE: 'USER_UPDATE',
  USER_NOTE_UPDATE: 'USER_NOTE_UPDATE',
  PRESENCE_UPDATE: 'PRESENCE_UPDATE',
  VOICE_STATE_UPDATE: 'VOICE_STATE_UPDATE',
  TYPING_START: 'TYPING_START',
  VOICE_SERVER_UPDATE: 'VOICE_SERVER_UPDATE',
  RELATIONSHIP_ADD: 'RELATIONSHIP_ADD',
  RELATIONSHIP_REMOVE: 'RELATIONSHIP_REMOVE',
};

exports.MessageTypes = {
  0: 'DEFAULT',
  1: 'RECIPIENT_ADD',
  2: 'RECIPIENT_REMOVE',
  3: 'CALL',
  4: 'CHANNEL_NAME_CHANGE',
  5: 'CHANNEL_ICON_CHANGE',
  6: 'PINS_ADD',
};

exports.DefaultAvatars = {
  BLURPLE: '6debd47ed13483642cf09e832ed0bc1b',
  GREY: '322c936a8c8be1b803cd94861bdfa868',
  GREEN: 'dd4dbc0016779df1378e7812eabaa04d',
  ORANGE: '0e291f67c9274a1abdddeb3fd919cbaa',
  RED: '1cbd08c76f8af6dddce02c5138971129',
};

const PermissionFlags = exports.PermissionFlags = {
  CREATE_INSTANT_INVITE: 1 << 0,
  KICK_MEMBERS: 1 << 1,
  BAN_MEMBERS: 1 << 2,
  ADMINISTRATOR: 1 << 3,
  MANAGE_CHANNELS: 1 << 4,
  MANAGE_GUILD: 1 << 5,
  ADD_REACTIONS: 1 << 6,

  READ_MESSAGES: 1 << 10,
  SEND_MESSAGES: 1 << 11,
  SEND_TTS_MESSAGES: 1 << 12,
  MANAGE_MESSAGES: 1 << 13,
  EMBED_LINKS: 1 << 14,
  ATTACH_FILES: 1 << 15,
  READ_MESSAGE_HISTORY: 1 << 16,
  MENTION_EVERYONE: 1 << 17,
  EXTERNAL_EMOJIS: 1 << 18,

  CONNECT: 1 << 20,
  SPEAK: 1 << 21,
  MUTE_MEMBERS: 1 << 22,
  DEAFEN_MEMBERS: 1 << 23,
  MOVE_MEMBERS: 1 << 24,
  USE_VAD: 1 << 25,

  CHANGE_NICKNAME: 1 << 26,
  MANAGE_NICKNAMES: 1 << 27,
  MANAGE_ROLES_OR_PERMISSIONS: 1 << 28,
  MANAGE_WEBHOOKS: 1 << 29,
  MANAGE_EMOJIS: 1 << 30,
};

exports.Colors = {
  DEFAULT: 0x000000,
  AQUA: 0x1ABC9C,
  GREEN: 0x2ECC71,
  BLUE: 0x3498DB,
  PURPLE: 0x9B59B6,
  GOLD: 0xF1C40F,
  ORANGE: 0xE67E22,
  RED: 0xE74C3C,
  GREY: 0x95A5A6,
  NAVY: 0x34495E,
  DARK_AQUA: 0x11806A,
  DARK_GREEN: 0x1F8B4C,
  DARK_BLUE: 0x206694,
  DARK_PURPLE: 0x71368A,
  DARK_GOLD: 0xC27C0E,
  DARK_ORANGE: 0xA84300,
  DARK_RED: 0x992D22,
  DARK_GREY: 0x979C9F,
  DARKER_GREY: 0x7F8C8D,
  LIGHT_GREY: 0xBCC0C0,
  DARK_NAVY: 0x2C3E50,
  BLURPLE: 0x7289DA,
  GREYPLE: 0x99AAB5,
  DARK_BUT_NOT_BLACK: 0x2C2F33,
  NOT_QUITE_BLACK: 0x23272A,
};

let _ALL_PERMISSIONS = 0;
for (const key in PermissionFlags) _ALL_PERMISSIONS |= PermissionFlags[key];
exports.ALL_PERMISSIONS = _ALL_PERMISSIONS;
exports.DEFAULT_PERMISSIONS = 104324097;<|MERGE_RESOLUTION|>--- conflicted
+++ resolved
@@ -187,12 +187,12 @@
   DISCONNECTED: 5,
 };
 
-<<<<<<< HEAD
 exports.ClosableCodes = {
   4004: Errors.BAD_LOGIN,
   4010: Errors.INVALID_SHARD,
   4011: Errors.SHARDING_REQUIRED,
-=======
+};
+
 /**
  * The current status of a voice connection. Here are the available statuses:
  * - CONNECTED
@@ -208,7 +208,6 @@
   AUTHENTICATING: 2,
   RECONNECTING: 3,
   DISCONNECTED: 4,
->>>>>>> 76637ed1
 };
 
 exports.ChannelTypes = {
