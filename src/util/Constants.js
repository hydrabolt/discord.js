--- conflicted
+++ resolved
@@ -5,16 +5,9 @@
  * @typedef {Object} ClientOptions
  * @property {string} [apiRequestMethod='sequential'] One of `sequential` or `burst`. The sequential handler executes
  * all requests in the order they are triggered, whereas the burst handler runs multiple in parallel, and doesn't
-<<<<<<< HEAD
- * provide the guarantee of any particular order.
- * <warn>Burst mode is more likely to hit a 429 ratelimit by its nature,
- * be advised if you are very unlucky you could be IP banned</warn>
- * @property {number} [shardID=0] ID of the shard to run
-=======
  * provide the guarantee of any particular order. Burst mode is more likely to hit a 429 ratelimit error by its nature,
  * and is therefore slightly riskier to use.
  * @property {number} [shardId=0] ID of the shard to run
->>>>>>> 4ef0ec49
  * @property {number} [shardCount=0] Total number of shards
  * @property {number} [messageCacheMaxSize=200] Maximum number of messages to cache per channel
  * (-1 or Infinity for unlimited - don't do this without message sweeping, otherwise memory usage will climb
