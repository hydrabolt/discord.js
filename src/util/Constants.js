--- conflicted
+++ resolved
@@ -365,168 +365,6 @@
   'WATCHING',
 ];
 
-<<<<<<< HEAD
-exports.ExplicitContentFilterTypes = [
-  'DISABLED',
-  'NON_FRIENDS',
-  'FRIENDS_AND_NON_FRIENDS',
-];
-
-exports.UserSettingsMap = {
-  /**
-   * Automatically convert emoticons in your messages to emoji,
-   * for example when you type `:-)` Discord will convert it to 😃
-   * @name ClientUserSettings#convertEmoticons
-   * @type {boolean}
-   */
-  convert_emoticons: 'convertEmoticons',
-
-  /**
-   * If new guilds should automatically disable DMs between you and its members
-   * @name ClientUserSettings#defaultGuildsRestricted
-   * @type {boolean}
-   */
-  default_guilds_restricted: 'defaultGuildsRestricted',
-
-  /**
-   * Automatically detect accounts from services like Steam and Blizzard when you open the Discord client
-   * @name ClientUserSettings#detectPlatformAccounts
-   * @type {boolean}
-   */
-  detect_platform_accounts: 'detectPlatformAccounts',
-
-  /**
-   * Developer Mode exposes context menu items helpful for people writing bots using the Discord API
-   * @name ClientUserSettings#developerMode
-   * @type {boolean}
-   */
-  developer_mode: 'developerMode',
-
-  /**
-   * Allow playback and usage of the `/tts` command
-   * @name ClientUserSettings#enableTTSCommand
-   * @type {boolean}
-   */
-  enable_tts_command: 'enableTTSCommand',
-
-  /**
-   * The theme of the client. Either `light` or `dark`
-   * @name ClientUserSettings#theme
-   * @type {string}
-   */
-  theme: 'theme',
-
-  /**
-   * Last status set in the client
-   * @name ClientUserSettings#status
-   * @type {PresenceStatus}
-   */
-  status: 'status',
-
-  /**
-   * Display currently running game as status message
-   * @name ClientUserSettings#showCurrentGame
-   * @type {boolean}
-   */
-  show_current_game: 'showCurrentGame',
-
-  /**
-   * Display images, videos, and lolcats when uploaded directly to Discord
-   * @name ClientUserSettings#inlineAttachmentMedia
-   * @type {boolean}
-   */
-  inline_attachment_media: 'inlineAttachmentMedia',
-
-  /**
-   * Display images, videos, and lolcats when posted as links in chat
-   * @name ClientUserSettings#inlineEmbedMedia
-   * @type {boolean}
-   */
-  inline_embed_media: 'inlineEmbedMedia',
-
-  /**
-   * Language the Discord client will use, as an RFC 3066 language identifier
-   * @name ClientUserSettings#locale
-   * @type {string}
-   */
-  locale: 'locale',
-
-  /**
-   * Display messages in compact mode
-   * @name ClientUserSettings#messageDisplayCompact
-   * @type {boolean}
-   */
-  message_display_compact: 'messageDisplayCompact',
-
-  /**
-   * Show emoji reactions on messages
-   * @name ClientUserSettings#renderReactions
-   * @type {boolean}
-   */
-  render_reactions: 'renderReactions',
-
-  /**
-   * Array of snowflake IDs for guilds, in the order they appear in the Discord client
-   * @name ClientUserSettings#guildPositions
-   * @type {Snowflake[]}
-   */
-  guild_positions: 'guildPositions',
-
-  /**
-   * Array of snowflake IDs for guilds which you will not recieve DMs from
-   * @name ClientUserSettings#restrictedGuilds
-   * @type {Snowflake[]}
-   */
-  restricted_guilds: 'restrictedGuilds',
-
-  explicit_content_filter: function explicitContentFilter(type) { // eslint-disable-line func-name-matching
-    /**
-     * Safe direct messaging; force people's messages with images to be scanned before they are sent to you.
-     * One of `DISABLED`, `NON_FRIENDS`, `FRIENDS_AND_NON_FRIENDS`
-     * @name ClientUserSettings#explicitContentFilter
-     * @type {string}
-     */
-    return exports.ExplicitContentFilterTypes[type];
-  },
-  friend_source_flags: function friendSources(flags) { // eslint-disable-line func-name-matching
-    /**
-     * Who can add you as a friend
-     * @name ClientUserSettings#friendSources
-     * @type {Object}
-     * @property {boolean} all Mutual friends and mutual guilds
-     * @property {boolean} mutualGuilds Only mutual guilds
-     * @property {boolean} mutualFriends Only mutual friends
-     */
-    return {
-      all: flags.all || false,
-      mutualGuilds: flags.all ? true : flags.mutual_guilds || false,
-      mutualFriends: flags.all ? true : flags.mutualFriends || false,
-    };
-  },
-};
-
-/**
- * All flags users can have:
- * * STAFF
- * * PARTNER
- * * HYPESQUAD
- * @typedef {string} UserFlags
- */
-exports.UserFlags = {
-  STAFF: 1 << 0,
-  PARTNER: 1 << 1,
-  HYPESQUAD: 1 << 2,
-=======
-exports.ActivityFlags = {
-  INSTANCE: 1 << 0,
-  JOIN: 1 << 1,
-  SPECTATE: 1 << 2,
-  JOIN_REQUEST: 1 << 3,
-  SYNC: 1 << 4,
-  PLAY: 1 << 5,
->>>>>>> e7ee8d21
-};
-
 exports.ChannelTypes = {
   TEXT: 0,
   DM: 1,
