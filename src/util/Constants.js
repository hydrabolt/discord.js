--- conflicted
+++ resolved
@@ -650,11 +650,8 @@
   INVALID_FORM_BODY: 50035,
   INVITE_ACCEPTED_TO_GUILD_NOT_CONTAINING_BOT: 50036,
   INVALID_API_VERSION: 50041,
-<<<<<<< HEAD
+  CANNOT_DELETE_COMMUNITY_REQUIRED_CHANNEL: 50074,
   INVALID_STICKER_SENT: 50081,
-=======
-  CANNOT_DELETE_COMMUNITY_REQUIRED_CHANNEL: 50074,
->>>>>>> eaecd0e8
   REACTION_BLOCKED: 90001,
   RESOURCE_OVERLOADED: 130000,
 };
