--- conflicted
+++ resolved
@@ -108,17 +108,10 @@
   CDN: 'https://cdn.discordapp.com',
 
   // users
-<<<<<<< HEAD
-  user: (userID) => `${API}/users/${userID}`,
-  userChannels: (userID) => `${Endpoints.user(userID)}/channels`,
-  userProfile: (userID) => `${Endpoints.user(userID)}/profile`,
-  avatar: (userID, avatar, format, size) => {
-=======
   user: userID => `${API}/users/${userID}`,
   userChannels: userID => `${Endpoints.user(userID)}/channels`,
   userProfile: userID => `${Endpoints.user(userID)}/profile`,
-  avatar: (userID, avatar) => {
->>>>>>> 4ef0ec49
+  avatar: (userID, avatar, format, size) => {
     if (userID === '1') return avatar;
     if (!format || format === 'default') format = avatar.startsWith('a_') ? 'gif' : 'webp';
     if (!exports.AllowedImageFormats.includes(format)) throw new Error(`Invalid image format: ${format}`);
@@ -137,18 +130,13 @@
 
   // guilds
   guilds: `${API}/guilds`,
-<<<<<<< HEAD
-  guild: (guildID) => `${Endpoints.guilds}/${guildID}`,
+  guild: guildID => `${Endpoints.guilds}/${guildID}`,
   guildIcon: (guildID, hash, format, size) => {
     if (!format || format === 'default') format = 'webp';
     if (!exports.AllowedImageFormats.includes(format)) throw new Error(`Invalid image format: ${format}`);
     if (size && !exports.AllowedImageSizes.includes(size)) throw new RangeError(`Invalid size: ${size}`);
     return `${Endpoints.CDN}/icons/${guildID}/${hash}.${format}${size ? `?size=${size}` : ''}`;
   },
-=======
-  guild: guildID => `${Endpoints.guilds}/${guildID}`,
-  guildIcon: (guildID, hash) => `${Endpoints.CDN}/icons/${guildID}/${hash}.jpg`,
->>>>>>> 4ef0ec49
   guildSplash: (guildID, hash) => `${Endpoints.CDN}/splashes/${guildID}/${hash}.jpg`,
   guildPrune: guildID => `${Endpoints.guild(guildID)}/prune`,
   guildEmbed: guildID => `${Endpoints.guild(guildID)}/embed`,
