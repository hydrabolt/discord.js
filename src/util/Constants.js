exports.Package = require('../../package.json');

/**
 * Options for a Client.
 * @typedef {Object} ClientOptions
 * @property {string} [apiRequestMethod='sequential'] One of `sequential` or `burst`. The sequential handler executes
 * all requests in the order they are triggered, whereas the burst handler runs multiple in parallel, and doesn't
 * provide the guarantee of any particular order. Burst mode is more likely to hit a 429 ratelimit error by its nature,
 * and is therefore slightly riskier to use.
 * @property {number} [shardId=0] ID of the shard to run
 * @property {number} [shardCount=0] Total number of shards
 * @property {number} [messageCacheMaxSize=200] Maximum number of messages to cache per channel
 * (-1 or Infinity for unlimited - don't do this without message sweeping, otherwise memory usage will climb
 * indefinitely)
 * @property {number} [messageCacheLifetime=0] How long a message should stay in the cache until it is considered
 * sweepable (in seconds, 0 for forever)
 * @property {number} [messageSweepInterval=0] How frequently to remove messages from the cache that are older than
 * the message cache lifetime (in seconds, 0 for never)
 * @property {boolean} [fetchAllMembers=false] Whether to cache all guild members and users upon startup, as well as
 * upon joining a guild (should be avoided whenever possible)
 * @property {boolean} [disableEveryone=false] Default value for {@link MessageOptions#disableEveryone}
 * @property {boolean} [sync=false] Whether to periodically sync guilds (for user accounts)
 * @property {number} [restWsBridgeTimeout=5000] Maximum time permitted between REST responses and their
 * corresponding websocket events
 * @property {number} [restTimeOffset=500] Extra time in millseconds to wait before continuing to make REST
 * requests (higher values will reduce rate-limiting errors on bad connections)
 * @property {WSEventType[]} [disabledEvents] An array of disabled websocket events. Events in this array will not be
 * processed, potentially resulting in performance improvements for larger bots. Only disable events you are
 * 100% certain you don't need, as many are important, but not obviously so. The safest one to disable with the
 * most impact is typically `TYPING_START`.
 * @property {WebsocketOptions} [ws] Options for the websocket
 */
exports.DefaultOptions = {
  apiRequestMethod: 'sequential',
  shardId: 0,
  shardCount: 0,
  messageCacheMaxSize: 200,
  messageCacheLifetime: 0,
  messageSweepInterval: 0,
  fetchAllMembers: false,
  disableEveryone: false,
  sync: false,
  restWsBridgeTimeout: 5000,
  disabledEvents: [],
  restTimeOffset: 500,

  /**
   * Websocket options (these are left as snake_case to match the API)
   * @typedef {Object} WebsocketOptions
   * @property {number} [large_threshold=250] Number of members in a guild to be considered large
   * @property {boolean} [compress=true] Whether to compress data sent on the connection
   * (defaults to `false` for browsers)
   */
  ws: {
    large_threshold: 250,
    compress: require('os').platform() !== 'browser',
    properties: {
      $os: process ? process.platform : 'discord.js',
      $browser: 'discord.js',
      $device: 'discord.js',
      $referrer: '',
      $referring_domain: '',
    },
  },
};

exports.Errors = {
  NO_TOKEN: 'Request to use token, but token was unavailable to the client.',
  NO_BOT_ACCOUNT: 'Only bot accounts are able to make use of this feature.',
  NO_USER_ACCOUNT: 'Only user accounts are able to make use of this feature.',
  BAD_WS_MESSAGE: 'A bad message was received from the websocket; either bad compression, or not JSON.',
  TOOK_TOO_LONG: 'Something took too long to do.',
  NOT_A_PERMISSION: 'Invalid permission string or number.',
  INVALID_RATE_LIMIT_METHOD: 'Unknown rate limiting method.',
  BAD_LOGIN: 'Incorrect login details were provided.',
  INVALID_SHARD: 'Invalid shard settings were provided.',
  SHARDING_REQUIRED: 'This session would have handled too many guilds - Sharding is required.',
  INVALID_TOKEN: 'An invalid token was provided.',
};

const PROTOCOL_VERSION = exports.PROTOCOL_VERSION = 6;
const HOST = exports.HOST = `https://discordapp.com`;
const API = exports.API = `${HOST}/api/v${PROTOCOL_VERSION}`;
const Endpoints = exports.Endpoints = {
  // general
  login: `${API}/auth/login`,
  logout: `${API}/auth/logout`,
  gateway: `${API}/gateway`,
  botGateway: `${API}/gateway/bot`,
  invite: id => `${API}/invite/${id}`,
  inviteLink: id => `https://discord.gg/${id}`,
  assets: asset => `${HOST}/assets/${asset}`,
  CDN: 'https://cdn.discordapp.com',

  // users
  user: userID => `${API}/users/${userID}`,
  userChannels: userID => `${Endpoints.user(userID)}/channels`,
  userProfile: userID => `${Endpoints.user(userID)}/profile`,
  avatar: (userID, avatar) => {
    if (userID === '1') return avatar;
    return `${Endpoints.CDN}/avatars/${userID}/${avatar}.${avatar.startsWith('a_') ? 'gif' : 'jpg'}?size=1024`;
  },
  me: `${API}/users/@me`,
  meGuild: guildID => `${Endpoints.me}/guilds/${guildID}`,
  meChannels: `${API}/users/@me/channels`,
  meMentions: (limit, roles, everyone, guildID) =>
    `users/@me/mentions?limit=${limit}&roles=${roles}&everyone=${everyone}${guildID ? `&guild_id=${guildID}` : ''}`,
  relationships: userID => `${Endpoints.user(userID)}/relationships`,
  note: userID => `${Endpoints.me}/notes/${userID}`,

  voiceRegions: `${API}/voice/regions`,

  // guilds
  guilds: `${API}/guilds`,
  guild: guildID => `${Endpoints.guilds}/${guildID}`,
  guildIcon: (guildID, hash) => `${Endpoints.CDN}/icons/${guildID}/${hash}.jpg`,
  guildSplash: (guildID, hash) => `${Endpoints.CDN}/splashes/${guildID}/${hash}.jpg`,
  guildPrune: guildID => `${Endpoints.guild(guildID)}/prune`,
  guildEmbed: guildID => `${Endpoints.guild(guildID)}/embed`,
  guildInvites: guildID => `${Endpoints.guild(guildID)}/invites`,
  guildRoles: guildID => `${Endpoints.guild(guildID)}/roles`,
  guildRole: (guildID, roleID) => `${Endpoints.guildRoles(guildID)}/${roleID}`,
  guildBans: guildID => `${Endpoints.guild(guildID)}/bans`,
  guildIntegrations: guildID => `${Endpoints.guild(guildID)}/integrations`,
  guildMembers: guildID => `${Endpoints.guild(guildID)}/members`,
  guildMember: (guildID, memberID) => `${Endpoints.guildMembers(guildID)}/${memberID}`,
  guildMemberRole: (guildID, memberID, roleID) => `${Endpoints.guildMember(guildID, memberID)}/roles/${roleID}`,
  guildMemberNickname: guildID => `${Endpoints.guildMember(guildID, '@me')}/nick`,
  guildChannels: guildID => `${Endpoints.guild(guildID)}/channels`,
  guildEmojis: guildID => `${Endpoints.guild(guildID)}/emojis`,
  guildEmoji: (guildID, emojiID) => `${Endpoints.guildEmojis(guildID)}/${emojiID}`,
  guildSearch: guildID => `${Endpoints.guild(guildID)}/messages/search`,
  guildVoiceRegions: guildID => `${Endpoints.guild(guildID)}/regions`,

  // channels
  channels: `${API}/channels`,
  channel: channelID => `${Endpoints.channels}/${channelID}`,
  channelMessages: channelID => `${Endpoints.channel(channelID)}/messages`,
  channelInvites: channelID => `${Endpoints.channel(channelID)}/invites`,
  channelTyping: channelID => `${Endpoints.channel(channelID)}/typing`,
  channelPermissions: channelID => `${Endpoints.channel(channelID)}/permissions`,
  channelMessage: (channelID, messageID) => `${Endpoints.channelMessages(channelID)}/${messageID}`,
  channelWebhooks: channelID => `${Endpoints.channel(channelID)}/webhooks`,
  channelSearch: channelID => `${Endpoints.channelMessages(channelID)}/search`,

  dmChannelRecipient: (channelID, recipientID) => `${Endpoints.channel(channelID)}/recipients/${recipientID}`,

  // message reactions
  messageReactions: (channelID, messageID) => `${Endpoints.channelMessage(channelID, messageID)}/reactions`,
  messageReaction:
    (channel, msg, emoji, limit) =>
          `${Endpoints.messageReactions(channel, msg)}/${emoji}` +
          `${limit ? `?limit=${limit}` : ''}`,
  selfMessageReaction: (channel, msg, emoji, limit) =>
          `${Endpoints.messageReaction(channel, msg, emoji, limit)}/@me`,
  userMessageReaction: (channel, msg, emoji, limit, id) =>
          `${Endpoints.messageReaction(channel, msg, emoji, limit)}/${id}`,

  // webhooks
  webhook: (webhookID, token) => `${API}/webhooks/${webhookID}${token ? `/${token}` : ''}`,

  // oauth
<<<<<<< HEAD
  myApplication: `${API}/oauth2/applications/@me`,
  getApp: (id) => `${API}/oauth2/authorize?client_id=${id}`,
=======
  oauth2Application: appID => `${API}/oauth2/applications/${appID}`,
  getApp: id => `${API}/oauth2/authorize?client_id=${id}`,
>>>>>>> 4ef0ec49

  // emoji
  emoji: emojiID => `${Endpoints.CDN}/emojis/${emojiID}.png`,
};

/**
 * The current status of the client. Here are the available statuses:
 * - READY
 * - CONNECTING
 * - RECONNECTING
 * - IDLE
 * - NEARLY
 * - DISCONNECTED
 * @typedef {number} Status
 */
exports.Status = {
  READY: 0,
  CONNECTING: 1,
  RECONNECTING: 2,
  IDLE: 3,
  NEARLY: 4,
  DISCONNECTED: 5,
};

/**
 * The current status of a voice connection. Here are the available statuses:
 * - CONNECTED
 * - CONNECTING
 * - AUTHENTICATING
 * - RECONNECTING
 * - DISCONNECTED
 * @typedef {number} VoiceStatus
 */
exports.VoiceStatus = {
  CONNECTED: 0,
  CONNECTING: 1,
  AUTHENTICATING: 2,
  RECONNECTING: 3,
  DISCONNECTED: 4,
};

exports.ChannelTypes = {
  TEXT: 0,
  DM: 1,
  VOICE: 2,
  GROUP_DM: 3,
};

exports.OPCodes = {
  DISPATCH: 0,
  HEARTBEAT: 1,
  IDENTIFY: 2,
  STATUS_UPDATE: 3,
  VOICE_STATE_UPDATE: 4,
  VOICE_GUILD_PING: 5,
  RESUME: 6,
  RECONNECT: 7,
  REQUEST_GUILD_MEMBERS: 8,
  INVALID_SESSION: 9,
  HELLO: 10,
  HEARTBEAT_ACK: 11,
};

exports.VoiceOPCodes = {
  IDENTIFY: 0,
  SELECT_PROTOCOL: 1,
  READY: 2,
  HEARTBEAT: 3,
  SESSION_DESCRIPTION: 4,
  SPEAKING: 5,
};

exports.Events = {
  READY: 'ready',
  GUILD_CREATE: 'guildCreate',
  GUILD_DELETE: 'guildDelete',
  GUILD_UPDATE: 'guildUpdate',
  GUILD_UNAVAILABLE: 'guildUnavailable',
  GUILD_AVAILABLE: 'guildAvailable',
  GUILD_MEMBER_ADD: 'guildMemberAdd',
  GUILD_MEMBER_REMOVE: 'guildMemberRemove',
  GUILD_MEMBER_UPDATE: 'guildMemberUpdate',
  GUILD_MEMBER_AVAILABLE: 'guildMemberAvailable',
  GUILD_MEMBER_SPEAKING: 'guildMemberSpeaking',
  GUILD_MEMBERS_CHUNK: 'guildMembersChunk',
  GUILD_ROLE_CREATE: 'roleCreate',
  GUILD_ROLE_DELETE: 'roleDelete',
  GUILD_ROLE_UPDATE: 'roleUpdate',
  GUILD_EMOJI_CREATE: 'emojiCreate',
  GUILD_EMOJI_DELETE: 'emojiDelete',
  GUILD_EMOJI_UPDATE: 'emojiUpdate',
  GUILD_BAN_ADD: 'guildBanAdd',
  GUILD_BAN_REMOVE: 'guildBanRemove',
  CHANNEL_CREATE: 'channelCreate',
  CHANNEL_DELETE: 'channelDelete',
  CHANNEL_UPDATE: 'channelUpdate',
  CHANNEL_PINS_UPDATE: 'channelPinsUpdate',
  MESSAGE_CREATE: 'message',
  MESSAGE_DELETE: 'messageDelete',
  MESSAGE_UPDATE: 'messageUpdate',
  MESSAGE_BULK_DELETE: 'messageDeleteBulk',
  MESSAGE_REACTION_ADD: 'messageReactionAdd',
  MESSAGE_REACTION_REMOVE: 'messageReactionRemove',
  MESSAGE_REACTION_REMOVE_ALL: 'messageReactionRemoveAll',
  USER_UPDATE: 'userUpdate',
  USER_NOTE_UPDATE: 'userNoteUpdate',
  PRESENCE_UPDATE: 'presenceUpdate',
  VOICE_STATE_UPDATE: 'voiceStateUpdate',
  TYPING_START: 'typingStart',
  TYPING_STOP: 'typingStop',
  DISCONNECT: 'disconnect',
  RECONNECTING: 'reconnecting',
  ERROR: 'error',
  WARN: 'warn',
  DEBUG: 'debug',
};

/**
 * The type of a websocket message event, e.g. `MESSAGE_CREATE`. Here are the available events:
 * - READY
 * - GUILD_SYNC
 * - GUILD_CREATE
 * - GUILD_DELETE
 * - GUILD_UPDATE
 * - GUILD_MEMBER_ADD
 * - GUILD_MEMBER_REMOVE
 * - GUILD_MEMBER_UPDATE
 * - GUILD_MEMBERS_CHUNK
 * - GUILD_ROLE_CREATE
 * - GUILD_ROLE_DELETE
 * - GUILD_ROLE_UPDATE
 * - GUILD_BAN_ADD
 * - GUILD_BAN_REMOVE
 * - CHANNEL_CREATE
 * - CHANNEL_DELETE
 * - CHANNEL_UPDATE
 * - CHANNEL_PINS_UPDATE
 * - MESSAGE_CREATE
 * - MESSAGE_DELETE
 * - MESSAGE_UPDATE
 * - MESSAGE_DELETE_BULK
 * - MESSAGE_REACTION_ADD
 * - MESSAGE_REACTION_REMOVE
 * - MESSAGE_REACTION_REMOVE_ALL
 * - USER_UPDATE
 * - USER_NOTE_UPDATE
 * - PRESENCE_UPDATE
 * - VOICE_STATE_UPDATE
 * - TYPING_START
 * - VOICE_SERVER_UPDATE
 * - RELATIONSHIP_ADD
 * - RELATIONSHIP_REMOVE
 * @typedef {string} WSEventType
 */
exports.WSEvents = {
  READY: 'READY',
  GUILD_SYNC: 'GUILD_SYNC',
  GUILD_CREATE: 'GUILD_CREATE',
  GUILD_DELETE: 'GUILD_DELETE',
  GUILD_UPDATE: 'GUILD_UPDATE',
  GUILD_MEMBER_ADD: 'GUILD_MEMBER_ADD',
  GUILD_MEMBER_REMOVE: 'GUILD_MEMBER_REMOVE',
  GUILD_MEMBER_UPDATE: 'GUILD_MEMBER_UPDATE',
  GUILD_MEMBERS_CHUNK: 'GUILD_MEMBERS_CHUNK',
  GUILD_ROLE_CREATE: 'GUILD_ROLE_CREATE',
  GUILD_ROLE_DELETE: 'GUILD_ROLE_DELETE',
  GUILD_ROLE_UPDATE: 'GUILD_ROLE_UPDATE',
  GUILD_BAN_ADD: 'GUILD_BAN_ADD',
  GUILD_BAN_REMOVE: 'GUILD_BAN_REMOVE',
  GUILD_EMOJIS_UPDATE: 'GUILD_EMOJIS_UPDATE',
  CHANNEL_CREATE: 'CHANNEL_CREATE',
  CHANNEL_DELETE: 'CHANNEL_DELETE',
  CHANNEL_UPDATE: 'CHANNEL_UPDATE',
  CHANNEL_PINS_UPDATE: 'CHANNEL_PINS_UPDATE',
  MESSAGE_CREATE: 'MESSAGE_CREATE',
  MESSAGE_DELETE: 'MESSAGE_DELETE',
  MESSAGE_UPDATE: 'MESSAGE_UPDATE',
  MESSAGE_DELETE_BULK: 'MESSAGE_DELETE_BULK',
  MESSAGE_REACTION_ADD: 'MESSAGE_REACTION_ADD',
  MESSAGE_REACTION_REMOVE: 'MESSAGE_REACTION_REMOVE',
  MESSAGE_REACTION_REMOVE_ALL: 'MESSAGE_REACTION_REMOVE_ALL',
  USER_UPDATE: 'USER_UPDATE',
  USER_NOTE_UPDATE: 'USER_NOTE_UPDATE',
  PRESENCE_UPDATE: 'PRESENCE_UPDATE',
  VOICE_STATE_UPDATE: 'VOICE_STATE_UPDATE',
  TYPING_START: 'TYPING_START',
  VOICE_SERVER_UPDATE: 'VOICE_SERVER_UPDATE',
  RELATIONSHIP_ADD: 'RELATIONSHIP_ADD',
  RELATIONSHIP_REMOVE: 'RELATIONSHIP_REMOVE',
};

exports.MessageTypes = {
  0: 'DEFAULT',
  1: 'RECIPIENT_ADD',
  2: 'RECIPIENT_REMOVE',
  3: 'CALL',
  4: 'CHANNEL_NAME_CHANGE',
  5: 'CHANNEL_ICON_CHANGE',
  6: 'PINS_ADD',
};

exports.DefaultAvatars = {
  BLURPLE: '6debd47ed13483642cf09e832ed0bc1b',
  GREY: '322c936a8c8be1b803cd94861bdfa868',
  GREEN: 'dd4dbc0016779df1378e7812eabaa04d',
  ORANGE: '0e291f67c9274a1abdddeb3fd919cbaa',
  RED: '1cbd08c76f8af6dddce02c5138971129',
};

exports.Colors = {
  DEFAULT: 0x000000,
  AQUA: 0x1ABC9C,
  GREEN: 0x2ECC71,
  BLUE: 0x3498DB,
  PURPLE: 0x9B59B6,
  GOLD: 0xF1C40F,
  ORANGE: 0xE67E22,
  RED: 0xE74C3C,
  GREY: 0x95A5A6,
  NAVY: 0x34495E,
  DARK_AQUA: 0x11806A,
  DARK_GREEN: 0x1F8B4C,
  DARK_BLUE: 0x206694,
  DARK_PURPLE: 0x71368A,
  DARK_GOLD: 0xC27C0E,
  DARK_ORANGE: 0xA84300,
  DARK_RED: 0x992D22,
  DARK_GREY: 0x979C9F,
  DARKER_GREY: 0x7F8C8D,
  LIGHT_GREY: 0xBCC0C0,
  DARK_NAVY: 0x2C3E50,
  BLURPLE: 0x7289DA,
  GREYPLE: 0x99AAB5,
  DARK_BUT_NOT_BLACK: 0x2C2F33,
  NOT_QUITE_BLACK: 0x23272A,
};<|MERGE_RESOLUTION|>--- conflicted
+++ resolved
@@ -160,13 +160,8 @@
   webhook: (webhookID, token) => `${API}/webhooks/${webhookID}${token ? `/${token}` : ''}`,
 
   // oauth
-<<<<<<< HEAD
   myApplication: `${API}/oauth2/applications/@me`,
-  getApp: (id) => `${API}/oauth2/authorize?client_id=${id}`,
-=======
-  oauth2Application: appID => `${API}/oauth2/applications/${appID}`,
   getApp: id => `${API}/oauth2/authorize?client_id=${id}`,
->>>>>>> 4ef0ec49
 
   // emoji
   emoji: emojiID => `${Endpoints.CDN}/emojis/${emojiID}.png`,
