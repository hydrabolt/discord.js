const Package = exports.Package = require('../../package.json');
const { Error, RangeError } = require('../errors');
const browser = exports.browser = typeof window !== 'undefined';

/**
 * Options for a client.
 * @typedef {Object} ClientOptions
 * @property {string} [apiRequestMethod='sequential'] One of `sequential` or `burst`. The sequential handler executes
 * all requests in the order they are triggered, whereas the burst handler runs multiple in parallel, and doesn't
 * provide the guarantee of any particular order. Burst mode is more likely to hit a 429 ratelimit error by its nature,
 * and is therefore slightly riskier to use.
 * @property {number} [shardId=0] ID of the shard to run
 * @property {number} [shardCount=0] Total number of shards
 * @property {number} [messageCacheMaxSize=200] Maximum number of messages to cache per channel
 * (-1 or Infinity for unlimited - don't do this without message sweeping, otherwise memory usage will climb
 * indefinitely)
 * @property {number} [messageCacheLifetime=0] How long a message should stay in the cache until it is considered
 * sweepable (in seconds, 0 for forever)
 * @property {number} [messageSweepInterval=0] How frequently to remove messages from the cache that are older than
 * the message cache lifetime (in seconds, 0 for never)
 * @property {boolean} [fetchAllMembers=false] Whether to cache all guild members and users upon startup, as well as
 * upon joining a guild (should be avoided whenever possible)
 * @property {boolean} [disableEveryone=false] Default value for {@link MessageOptions#disableEveryone}
 * @property {boolean} [sync=false] Whether to periodically sync guilds (for user accounts)
 * @property {number} [restWsBridgeTimeout=5000] Maximum time permitted between REST responses and their
 * corresponding websocket events
 * @property {number} [restTimeOffset=500] Extra time in millseconds to wait before continuing to make REST
 * requests (higher values will reduce rate-limiting errors on bad connections)
 * @property {WSEventType[]} [disabledEvents] An array of disabled websocket events. Events in this array will not be
 * processed, potentially resulting in performance improvements for larger bots. Only disable events you are
 * 100% certain you don't need, as many are important, but not obviously so. The safest one to disable with the
 * most impact is typically `TYPING_START`.
 * @property {WebsocketOptions} [ws] Options for the WebSocket
 * @property {HTTPOptions} [http] HTTP options
 */
exports.DefaultOptions = {
  apiRequestMethod: 'sequential',
  shardId: 0,
  shardCount: 0,
  internalSharding: false,
  messageCacheMaxSize: 200,
  messageCacheLifetime: 0,
  messageSweepInterval: 0,
  fetchAllMembers: false,
  disableEveryone: false,
  sync: false,
  restWsBridgeTimeout: 5000,
  disabledEvents: [],
  restTimeOffset: 500,

  /**
   * WebSocket options (these are left as snake_case to match the API)
   * @typedef {Object} WebsocketOptions
   * @property {number} [large_threshold=250] Number of members in a guild to be considered large
   * @property {boolean} [compress=true] Whether to compress data sent on the connection
   * (defaults to `false` for browsers)
   */
  ws: {
    large_threshold: 250,
    compress: !browser,
    properties: {
      $os: browser ? 'browser' : process.platform,
      $browser: 'discord.js',
      $device: 'discord.js',
    },
    version: 6,
  },

  /**
   * HTTP options
   * @typedef {Object} HTTPOptions
   * @property {number} [version=7] API version to use
   * @property {string} [api='https://discordapp.com/api'] Base url of the API
   * @property {string} [cdn='https://cdn.discordapp.com'] Base url of the CDN
   * @property {string} [invite='https://discord.gg'] Base url of invites
   */
  http: {
    version: 7,
    api: 'https://discordapp.com/api',
    cdn: 'https://cdn.discordapp.com',
    invite: 'https://discord.gg',
  },
};

exports.UserAgent = browser ? null :
  `DiscordBot (${Package.homepage.split('#')[0]}, ${Package.version}) Node.js/${process.version}`;

exports.WSCodes = {
  1000: 'Connection gracefully closed',
  4004: 'Tried to identify with an invalid token',
  4010: 'Sharding data provided was invalid',
  4011: 'Shard would be on too many guilds if connected',
};

const AllowedImageFormats = [
  'webp',
  'png',
  'jpg',
  'gif',
];

const AllowedImageSizes = Array.from({ length: 8 }, (e, i) => 2 ** (i + 4));

function makeImageUrl(root, { format = 'webp', size } = {}) {
  if (format && !AllowedImageFormats.includes(format)) throw new Error('IMAGE_FORMAT', format);
  if (size && !AllowedImageSizes.includes(size)) throw new RangeError('IMAGE_SIZE', size);
  return `${root}.${format}${size ? `?size=${size}` : ''}`;
}

exports.Endpoints = {
  CDN(root) {
    return {
      Emoji: emojiID => `${root}/emojis/${emojiID}.png`,
      Asset: name => `${root}/assets/${name}`,
      DefaultAvatar: number => `${root}/embed/avatars/${number}.png`,
      Avatar: (userID, hash, format = 'default', size) => {
        if (format === 'default') format = hash.startsWith('a_') ? 'gif' : 'webp';
        return makeImageUrl(`${root}/avatars/${userID}/${hash}`, { format, size });
      },
      Icon: (guildID, hash, format = 'webp', size) =>
        makeImageUrl(`${root}/icons/${guildID}/${hash}`, { format, size }),
      AppIcon: (clientID, hash, { format = 'webp', size } = {}) =>
        makeImageUrl(`${root}/app-icons/${clientID}/${hash}`, { size, format }),
      AppAsset: (clientID, hash, { format = 'webp', size } = {}) =>
        makeImageUrl(`${root}/app-assets/${clientID}/${hash}`, { size, format }),
      GDMIcon: (channelID, hash, format = 'webp', size) =>
        makeImageUrl(`${root}/channel-icons/${channelID}/${hash}`, { size, format }),
      Splash: (guildID, hash, format = 'webp', size) =>
        makeImageUrl(`${root}/splashes/${guildID}/${hash}`, { size, format }),
    };
  },
  invite: (root, code) => `${root}/${code}`,
  botGateway: '/gateway/bot',
};

/**
 * The current status of the client. Here are the available statuses:
 * * READY: 0
 * * CONNECTING: 1
 * * RECONNECTING: 2
 * * IDLE: 3
 * * NEARLY: 4
 * * DISCONNECTED: 5
 * @typedef {number} Status
 */
exports.Status = {
  READY: 0,
  CONNECTING: 1,
  RECONNECTING: 2,
  IDLE: 3,
  NEARLY: 4,
  DISCONNECTED: 5,
};

/**
 * The current status of a voice connection. Here are the available statuses:
 * * CONNECTED: 0
 * * CONNECTING: 1
 * * AUTHENTICATING: 2
 * * RECONNECTING: 3
 * * DISCONNECTED: 4
 * @typedef {number} VoiceStatus
 */
exports.VoiceStatus = {
  CONNECTED: 0,
  CONNECTING: 1,
  AUTHENTICATING: 2,
  RECONNECTING: 3,
  DISCONNECTED: 4,
};

exports.OPCodes = {
  DISPATCH: 0,
  HEARTBEAT: 1,
  IDENTIFY: 2,
  STATUS_UPDATE: 3,
  VOICE_STATE_UPDATE: 4,
  VOICE_GUILD_PING: 5,
  RESUME: 6,
  RECONNECT: 7,
  REQUEST_GUILD_MEMBERS: 8,
  INVALID_SESSION: 9,
  HELLO: 10,
  HEARTBEAT_ACK: 11,
};

exports.VoiceOPCodes = {
  IDENTIFY: 0,
  SELECT_PROTOCOL: 1,
  READY: 2,
  HEARTBEAT: 3,
  SESSION_DESCRIPTION: 4,
  SPEAKING: 5,
};

exports.Events = {
  READY: 'ready',
  RESUMED: 'resumed',
  GUILD_CREATE: 'guildCreate',
  GUILD_DELETE: 'guildDelete',
  GUILD_UPDATE: 'guildUpdate',
  GUILD_UNAVAILABLE: 'guildUnavailable',
  GUILD_AVAILABLE: 'guildAvailable',
  GUILD_MEMBER_ADD: 'guildMemberAdd',
  GUILD_MEMBER_REMOVE: 'guildMemberRemove',
  GUILD_MEMBER_UPDATE: 'guildMemberUpdate',
  GUILD_MEMBER_AVAILABLE: 'guildMemberAvailable',
  GUILD_MEMBER_SPEAKING: 'guildMemberSpeaking',
  GUILD_MEMBERS_CHUNK: 'guildMembersChunk',
  GUILD_ROLE_CREATE: 'roleCreate',
  GUILD_ROLE_DELETE: 'roleDelete',
  GUILD_ROLE_UPDATE: 'roleUpdate',
  GUILD_EMOJI_CREATE: 'emojiCreate',
  GUILD_EMOJI_DELETE: 'emojiDelete',
  GUILD_EMOJI_UPDATE: 'emojiUpdate',
  GUILD_BAN_ADD: 'guildBanAdd',
  GUILD_BAN_REMOVE: 'guildBanRemove',
  CHANNEL_CREATE: 'channelCreate',
  CHANNEL_DELETE: 'channelDelete',
  CHANNEL_UPDATE: 'channelUpdate',
  CHANNEL_PINS_UPDATE: 'channelPinsUpdate',
  MESSAGE_CREATE: 'message',
  MESSAGE_DELETE: 'messageDelete',
  MESSAGE_UPDATE: 'messageUpdate',
  MESSAGE_BULK_DELETE: 'messageDeleteBulk',
  MESSAGE_REACTION_ADD: 'messageReactionAdd',
  MESSAGE_REACTION_REMOVE: 'messageReactionRemove',
  MESSAGE_REACTION_REMOVE_ALL: 'messageReactionRemoveAll',
  USER_UPDATE: 'userUpdate',
  USER_NOTE_UPDATE: 'userNoteUpdate',
  USER_SETTINGS_UPDATE: 'clientUserSettingsUpdate',
  USER_GUILD_SETTINGS_UPDATE: 'clientUserGuildSettingsUpdate',
  PRESENCE_UPDATE: 'presenceUpdate',
  VOICE_STATE_UPDATE: 'voiceStateUpdate',
  TYPING_START: 'typingStart',
  TYPING_STOP: 'typingStop',
  DISCONNECT: 'disconnect',
  RECONNECTING: 'reconnecting',
  ERROR: 'error',
  WARN: 'warn',
  DEBUG: 'debug',
};

/**
 * The type of a websocket message event, e.g. `MESSAGE_CREATE`. Here are the available events:
 * * READY
 * * RESUMED
 * * GUILD_SYNC
 * * GUILD_CREATE
 * * GUILD_DELETE
 * * GUILD_UPDATE
 * * GUILD_MEMBER_ADD
 * * GUILD_MEMBER_REMOVE
 * * GUILD_MEMBER_UPDATE
 * * GUILD_MEMBERS_CHUNK
 * * GUILD_ROLE_CREATE
 * * GUILD_ROLE_DELETE
 * * GUILD_ROLE_UPDATE
 * * GUILD_BAN_ADD
 * * GUILD_BAN_REMOVE
 * * CHANNEL_CREATE
 * * CHANNEL_DELETE
 * * CHANNEL_UPDATE
 * * CHANNEL_PINS_UPDATE
 * * MESSAGE_CREATE
 * * MESSAGE_DELETE
 * * MESSAGE_UPDATE
 * * MESSAGE_DELETE_BULK
 * * MESSAGE_REACTION_ADD
 * * MESSAGE_REACTION_REMOVE
 * * MESSAGE_REACTION_REMOVE_ALL
 * * USER_UPDATE
 * * USER_NOTE_UPDATE
 * * USER_SETTINGS_UPDATE
 * * PRESENCE_UPDATE
 * * VOICE_STATE_UPDATE
 * * TYPING_START
 * * VOICE_SERVER_UPDATE
 * * RELATIONSHIP_ADD
 * * RELATIONSHIP_REMOVE
 * @typedef {string} WSEventType
 */
exports.WSEvents = keyMirror([
  'READY',
  'RESUMED',
  'GUILD_SYNC',
  'GUILD_CREATE',
  'GUILD_DELETE',
  'GUILD_UPDATE',
  'GUILD_MEMBER_ADD',
  'GUILD_MEMBER_REMOVE',
  'GUILD_MEMBER_UPDATE',
  'GUILD_MEMBERS_CHUNK',
  'GUILD_ROLE_CREATE',
  'GUILD_ROLE_DELETE',
  'GUILD_ROLE_UPDATE',
  'GUILD_BAN_ADD',
  'GUILD_BAN_REMOVE',
  'GUILD_EMOJIS_UPDATE',
  'CHANNEL_CREATE',
  'CHANNEL_DELETE',
  'CHANNEL_UPDATE',
  'CHANNEL_PINS_UPDATE',
  'MESSAGE_CREATE',
  'MESSAGE_DELETE',
  'MESSAGE_UPDATE',
  'MESSAGE_DELETE_BULK',
  'MESSAGE_REACTION_ADD',
  'MESSAGE_REACTION_REMOVE',
  'MESSAGE_REACTION_REMOVE_ALL',
  'USER_UPDATE',
  'USER_NOTE_UPDATE',
  'USER_SETTINGS_UPDATE',
  'USER_GUILD_SETTINGS_UPDATE',
  'PRESENCE_UPDATE',
  'VOICE_STATE_UPDATE',
  'TYPING_START',
  'VOICE_SERVER_UPDATE',
  'RELATIONSHIP_ADD',
  'RELATIONSHIP_REMOVE',
]);

/**
 * The type of a message, e.g. `DEFAULT`. Here are the available types:
 * * DEFAULT
 * * RECIPIENT_ADD
 * * RECIPIENT_REMOVE
 * * CALL
 * * CHANNEL_NAME_CHANGE
 * * CHANNEL_ICON_CHANGE
 * * PINS_ADD
 * * GUILD_MEMBER_JOIN
 * @typedef {string} MessageType
 */
exports.MessageTypes = [
  'DEFAULT',
  'RECIPIENT_ADD',
  'RECIPIENT_REMOVE',
  'CALL',
  'CHANNEL_NAME_CHANGE',
  'CHANNEL_ICON_CHANGE',
  'PINS_ADD',
  'GUILD_MEMBER_JOIN',
];

/**
 * The type of an activity of a users presence, e.g. `PLAYING`. Here are the available types:
 * * PLAYING
 * * STREAMING
 * * LISTENING
 * * WATCHING
 * @typedef {string} ActivityType
 */
exports.ActivityTypes = [
  'PLAYING',
  'STREAMING',
  'LISTENING',
  'WATCHING',
];

exports.ExplicitContentFilterTypes = [
  'DISABLED',
  'NON_FRIENDS',
  'FRIENDS_AND_NON_FRIENDS',
];

exports.MessageNotificationTypes = [
  'EVERYTHING',
  'MENTIONS',
  'NOTHING',
  'INHERIT',
];

exports.UserSettingsMap = {
  /**
   * Automatically convert emoticons in your messages to emoji,
   * for example when you type `:-)` Discord will convert it to 😃
   * @name ClientUserSettings#convertEmoticons
   * @type {boolean}
   */
  convert_emoticons: 'convertEmoticons',

  /**
   * If new guilds should automatically disable DMs between you and its members
   * @name ClientUserSettings#defaultGuildsRestricted
   * @type {boolean}
   */
  default_guilds_restricted: 'defaultGuildsRestricted',

  /**
   * Automatically detect accounts from services like Steam and Blizzard when you open the Discord client
   * @name ClientUserSettings#detectPlatformAccounts
   * @type {boolean}
   */
  detect_platform_accounts: 'detectPlatformAccounts',

  /**
   * Developer Mode exposes context menu items helpful for people writing bots using the Discord API
   * @name ClientUserSettings#developerMode
   * @type {boolean}
   */
  developer_mode: 'developerMode',

  /**
   * Allow playback and usage of the `/tts` command
   * @name ClientUserSettings#enableTTSCommand
   * @type {boolean}
   */
  enable_tts_command: 'enableTTSCommand',

  /**
   * The theme of the client. Either `light` or `dark`
   * @name ClientUserSettings#theme
   * @type {string}
   */
  theme: 'theme',

  /**
   * Last status set in the client
   * @name ClientUserSettings#status
   * @type {PresenceStatus}
   */
  status: 'status',

  /**
   * Display currently running game as status message
   * @name ClientUserSettings#showCurrentGame
   * @type {boolean}
   */
  show_current_game: 'showCurrentGame',

  /**
   * Display images, videos, and lolcats when uploaded directly to Discord
   * @name ClientUserSettings#inlineAttachmentMedia
   * @type {boolean}
   */
  inline_attachment_media: 'inlineAttachmentMedia',

  /**
   * Display images, videos, and lolcats when posted as links in chat
   * @name ClientUserSettings#inlineEmbedMedia
   * @type {boolean}
   */
  inline_embed_media: 'inlineEmbedMedia',

  /**
   * Language the Discord client will use, as an RFC 3066 language identifier
   * @name ClientUserSettings#locale
   * @type {string}
   */
  locale: 'locale',

  /**
   * Display messages in compact mode
   * @name ClientUserSettings#messageDisplayCompact
   * @type {boolean}
   */
  message_display_compact: 'messageDisplayCompact',

  /**
   * Show emoji reactions on messages
   * @name ClientUserSettings#renderReactions
   * @type {boolean}
   */
  render_reactions: 'renderReactions',

  /**
   * Array of snowflake IDs for guilds, in the order they appear in the Discord client
   * @name ClientUserSettings#guildPositions
   * @type {Snowflake[]}
   */
  guild_positions: 'guildPositions',

  /**
   * Array of snowflake IDs for guilds which you will not recieve DMs from
   * @name ClientUserSettings#restrictedGuilds
   * @type {Snowflake[]}
   */
  restricted_guilds: 'restrictedGuilds',

  explicit_content_filter: function explicitContentFilter(type) { // eslint-disable-line func-name-matching
    /**
     * Safe direct messaging; force people's messages with images to be scanned before they are sent to you.
     * One of `DISABLED`, `NON_FRIENDS`, `FRIENDS_AND_NON_FRIENDS`
     * @name ClientUserSettings#explicitContentFilter
     * @type {string}
     */
    return exports.ExplicitContentFilterTypes[type];
  },
  friend_source_flags: function friendSources(flags) { // eslint-disable-line func-name-matching
    /**
     * Who can add you as a friend
     * @name ClientUserSettings#friendSources
     * @type {Object}
     * @property {boolean} all Mutual friends and mutual guilds
     * @property {boolean} mutualGuilds Only mutual guilds
     * @property {boolean} mutualFriends Only mutual friends
     */
    return {
      all: flags.all || false,
      mutualGuilds: flags.all ? true : flags.mutual_guilds || false,
      mutualFriends: flags.all ? true : flags.mutualFriends || false,
    };
  },
};

exports.UserGuildSettingsMap = {
  message_notifications: function messageNotifications(type) { // eslint-disable-line func-name-matching
    /**
     * The type of message that should notify you.
     * One of `EVERYTHING`, `MENTIONS`, `NOTHING`
     * @name ClientUserGuildSettings#messageNotifications
     * @type {string}
     */
    return exports.MessageNotificationTypes[type];
  },
  /**
   * Whether to receive mobile push notifications
   * @name ClientUserGuildSettings#mobilePush
   * @type {boolean}
   */
  mobile_push: 'mobilePush',
  /**
   * Whether the guild is muted or not
   * @name ClientUserGuildSettings#muted
   * @type {boolean}
   */
  muted: 'muted',
  /**
   * Whether to suppress everyone messages
   * @name ClientUserGuildSettings#suppressEveryone
   * @type {boolean}
   */
  suppress_everyone: 'suppressEveryone',
  /**
   * A collection containing all the channel overrides
   * @name ClientUserGuildSettings#channelOverrides
   * @type {Collection<ClientUserChannelOverride>}
   */
  channel_overrides: 'channelOverrides',
};

exports.UserChannelOverrideMap = {
  message_notifications: function messageNotifications(type) { // eslint-disable-line func-name-matching
    /**
     * The type of message that should notify you.
     * One of `EVERYTHING`, `MENTIONS`, `NOTHING`, `INHERIT`
     * @name ClientUserChannelOverride#messageNotifications
     * @type {string}
     */
    return exports.MessageNotificationTypes[type];
  },
  /**
   * Whether the channel is muted or not
   * @name ClientUserChannelOverride#muted
   * @type {boolean}
   */
  muted: 'muted',
};

/**
 * All flags users can have:
 * * STAFF
 * * PARTNER
 * * HYPESQUAD
 * @typedef {string} UserFlags
 */
exports.UserFlags = {
  STAFF: 1 << 0,
  PARTNER: 1 << 1,
  HYPESQUAD: 1 << 2,
};

exports.ChannelTypes = {
  TEXT: 0,
  DM: 1,
  VOICE: 2,
  GROUP: 3,
  CATEGORY: 4,
};

exports.ClientApplicationAssetTypes = {
  SMALL: 1,
  BIG: 2,
};

exports.Colors = {
  DEFAULT: 0x000000,
  AQUA: 0x1ABC9C,
  GREEN: 0x2ECC71,
  BLUE: 0x3498DB,
  PURPLE: 0x9B59B6,
  GOLD: 0xF1C40F,
  ORANGE: 0xE67E22,
  RED: 0xE74C3C,
  GREY: 0x95A5A6,
  NAVY: 0x34495E,
  DARK_AQUA: 0x11806A,
  DARK_GREEN: 0x1F8B4C,
  DARK_BLUE: 0x206694,
  DARK_PURPLE: 0x71368A,
  DARK_GOLD: 0xC27C0E,
  DARK_ORANGE: 0xA84300,
  DARK_RED: 0x992D22,
  DARK_GREY: 0x979C9F,
  DARKER_GREY: 0x7F8C8D,
  LIGHT_GREY: 0xBCC0C0,
  DARK_NAVY: 0x2C3E50,
  BLURPLE: 0x7289DA,
  GREYPLE: 0x99AAB5,
  DARK_BUT_NOT_BLACK: 0x2C2F33,
  NOT_QUITE_BLACK: 0x23272A,
};

/**
 * An error encountered while performing an API request. Here are the potential errors:
 * * UNKNOWN_ACCOUNT
 * * UNKNOWN_APPLICATION
 * * UNKNOWN_CHANNEL
 * * UNKNOWN_GUILD
 * * UNKNOWN_INTEGRATION
 * * UNKNOWN_INVITE
 * * UNKNOWN_MEMBER
 * * UNKNOWN_MESSAGE
 * * UNKNOWN_OVERWRITE
 * * UNKNOWN_PROVIDER
 * * UNKNOWN_ROLE
 * * UNKNOWN_TOKEN
 * * UNKNOWN_USER
 * * UNKNOWN_EMOJI
 * * BOT_PROHIBITED_ENDPOINT
 * * BOT_ONLY_ENDPOINT
 * * MAXIMUM_GUILDS
 * * MAXIMUM_FRIENDS
 * * MAXIMUM_PINS
 * * MAXIMUM_ROLES
 * * MAXIMUM_REACTIONS
 * * UNAUTHORIZED
 * * MISSING_ACCESS
 * * INVALID_ACCOUNT_TYPE
 * * CANNOT_EXECUTE_ON_DM
 * * EMBED_DISABLED
 * * CANNOT_EDIT_MESSAGE_BY_OTHER
 * * CANNOT_SEND_EMPTY_MESSAGE
 * * CANNOT_MESSAGE_USER
 * * CANNOT_SEND_MESSAGES_IN_VOICE_CHANNEL
 * * CHANNEL_VERIFICATION_LEVEL_TOO_HIGH
 * * OAUTH2_APPLICATION_BOT_ABSENT
 * * MAXIMUM_OAUTH2_APPLICATIONS
 * * INVALID_OAUTH_STATE
 * * MISSING_PERMISSIONS
 * * INVALID_AUTHENTICATION_TOKEN
 * * NOTE_TOO_LONG
 * * INVALID_BULK_DELETE_QUANTITY
 * * CANNOT_PIN_MESSAGE_IN_OTHER_CHANNEL
 * * CANNOT_EXECUTE_ON_SYSTEM_MESSAGE
 * * BULK_DELETE_MESSAGE_TOO_OLD
 * * INVITE_ACCEPTED_TO_GUILD_NOT_CONTANING_BOT
 * * REACTION_BLOCKED
 * @typedef {string} APIError
 */
exports.APIErrors = {
  UNKNOWN_ACCOUNT: 10001,
  UNKNOWN_APPLICATION: 10002,
  UNKNOWN_CHANNEL: 10003,
  UNKNOWN_GUILD: 10004,
  UNKNOWN_INTEGRATION: 10005,
  UNKNOWN_INVITE: 10006,
  UNKNOWN_MEMBER: 10007,
  UNKNOWN_MESSAGE: 10008,
  UNKNOWN_OVERWRITE: 10009,
  UNKNOWN_PROVIDER: 10010,
  UNKNOWN_ROLE: 10011,
  UNKNOWN_TOKEN: 10012,
  UNKNOWN_USER: 10013,
  UNKNOWN_EMOJI: 10014,
  BOT_PROHIBITED_ENDPOINT: 20001,
  BOT_ONLY_ENDPOINT: 20002,
  MAXIMUM_GUILDS: 30001,
  MAXIMUM_FRIENDS: 30002,
  MAXIMUM_PINS: 30003,
  MAXIMUM_ROLES: 30005,
  MAXIMUM_REACTIONS: 30010,
  UNAUTHORIZED: 40001,
  MISSING_ACCESS: 50001,
  INVALID_ACCOUNT_TYPE: 50002,
  CANNOT_EXECUTE_ON_DM: 50003,
  EMBED_DISABLED: 50004,
  CANNOT_EDIT_MESSAGE_BY_OTHER: 50005,
  CANNOT_SEND_EMPTY_MESSAGE: 50006,
  CANNOT_MESSAGE_USER: 50007,
  CANNOT_SEND_MESSAGES_IN_VOICE_CHANNEL: 50008,
  CHANNEL_VERIFICATION_LEVEL_TOO_HIGH: 50009,
  OAUTH2_APPLICATION_BOT_ABSENT: 50010,
  MAXIMUM_OAUTH2_APPLICATIONS: 50011,
  INVALID_OAUTH_STATE: 50012,
  MISSING_PERMISSIONS: 50013,
  INVALID_AUTHENTICATION_TOKEN: 50014,
  NOTE_TOO_LONG: 50015,
  INVALID_BULK_DELETE_QUANTITY: 50016,
  CANNOT_PIN_MESSAGE_IN_OTHER_CHANNEL: 50019,
  CANNOT_EXECUTE_ON_SYSTEM_MESSAGE: 50021,
  BULK_DELETE_MESSAGE_TOO_OLD: 50034,
  INVITE_ACCEPTED_TO_GUILD_NOT_CONTANING_BOT: 50036,
  REACTION_BLOCKED: 90001,
};

<<<<<<< HEAD
exports.UnicodeEmojiRegex = require('./UnicodeEmojiRegex');
=======
function keyMirror(arr) {
  let tmp = Object.create(null);
  for (const value of arr) tmp[value] = value;
  return tmp;
}
>>>>>>> 356778b9
<|MERGE_RESOLUTION|>--- conflicted
+++ resolved
@@ -705,12 +705,10 @@
   REACTION_BLOCKED: 90001,
 };
 
-<<<<<<< HEAD
 exports.UnicodeEmojiRegex = require('./UnicodeEmojiRegex');
-=======
+
 function keyMirror(arr) {
   let tmp = Object.create(null);
   for (const value of arr) tmp[value] = value;
   return tmp;
-}
->>>>>>> 356778b9
+}