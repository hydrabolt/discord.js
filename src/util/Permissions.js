--- conflicted
+++ resolved
@@ -78,11 +78,8 @@
  * * `MANAGE_ROLES`
  * * `MANAGE_WEBHOOKS`
  * * `MANAGE_EMOJIS`
-<<<<<<< HEAD
  * * `USE_APPLICATION_COMMANDS`
-=======
  * * `REQUEST_TO_SPEAK`
->>>>>>> 3c175cb5
  * @type {Object<string, bigint>}
  * @see {@link https://discord.com/developers/docs/topics/permissions}
  */
@@ -118,11 +115,8 @@
   MANAGE_ROLES: 1n << 28n,
   MANAGE_WEBHOOKS: 1n << 29n,
   MANAGE_EMOJIS: 1n << 30n,
-<<<<<<< HEAD
   USE_APPLICATION_COMMANDS: 1n << 31n,
-=======
   REQUEST_TO_SPEAK: 1n << 32n,
->>>>>>> 3c175cb5
 };
 
 /**
