'use strict';

const { parse } = require('path');
const fetch = require('node-fetch');
const { Colors, DefaultOptions, Endpoints } = require('./Constants');
const { Error: DiscordError, RangeError, TypeError } = require('../errors');
const has = (o, k) => Object.prototype.hasOwnProperty.call(o, k);
const isObject = d => typeof d === 'object' && d !== null;

/**
 * Contains various general-purpose utility methods. These functions are also available on the base `Discord` object.
 */
class Util {
  constructor() {
    throw new Error(`The ${this.constructor.name} class may not be instantiated.`);
  }

  /**
   * Flatten an object. Any properties that are collections will get converted to an array of keys.
   * @param {Object} obj The object to flatten.
   * @param {...Object<string, boolean|string>} [props] Specific properties to include/exclude.
   * @returns {Object}
   */
  static flatten(obj, ...props) {
    if (!isObject(obj)) return obj;

    const objProps = Object.keys(obj)
      .filter(k => !k.startsWith('_'))
      .map(k => ({ [k]: true }));

    props = objProps.length ? Object.assign(...objProps, ...props) : Object.assign({}, ...props);

    const out = {};

    for (let [prop, newProp] of Object.entries(props)) {
      if (!newProp) continue;
      newProp = newProp === true ? prop : newProp;

      const element = obj[prop];
      const elemIsObj = isObject(element);
      const valueOf = elemIsObj && typeof element.valueOf === 'function' ? element.valueOf() : null;

      // If it's a Collection, make the array of keys
      if (element instanceof require('./Collection')) out[newProp] = Array.from(element.keys());
      // If the valueOf is a Collection, use its array of keys
      else if (valueOf instanceof require('./Collection')) out[newProp] = Array.from(valueOf.keys());
      // If it's an array, flatten each element
      else if (Array.isArray(element)) out[newProp] = element.map(e => Util.flatten(e));
      // If it's an object with a primitive `valueOf`, use that value
      else if (typeof valueOf !== 'object') out[newProp] = valueOf;
      // If it's a primitive
      else if (!elemIsObj) out[newProp] = element;
    }

    return out;
  }

  /**
   * Splits a string into multiple chunks at a designated character that do not exceed a specific length.
   * @param {string} text Content to split
   * @param {SplitOptions} [options] Options controlling the behavior of the split
   * @returns {string[]}
   */
  static splitMessage(text, { maxLength = 2000, char = '\n', prepend = '', append = '' } = {}) {
<<<<<<< HEAD
    text = Util.resolveString(text);
    const hasElemLongerThanMaxLength = (arr, len) => arr.some(elem => elem.length > len);
    let splitText = [text];
    if (hasElemLongerThanMaxLength(splitText, maxLength)) return splitText;
    if (Array.isArray(char) && hasElemLongerThanMaxLength(splitText, maxLength)) {
      while (char.length > 0 && hasElemLongerThanMaxLength(splitText, maxLength)) {
        const currentChar = char.shift();
        if (currentChar instanceof RegExp) {
          splitText = splitText.map(chunk => chunk.match(currentChar));
        } else {
          splitText = splitText.map(chunk => chunk.split(currentChar));
        }
      }
    } else {
      splitText = text.split(char);
    }
    if (hasElemLongerThanMaxLength(splitText, maxLength)) throw new RangeError('SPLIT_MAX_LEN');
=======
    text = Util.verifyString(text, RangeError, 'MESSAGE_CONTENT_TYPE', false);
    if (text.length <= maxLength) return [text];
    const splitText = text.split(char);
    if (splitText.some(chunk => chunk.length > maxLength)) throw new RangeError('SPLIT_MAX_LEN');
>>>>>>> 5141ea4f
    const messages = [];
    let msg = '';
    for (const chunk of splitText) {
      if (msg && (msg + char + chunk + append).length > maxLength) {
        messages.push(msg + append);
        msg = prepend;
      }
      msg += (msg && msg !== prepend ? char : '') + chunk;
    }
    return messages.concat(msg).filter(m => m);
  }

  /**
   * Escapes any Discord-flavour markdown in a string.
   * @param {string} text Content to escape
   * @param {Object} [options={}] What types of markdown to escape
   * @param {boolean} [options.codeBlock=true] Whether to escape code blocks or not
   * @param {boolean} [options.inlineCode=true] Whether to escape inline code or not
   * @param {boolean} [options.bold=true] Whether to escape bolds or not
   * @param {boolean} [options.italic=true] Whether to escape italics or not
   * @param {boolean} [options.underline=true] Whether to escape underlines or not
   * @param {boolean} [options.strikethrough=true] Whether to escape strikethroughs or not
   * @param {boolean} [options.spoiler=true] Whether to escape spoilers or not
   * @param {boolean} [options.codeBlockContent=true] Whether to escape text inside code blocks or not
   * @param {boolean} [options.inlineCodeContent=true] Whether to escape text inside inline code or not
   * @returns {string}
   */
  static escapeMarkdown(
    text,
    {
      codeBlock = true,
      inlineCode = true,
      bold = true,
      italic = true,
      underline = true,
      strikethrough = true,
      spoiler = true,
      codeBlockContent = true,
      inlineCodeContent = true,
    } = {},
  ) {
    if (!codeBlockContent) {
      return text
        .split('```')
        .map((subString, index, array) => {
          if (index % 2 && index !== array.length - 1) return subString;
          return Util.escapeMarkdown(subString, {
            inlineCode,
            bold,
            italic,
            underline,
            strikethrough,
            spoiler,
            inlineCodeContent,
          });
        })
        .join(codeBlock ? '\\`\\`\\`' : '```');
    }
    if (!inlineCodeContent) {
      return text
        .split(/(?<=^|[^`])`(?=[^`]|$)/g)
        .map((subString, index, array) => {
          if (index % 2 && index !== array.length - 1) return subString;
          return Util.escapeMarkdown(subString, {
            codeBlock,
            bold,
            italic,
            underline,
            strikethrough,
            spoiler,
          });
        })
        .join(inlineCode ? '\\`' : '`');
    }
    if (inlineCode) text = Util.escapeInlineCode(text);
    if (codeBlock) text = Util.escapeCodeBlock(text);
    if (italic) text = Util.escapeItalic(text);
    if (bold) text = Util.escapeBold(text);
    if (underline) text = Util.escapeUnderline(text);
    if (strikethrough) text = Util.escapeStrikethrough(text);
    if (spoiler) text = Util.escapeSpoiler(text);
    return text;
  }

  /**
   * Escapes code block markdown in a string.
   * @param {string} text Content to escape
   * @returns {string}
   */
  static escapeCodeBlock(text) {
    return text.replace(/```/g, '\\`\\`\\`');
  }

  /**
   * Escapes inline code markdown in a string.
   * @param {string} text Content to escape
   * @returns {string}
   */
  static escapeInlineCode(text) {
    return text.replace(/(?<=^|[^`])`(?=[^`]|$)/g, '\\`');
  }

  /**
   * Escapes italic markdown in a string.
   * @param {string} text Content to escape
   * @returns {string}
   */
  static escapeItalic(text) {
    let i = 0;
    text = text.replace(/(?<=^|[^*])\*([^*]|\*\*|$)/g, (_, match) => {
      if (match === '**') return ++i % 2 ? `\\*${match}` : `${match}\\*`;
      return `\\*${match}`;
    });
    i = 0;
    return text.replace(/(?<=^|[^_])_([^_]|__|$)/g, (_, match) => {
      if (match === '__') return ++i % 2 ? `\\_${match}` : `${match}\\_`;
      return `\\_${match}`;
    });
  }

  /**
   * Escapes bold markdown in a string.
   * @param {string} text Content to escape
   * @returns {string}
   */
  static escapeBold(text) {
    let i = 0;
    return text.replace(/\*\*(\*)?/g, (_, match) => {
      if (match) return ++i % 2 ? `${match}\\*\\*` : `\\*\\*${match}`;
      return '\\*\\*';
    });
  }

  /**
   * Escapes underline markdown in a string.
   * @param {string} text Content to escape
   * @returns {string}
   */
  static escapeUnderline(text) {
    let i = 0;
    return text.replace(/__(_)?/g, (_, match) => {
      if (match) return ++i % 2 ? `${match}\\_\\_` : `\\_\\_${match}`;
      return '\\_\\_';
    });
  }

  /**
   * Escapes strikethrough markdown in a string.
   * @param {string} text Content to escape
   * @returns {string}
   */
  static escapeStrikethrough(text) {
    return text.replace(/~~/g, '\\~\\~');
  }

  /**
   * Escapes spoiler markdown in a string.
   * @param {string} text Content to escape
   * @returns {string}
   */
  static escapeSpoiler(text) {
    return text.replace(/\|\|/g, '\\|\\|');
  }

  /**
   * Gets the recommended shard count from Discord.
   * @param {string} token Discord auth token
   * @param {number} [guildsPerShard=1000] Number of guilds per shard
   * @returns {Promise<number>} The recommended number of shards
   */
  static fetchRecommendedShards(token, guildsPerShard = 1000) {
    if (!token) throw new DiscordError('TOKEN_MISSING');
    return fetch(`${DefaultOptions.http.api}/v${DefaultOptions.http.version}${Endpoints.botGateway}`, {
      method: 'GET',
      headers: { Authorization: `Bot ${token.replace(/^Bot\s*/i, '')}` },
    })
      .then(res => {
        if (res.ok) return res.json();
        if (res.status === 401) throw new DiscordError('TOKEN_INVALID');
        throw res;
      })
      .then(data => data.shards * (1000 / guildsPerShard));
  }

  /**
   * Parses emoji info out of a string. The string must be one of:
   * * A UTF-8 emoji (no ID)
   * * A URL-encoded UTF-8 emoji (no ID)
   * * A Discord custom emoji (`<:name:id>` or `<a:name:id>`)
   * @param {string} text Emoji string to parse
   * @returns {Object} Object with `animated`, `name`, and `id` properties
   * @private
   */
  static parseEmoji(text) {
    if (text.includes('%')) text = decodeURIComponent(text);
    if (!text.includes(':')) return { animated: false, name: text, id: null };
    const m = text.match(/<?(?:(a):)?(\w{2,32}):(\d{17,19})?>?/);
    if (!m) return null;
    return { animated: Boolean(m[1]), name: m[2], id: m[3] || null };
  }

  /**
   * Shallow-copies an object with its class/prototype intact.
   * @param {Object} obj Object to clone
   * @returns {Object}
   * @private
   */
  static cloneObject(obj) {
    return Object.assign(Object.create(obj), obj);
  }

  /**
   * Sets default properties on an object that aren't already specified.
   * @param {Object} def Default properties
   * @param {Object} given Object to assign defaults to
   * @returns {Object}
   * @private
   */
  static mergeDefault(def, given) {
    if (!given) return def;
    for (const key in def) {
      if (!has(given, key) || given[key] === undefined) {
        given[key] = def[key];
      } else if (given[key] === Object(given[key])) {
        given[key] = Util.mergeDefault(def[key], given[key]);
      }
    }

    return given;
  }

  /**
   * Makes an Error from a plain info object.
   * @param {Object} obj Error info
   * @param {string} obj.name Error type
   * @param {string} obj.message Message for the error
   * @param {string} obj.stack Stack for the error
   * @returns {Error}
   * @private
   */
  static makeError(obj) {
    const err = new Error(obj.message);
    err.name = obj.name;
    err.stack = obj.stack;
    return err;
  }

  /**
   * Makes a plain error info object from an Error.
   * @param {Error} err Error to get info from
   * @returns {Object}
   * @private
   */
  static makePlainError(err) {
    return {
      name: err.name,
      message: err.message,
      stack: err.stack,
    };
  }

  /**
   * Moves an element in an array *in place*.
   * @param {Array<*>} array Array to modify
   * @param {*} element Element to move
   * @param {number} newIndex Index or offset to move the element to
   * @param {boolean} [offset=false] Move the element by an offset amount rather than to a set index
   * @returns {number}
   * @private
   */
  static moveElementInArray(array, element, newIndex, offset = false) {
    const index = array.indexOf(element);
    newIndex = (offset ? index : 0) + newIndex;
    if (newIndex > -1 && newIndex < array.length) {
      const removedElement = array.splice(index, 1)[0];
      array.splice(newIndex, 0, removedElement);
    }
    return array.indexOf(element);
  }

  /**
   * Verifies the provided data is a string, otherwise throws provided error.
   * @param {string} data The string resolvable to resolve
   * @param {Function} [error] The Error constructor to instantiate. Defaults to Error
   * @param {string} [errorMessage] The error message to throw with. Defaults to "Expected string, got <data> instead."
   * @param {boolean} [allowEmpty=true] Whether an empty string should be allowed
   * @returns {string}
   */
  static verifyString(
    data,
    error = Error,
    errorMessage = `Expected a string, got ${data} instead.`,
    allowEmpty = true,
  ) {
    if (typeof data !== 'string') throw new error(errorMessage);
    if (!allowEmpty && data.length === 0) throw new error(errorMessage);
    return data;
  }

  /**
   * Can be a number, hex string, an RGB array like:
   * ```js
   * [255, 0, 255] // purple
   * ```
   * or one of the following strings:
   * - `DEFAULT`
   * - `WHITE`
   * - `AQUA`
   * - `GREEN`
   * - `BLUE`
   * - `YELLOW`
   * - `PURPLE`
   * - `LUMINOUS_VIVID_PINK`
   * - `FUCHSIA`
   * - `GOLD`
   * - `ORANGE`
   * - `RED`
   * - `GREY`
   * - `NAVY`
   * - `DARK_AQUA`
   * - `DARK_GREEN`
   * - `DARK_BLUE`
   * - `DARK_PURPLE`
   * - `DARK_VIVID_PINK`
   * - `DARK_GOLD`
   * - `DARK_ORANGE`
   * - `DARK_RED`
   * - `DARK_GREY`
   * - `DARKER_GREY`
   * - `LIGHT_GREY`
   * - `DARK_NAVY`
   * - `BLURPLE`
   * - `GREYPLE`
   * - `DARK_BUT_NOT_BLACK`
   * - `NOT_QUITE_BLACK`
   * - `RANDOM`
   * @typedef {string|number|number[]} ColorResolvable
   */

  /**
   * Resolves a ColorResolvable into a color number.
   * @param {ColorResolvable} color Color to resolve
   * @returns {number} A color
   */
  static resolveColor(color) {
    if (typeof color === 'string') {
      if (color === 'RANDOM') return Math.floor(Math.random() * (0xffffff + 1));
      if (color === 'DEFAULT') return 0;
      color = Colors[color] || parseInt(color.replace('#', ''), 16);
    } else if (Array.isArray(color)) {
      color = (color[0] << 16) + (color[1] << 8) + color[2];
    }

    if (color < 0 || color > 0xffffff) throw new RangeError('COLOR_RANGE');
    else if (color && isNaN(color)) throw new TypeError('COLOR_CONVERT');

    return color;
  }

  /**
   * Sorts by Discord's position and ID.
   * @param  {Collection} collection Collection of objects to sort
   * @returns {Collection}
   */
  static discordSort(collection) {
    return collection.sorted(
      (a, b) =>
        a.rawPosition - b.rawPosition ||
        parseInt(b.id.slice(0, -10)) - parseInt(a.id.slice(0, -10)) ||
        parseInt(b.id.slice(10)) - parseInt(a.id.slice(10)),
    );
  }

  /**
   * Sets the position of a Channel or Role.
   * @param {Channel|Role} item Object to set the position of
   * @param {number} position New position for the object
   * @param {boolean} relative Whether `position` is relative to its current position
   * @param {Collection<string, Channel|Role>} sorted A collection of the objects sorted properly
   * @param {APIRouter} route Route to call PATCH on
   * @param {string} [reason] Reason for the change
   * @returns {Promise<Object[]>} Updated item list, with `id` and `position` properties
   * @private
   */
  static setPosition(item, position, relative, sorted, route, reason) {
    let updatedItems = sorted.array();
    Util.moveElementInArray(updatedItems, item, position, relative);
    updatedItems = updatedItems.map((r, i) => ({ id: r.id, position: i }));
    return route.patch({ data: updatedItems, reason }).then(() => updatedItems);
  }

  /**
   * Alternative to Node's `path.basename`, removing query string after the extension if it exists.
   * @param {string} path Path to get the basename of
   * @param {string} [ext] File extension to remove
   * @returns {string} Basename of the path
   * @private
   */
  static basename(path, ext) {
    let res = parse(path);
    return ext && res.ext.startsWith(ext) ? res.name : res.base.split('?')[0];
  }

  /**
   * Transforms a snowflake from a decimal string to a bit string.
   * @param  {Snowflake} num Snowflake to be transformed
   * @returns {string}
   * @private
   */
  static idToBinary(num) {
    let bin = '';
    let high = parseInt(num.slice(0, -10)) || 0;
    let low = parseInt(num.slice(-10));
    while (low > 0 || high > 0) {
      bin = String(low & 1) + bin;
      low = Math.floor(low / 2);
      if (high > 0) {
        low += 5000000000 * (high % 2);
        high = Math.floor(high / 2);
      }
    }
    return bin;
  }

  /**
   * Transforms a snowflake from a bit string to a decimal string.
   * @param  {string} num Bit string to be transformed
   * @returns {Snowflake}
   * @private
   */
  static binaryToID(num) {
    let dec = '';

    while (num.length > 50) {
      const high = parseInt(num.slice(0, -32), 2);
      const low = parseInt((high % 10).toString(2) + num.slice(-32), 2);

      dec = (low % 10).toString() + dec;
      num =
        Math.floor(high / 10).toString(2) +
        Math.floor(low / 10)
          .toString(2)
          .padStart(32, '0');
    }

    num = parseInt(num, 2);
    while (num > 0) {
      dec = (num % 10).toString() + dec;
      num = Math.floor(num / 10);
    }

    return dec;
  }

  /**
   * Breaks user, role and everyone/here mentions by adding a zero width space after every @ character
   * @param {string} str The string to sanitize
   * @returns {string}
   */
  static removeMentions(str) {
    return str.replace(/@/g, '@\u200b');
  }

  /**
   * The content to have all mentions replaced by the equivalent text.
   * @param {string} str The string to be converted
   * @param {Channel} channel The channel the string was sent in
   * @returns {string}
   */
  static cleanContent(str, channel) {
    str = str
      .replace(/<@!?[0-9]+>/g, input => {
        const id = input.replace(/<|!|>|@/g, '');
        if (channel.type === 'dm') {
          const user = channel.client.users.cache.get(id);
          return user ? Util.removeMentions(`@${user.username}`) : input;
        }

        const member = channel.guild.members.cache.get(id);
        if (member) {
          return Util.removeMentions(`@${member.displayName}`);
        } else {
          const user = channel.client.users.cache.get(id);
          return user ? Util.removeMentions(`@${user.username}`) : input;
        }
      })
      .replace(/<#[0-9]+>/g, input => {
        const mentionedChannel = channel.client.channels.cache.get(input.replace(/<|#|>/g, ''));
        return mentionedChannel ? `#${mentionedChannel.name}` : input;
      })
      .replace(/<@&[0-9]+>/g, input => {
        if (channel.type === 'dm') return input;
        const role = channel.guild.roles.cache.get(input.replace(/<|@|>|&/g, ''));
        return role ? `@${role.name}` : input;
      });
    return str;
  }

  /**
   * The content to put in a codeblock with all codeblock fences replaced by the equivalent backticks.
   * @param {string} text The string to be converted
   * @returns {string}
   */
  static cleanCodeBlockContent(text) {
    return text.replace(/```/g, '`\u200b``');
  }

  /**
   * Creates a Promise that resolves after a specified duration.
   * @param {number} ms How long to wait before resolving (in milliseconds)
   * @returns {Promise<void>}
   * @private
   */
  static delayFor(ms) {
    return new Promise(resolve => {
      setTimeout(resolve, ms);
    });
  }
}

module.exports = Util;<|MERGE_RESOLUTION|>--- conflicted
+++ resolved
@@ -62,8 +62,7 @@
    * @returns {string[]}
    */
   static splitMessage(text, { maxLength = 2000, char = '\n', prepend = '', append = '' } = {}) {
-<<<<<<< HEAD
-    text = Util.resolveString(text);
+    text = Util.verifyString(text, RangeError, 'MESSAGE_CONTENT_TYPE', false);
     const hasElemLongerThanMaxLength = (arr, len) => arr.some(elem => elem.length > len);
     let splitText = [text];
     if (hasElemLongerThanMaxLength(splitText, maxLength)) return splitText;
@@ -80,12 +79,6 @@
       splitText = text.split(char);
     }
     if (hasElemLongerThanMaxLength(splitText, maxLength)) throw new RangeError('SPLIT_MAX_LEN');
-=======
-    text = Util.verifyString(text, RangeError, 'MESSAGE_CONTENT_TYPE', false);
-    if (text.length <= maxLength) return [text];
-    const splitText = text.split(char);
-    if (splitText.some(chunk => chunk.length > maxLength)) throw new RangeError('SPLIT_MAX_LEN');
->>>>>>> 5141ea4f
     const messages = [];
     let msg = '';
     for (const chunk of splitText) {
