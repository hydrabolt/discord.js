--- conflicted
+++ resolved
@@ -80,7 +80,6 @@
       .then(data => this.add(data));
   }
 
-<<<<<<< HEAD
   async _fetchMany(options = {}) {
     const data = await this.client.api.channels[this.channel.id].messages.get({ query: options });
     if (!data.length) {
@@ -90,15 +89,6 @@
       for (const message of data) messages.set(message.id, this.create(message));
       return messages;
     }
-=======
-  _fetchMany(options = {}) {
-    return this.client.api.channels[this.channel.id].messages.get({ query: options })
-      .then(data => {
-        const messages = new Collection();
-        for (const message of data) messages.set(message.id, this.add(message));
-        return messages;
-      });
->>>>>>> 2249da46
   }
 
 
