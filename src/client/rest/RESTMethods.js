--- conflicted
+++ resolved
@@ -410,12 +410,8 @@
 
   createGuildRole(guild, data) {
     if (data.color) data.color = this.client.resolver.resolveColor(data.color);
-<<<<<<< HEAD
+    if (data.permissions) data.permissions = Permissions.resolve(data.permissions);
     return this.rest.makeRequest('post', Endpoints.Guild(guild).roles, true, data).then(role =>
-=======
-    if (data.permissions) data.permissions = Permissions.resolve(data.permissions);
-    return this.rest.makeRequest('post', Constants.Endpoints.guildRoles(guild.id), true, data).then(role =>
->>>>>>> e08f2bad
       this.client.actions.GuildRoleCreate.handle({
         guild_id: guild.id,
         role,
