const util = require('util');

const methods = ['get', 'post', 'delete', 'patch', 'put'];
<<<<<<< HEAD
// Paramable exists so we don't return a function unless we actually need one #savingmemory
const paramable = [
  'channels', 'users', 'guilds', 'members',
  'bans', 'emojis', 'pins', 'permissions',
  'reactions', 'webhooks', 'messages',
  'notes', 'roles', 'applications',
  'invites', 'recipients',
=======
const reflectors = [
  'toString', 'valueOf', 'inspect', 'constructor',
  Symbol.toPrimitive, util.inspect.custom,
>>>>>>> d2668049
];

module.exports = restManager => {
  const handler = {
    get(list, name) {
      if (name === 'opts') {
        function toReturn(...args) { // eslint-disable-line no-inner-declarations
          list.push(...args.filter(x => x !== null && typeof x !== 'undefined'));
          return new Proxy(list, handler);
        }
        const directJoin = () => `${list.join('/')}/${name}`;
        for (const r of reflectors) toReturn[r] = directJoin;
        for (const method of methods) {
          toReturn[method] = options => restManager.request(method, directJoin(), options);
        }
        return toReturn;
      }
      if (reflectors.includes(name)) return () => list.join('/');
      if (methods.includes(name)) return options => restManager.request(name, list.join('/'), options);
      list.push(name);
      return new Proxy(list, handler);
    },
  };

  return new Proxy([''], handler);
};<|MERGE_RESOLUTION|>--- conflicted
+++ resolved
@@ -1,19 +1,10 @@
 const util = require('util');
 
 const methods = ['get', 'post', 'delete', 'patch', 'put'];
-<<<<<<< HEAD
-// Paramable exists so we don't return a function unless we actually need one #savingmemory
-const paramable = [
-  'channels', 'users', 'guilds', 'members',
-  'bans', 'emojis', 'pins', 'permissions',
-  'reactions', 'webhooks', 'messages',
-  'notes', 'roles', 'applications',
-  'invites', 'recipients',
-=======
+
 const reflectors = [
   'toString', 'valueOf', 'inspect', 'constructor',
   Symbol.toPrimitive, util.inspect.custom,
->>>>>>> d2668049
 ];
 
 module.exports = restManager => {
