const BaseClient = require('./BaseClient');
const Permissions = require('../util/Permissions');
const ClientVoiceManager = require('./voice/ClientVoiceManager');
const WebSocketManager = require('./websocket/WebSocketManager');
const ActionsManager = require('./actions/ActionsManager');
const Collection = require('../util/Collection');
const VoiceRegion = require('../structures/VoiceRegion');
const Webhook = require('../structures/Webhook');
const Invite = require('../structures/Invite');
const ClientApplication = require('../structures/ClientApplication');
const ShardClientUtil = require('../sharding/ShardClientUtil');
const VoiceBroadcast = require('./voice/VoiceBroadcast');
const UserStore = require('../stores/UserStore');
const ChannelStore = require('../stores/ChannelStore');
const GuildStore = require('../stores/GuildStore');
const GuildEmojiStore = require('../stores/GuildEmojiStore');
const { Events, WSCodes, browser } = require('../util/Constants');
const { delayFor } = require('../util/Util');
const DataResolver = require('../util/DataResolver');
const Structures = require('../util/Structures');
const { Error, TypeError, RangeError } = require('../errors');

/**
 * The main hub for interacting with the Discord API, and the starting point for any bot.
 * @extends {BaseClient}
 */
class Client extends BaseClient {
  /**
   * @param {ClientOptions} [options] Options for the client
   */
  constructor(options = {}) {
    super(Object.assign({ _tokenType: 'Bot' }, options));

<<<<<<< HEAD
    // Obtain shard details from environment or if present worker threads
    let data = process.env;
    try {
      // Test if worker threads module is present and sharding is used
      data = require('worker_threads').workerData || data;
    } catch (_) {
      // Do nothing
    }
    if (!this.options.shards) {
      if ('SHARDS' in data) {
        this.options.shards = JSON.parse(data.SHARDS);
      }
    }
    if ('TOTAL_SHARD_COUNT' in data) {
      this.options.totalShardCount = Number(data.SHARD_COUNT);
=======
    // Figure out the shard details
    if (!browser && process.env.SHARDING_MANAGER) {
      // Try loading workerData if it's present
      let workerData;
      try {
        workerData = require('worker_threads').workerData;
      } catch (err) {
        // Do nothing
      }

      if (!this.options.shards) {
        if (workerData && 'SHARD_ID' in workerData) {
          this.options.shards = workerData.SHARD_ID;
        } else if ('SHARD_ID' in process.env) {
          this.options.shards = Number(process.env.SHARD_ID);
        }
      }
      if (!this.options.shardCount || this.options.shardCount === 1) {
        if (workerData && 'SHARD_COUNT' in workerData) {
          this.options.shardCount = workerData.SHARD_COUNT;
        } else if ('SHARD_COUNT' in process.env) {
          this.options.shardCount = Number(process.env.SHARD_COUNT);
        }
      }
>>>>>>> f717d10b
    }

    this._validateOptions();

    /**
     * The WebSocket manager of the client
     * @type {WebSocketManager}
     */
    this.ws = new WebSocketManager(this);

    /**
     * The action manager of the client
     * @type {ActionsManager}
     * @private
     */
    this.actions = new ActionsManager(this);

    /**
     * The voice manager of the client (`null` in browsers)
     * @type {?ClientVoiceManager}
     * @private
     */
    this.voice = !browser ? new ClientVoiceManager(this) : null;

    /**
     * Shard helpers for the client (only if the process was spawned from a {@link ShardingManager})
     * @type {?ShardClientUtil}
     */
    this.shard = !browser && process.env.SHARDING_MANAGER ?
      ShardClientUtil.singleton(this, process.env.SHARDING_MANAGER_MODE) :
      null;

    /**
     * All of the {@link User} objects that have been cached at any point, mapped by their IDs
     * @type {UserStore<Snowflake, User>}
     */
    this.users = new UserStore(this);

    /**
     * All of the guilds the client is currently handling, mapped by their IDs -
     * as long as sharding isn't being used, this will be *every* guild the bot is a member of
     * @type {GuildStore<Snowflake, Guild>}
     */
    this.guilds = new GuildStore(this);

    /**
     * All of the {@link Channel}s that the client is currently handling, mapped by their IDs -
     * as long as sharding isn't being used, this will be *every* channel in *every* guild the bot
     * is a member of, and all DM channels
     * @type {ChannelStore<Snowflake, Channel>}
     */
    this.channels = new ChannelStore(this);

    const ClientPresence = Structures.get('ClientPresence');
    /**
     * The presence of the Client
     * @private
     * @type {ClientPresence}
     */
    this.presence = new ClientPresence(this);

    Object.defineProperty(this, 'token', { writable: true });
    if (!browser && !this.token && 'DISCORD_TOKEN' in process.env) {
      /**
       * Authorization token for the logged in bot
       * <warn>This should be kept private at all times.</warn>
       * @type {?string}
       */
      this.token = process.env.DISCORD_TOKEN;
    } else {
      this.token = null;
    }

    /**
     * User that the client is logged in as
     * @type {?ClientUser}
     */
    this.user = null;

    /**
     * Time at which the client was last regarded as being in the `READY` state
     * (each time the client disconnects and successfully reconnects, this will be overwritten)
     * @type {?Date}
     */
    this.readyAt = null;

    /**
     * Active voice broadcasts that have been created
     * @type {VoiceBroadcast[]}
     */
    this.broadcasts = [];

    if (this.options.messageSweepInterval > 0) {
      this.setInterval(this.sweepMessages.bind(this), this.options.messageSweepInterval * 1000);
    }
  }

  /**
   * All active voice connections that have been established, mapped by guild ID
   * @type {Collection<Snowflake, VoiceConnection>}
   * @readonly
   */
  get voiceConnections() {
    if (browser) return new Collection();
    return this.voice.connections;
  }

  /**
   * All custom emojis that the client has access to, mapped by their IDs
   * @type {GuildEmojiStore<Snowflake, GuildEmoji>}
   * @readonly
   */
  get emojis() {
    const emojis = new GuildEmojiStore({ client: this });
    for (const guild of this.guilds.values()) {
      if (guild.available) for (const emoji of guild.emojis.values()) emojis.set(emoji.id, emoji);
    }
    return emojis;
  }

  /**
   * Timestamp of the time the client was last `READY` at
   * @type {?number}
   * @readonly
   */
  get readyTimestamp() {
    return this.readyAt ? this.readyAt.getTime() : null;
  }

  /**
   * How long it has been since the client last entered the `READY` state in milliseconds
   * @type {?number}
   * @readonly
   */
  get uptime() {
    return this.readyAt ? Date.now() - this.readyAt : null;
  }

  /**
   * The shard id or a list of shard ids seperated by ','
   * @type {string}
   * @readonly
   */
  get shardIds() {
    return Array.isArray(this.options.shards) ? this.options.shards.join(',') : this.options.shards;
  }

  /**
   * Creates a voice broadcast.
   * @returns {VoiceBroadcast}
   */
  createVoiceBroadcast() {
    const broadcast = new VoiceBroadcast(this);
    this.broadcasts.push(broadcast);
    return broadcast;
  }

  /**
   * Logs the client in, establishing a websocket connection to Discord.
   * @param {string} token Token of the account to log in with
   * @returns {Promise<string>} Token of the account used
   * @example
   * client.login('my token');
   */
  async login(token = this.token) {
    if (!token || typeof token !== 'string') throw new Error('TOKEN_INVALID');
    this.token = token = token.replace(/^(Bot|Bearer)\s*/i, '');
    this.emit(Events.DEBUG, `Authenticating using token ${token}`);
    let endpoint = this.api.gateway;
    if (this.options.shardCount === 'auto') endpoint = endpoint.bot;
    const res = await endpoint.get();
    if (this.options.presence) {
      this.options.ws.presence = await this.presence._parse(this.options.presence);
    }
    if (res.session_start_limit && res.session_start_limit.remaining === 0) {
      const { session_start_limit: { reset_after } } = res;
      this.emit(Events.DEBUG, `Exceeded identify threshold, setting a timeout for ${reset_after} ms`);
      await delayFor(reset_after);
    }
    const gateway = `${res.url}/`;
    if (this.options.shardCount === 'auto') {
      this.emit(Events.DEBUG, `Using recommended shard count ${res.shards}`);
      this.options.shardCount = res.shards;
      this.options.totalShardCount = res.shards;
    }
    this.emit(Events.DEBUG, `Using gateway ${gateway}`);
    this.ws.connect(gateway);
    await new Promise((resolve, reject) => {
      const onready = () => {
        clearTimeout(timeout);
        this.removeListener(Events.DISCONNECT, ondisconnect);
        resolve();
      };
      const ondisconnect = event => {
        clearTimeout(timeout);
        this.removeListener(Events.READY, onready);
        this.removeListener(Events.DISCONNECT, ondisconnect);
        this.destroy();
        if (WSCodes[event.code]) {
          reject(new Error(WSCodes[event.code]));
        }
      };
      const timeout = setTimeout(() => {
        this.removeListener(Events.READY, onready);
        this.destroy();
        reject(new Error('WS_CONNECTION_TIMEOUT'));
      }, this.options.shardCount * 25e3);
      if (timeout.unref !== undefined) timeout.unref();
      this.once(Events.READY, onready);
      this.once(Events.DISCONNECT, ondisconnect);
    });
    return token;
  }

  /**
   * Logs out, terminates the connection to Discord, and destroys the client.
   * @returns {boolean}
   */
  destroy() {
    super.destroy();
    this.ws.destroy();
    this.token = null;
    return true;
  }

  /**
   * Obtains an invite from Discord.
   * @param {InviteResolvable} invite Invite code or URL
   * @returns {Promise<Invite>}
   * @example
   * client.fetchInvite('https://discord.gg/bRCvFy9')
   *   .then(invite => console.log(`Obtained invite with code: ${invite.code}`))
   *   .catch(console.error);
   */
  fetchInvite(invite) {
    const code = DataResolver.resolveInviteCode(invite);
    return this.api.invites(code).get({ query: { with_counts: true } })
      .then(data => new Invite(this, data));
  }

  /**
   * Obtains a webhook from Discord.
   * @param {Snowflake} id ID of the webhook
   * @param {string} [token] Token for the webhook
   * @returns {Promise<Webhook>}
   * @example
   * client.fetchWebhook('id', 'token')
   *   .then(webhook => console.log(`Obtained webhook with name: ${webhook.name}`))
   *   .catch(console.error);
   */
  fetchWebhook(id, token) {
    return this.api.webhooks(id, token).get().then(data => new Webhook(this, data));
  }

  /**
   * Obtains the available voice regions from Discord.
   * @returns {Collection<string, VoiceRegion>}
   * @example
   * client.fetchVoiceRegions()
   *   .then(regions => console.log(`Available regions are: ${regions.map(region => region.name).join(', ')}`))
   *   .catch(console.error);
   */
  fetchVoiceRegions() {
    return this.api.voice.regions.get().then(res => {
      const regions = new Collection();
      for (const region of res) regions.set(region.id, new VoiceRegion(region));
      return regions;
    });
  }

  /**
   * Sweeps all text-based channels' messages and removes the ones older than the max message lifetime.
   * If the message has been edited, the time of the edit is used rather than the time of the original message.
   * @param {number} [lifetime=this.options.messageCacheLifetime] Messages that are older than this (in seconds)
   * will be removed from the caches. The default is based on {@link ClientOptions#messageCacheLifetime}
   * @returns {number} Amount of messages that were removed from the caches,
   * or -1 if the message cache lifetime is unlimited
   * @example
   * // Remove all messages older than 1800 seconds from the messages cache
   * const amount = client.sweepMessages(1800);
   * console.log(`Successfully removed ${amount} messages from the cache.`);
   */
  sweepMessages(lifetime = this.options.messageCacheLifetime) {
    if (typeof lifetime !== 'number' || isNaN(lifetime)) {
      throw new TypeError('CLIENT_INVALID_OPTION', 'Lifetime', 'a number');
    }
    if (lifetime <= 0) {
      this.emit(Events.DEBUG, 'Didn\'t sweep messages - lifetime is unlimited');
      return -1;
    }

    const lifetimeMs = lifetime * 1000;
    const now = Date.now();
    let channels = 0;
    let messages = 0;

    for (const channel of this.channels.values()) {
      if (!channel.messages) continue;
      channels++;

      messages += channel.messages.sweep(
        message => now - (message.editedTimestamp || message.createdTimestamp) > lifetimeMs
      );
    }

    this.emit(Events.DEBUG,
      `Swept ${messages} messages older than ${lifetime} seconds in ${channels} text-based channels`);
    return messages;
  }

  /**
   * Obtains the OAuth Application of this bot from Discord.
   * @returns {Promise<ClientApplication>}
   */
  fetchApplication() {
    return this.api.oauth2.applications('@me').get()
      .then(app => new ClientApplication(this, app));
  }

  /**
   * Generates a link that can be used to invite the bot to a guild.
   * @param {PermissionResolvable} [permissions] Permissions to request
   * @returns {Promise<string>}
   * @example
   * client.generateInvite(['SEND_MESSAGES', 'MANAGE_GUILD', 'MENTION_EVERYONE'])
   *   .then(link => console.log(`Generated bot invite link: ${link}`))
   *   .catch(console.error);
   */
  generateInvite(permissions) {
    permissions = Permissions.resolve(permissions);
    return this.fetchApplication().then(application =>
      `https://discordapp.com/oauth2/authorize?client_id=${application.id}&permissions=${permissions}&scope=bot`
    );
  }

  toJSON() {
    return super.toJSON({
      readyAt: false,
      broadcasts: false,
      presences: false,
    });
  }

  /**
   * Calls {@link https://developer.mozilla.org/en-US/docs/Web/JavaScript/Reference/Global_Objects/eval} on a script
   * with the client as `this`.
   * @param {string} script Script to eval
   * @returns {*}
   * @private
   */
  _eval(script) {
    return eval(script);
  }

  /**
   * Validates the client options.
   * @param {ClientOptions} [options=this.options] Options to validate
   * @private
   */
  _validateOptions(options = this.options) { // eslint-disable-line complexity
    if (options.shardCount !== 'auto' && (typeof options.shardCount !== 'number' || isNaN(options.shardCount))) {
      throw new TypeError('CLIENT_INVALID_OPTION', 'shardCount', 'a number or "auto"');
    }
    if (options.shards && typeof options.shards !== 'number' && !Array.isArray(options.shards)) {
      throw new TypeError('CLIENT_INVALID_OPTION', 'shards', 'a number or array');
    }
    if (options.shardCount < 1) throw new RangeError('CLIENT_INVALID_OPTION', 'shardCount', 'at least 1');
    if (typeof options.messageCacheMaxSize !== 'number' || isNaN(options.messageCacheMaxSize)) {
      throw new TypeError('CLIENT_INVALID_OPTION', 'messageCacheMaxSize', 'a number');
    }
    if (typeof options.messageCacheLifetime !== 'number' || isNaN(options.messageCacheLifetime)) {
      throw new TypeError('CLIENT_INVALID_OPTION', 'The messageCacheLifetime', 'a number');
    }
    if (typeof options.messageSweepInterval !== 'number' || isNaN(options.messageSweepInterval)) {
      throw new TypeError('CLIENT_INVALID_OPTION', 'messageSweepInterval', 'a number');
    }
    if (typeof options.fetchAllMembers !== 'boolean') {
      throw new TypeError('CLIENT_INVALID_OPTION', 'fetchAllMembers', 'a boolean');
    }
    if (typeof options.disableEveryone !== 'boolean') {
      throw new TypeError('CLIENT_INVALID_OPTION', 'disableEveryone', 'a boolean');
    }
    if (typeof options.restWsBridgeTimeout !== 'number' || isNaN(options.restWsBridgeTimeout)) {
      throw new TypeError('CLIENT_INVALID_OPTION', 'restWsBridgeTimeout', 'a number');
    }
    if (typeof options.restSweepInterval !== 'number' || isNaN(options.restSweepInterval)) {
      throw new TypeError('CLIENT_INVALID_OPTION', 'restSweepInterval', 'a number');
    }
    if (!(options.disabledEvents instanceof Array)) {
      throw new TypeError('CLIENT_INVALID_OPTION', 'disabledEvents', 'an Array');
    }
    if (typeof options.retryLimit !== 'number' || isNaN(options.retryLimit)) {
      throw new TypeError('CLIENT_INVALID_OPTION', 'retryLimit', 'a number');
    }
  }
}

module.exports = Client;

/**
 * Emitted for general warnings.
 * @event Client#warn
 * @param {string} info The warning
 */

/**
 * Emitted for general debugging information.
 * @event Client#debug
 * @param {string} info The debug information
 */<|MERGE_RESOLUTION|>--- conflicted
+++ resolved
@@ -31,7 +31,6 @@
   constructor(options = {}) {
     super(Object.assign({ _tokenType: 'Bot' }, options));
 
-<<<<<<< HEAD
     // Obtain shard details from environment or if present worker threads
     let data = process.env;
     try {
@@ -47,32 +46,6 @@
     }
     if ('TOTAL_SHARD_COUNT' in data) {
       this.options.totalShardCount = Number(data.SHARD_COUNT);
-=======
-    // Figure out the shard details
-    if (!browser && process.env.SHARDING_MANAGER) {
-      // Try loading workerData if it's present
-      let workerData;
-      try {
-        workerData = require('worker_threads').workerData;
-      } catch (err) {
-        // Do nothing
-      }
-
-      if (!this.options.shards) {
-        if (workerData && 'SHARD_ID' in workerData) {
-          this.options.shards = workerData.SHARD_ID;
-        } else if ('SHARD_ID' in process.env) {
-          this.options.shards = Number(process.env.SHARD_ID);
-        }
-      }
-      if (!this.options.shardCount || this.options.shardCount === 1) {
-        if (workerData && 'SHARD_COUNT' in workerData) {
-          this.options.shardCount = workerData.SHARD_COUNT;
-        } else if ('SHARD_COUNT' in process.env) {
-          this.options.shardCount = Number(process.env.SHARD_COUNT);
-        }
-      }
->>>>>>> f717d10b
     }
 
     this._validateOptions();
