const os = require('os');
const EventEmitter = require('events');
const Constants = require('../util/Constants');
const Permissions = require('../util/Permissions');
const Util = require('../util/Util');
const RESTManager = require('./rest/RESTManager');
const ClientDataManager = require('./ClientDataManager');
const ClientManager = require('./ClientManager');
const ClientDataResolver = require('./ClientDataResolver');
const ClientVoiceManager = require('./voice/ClientVoiceManager');
const WebSocketManager = require('./websocket/WebSocketManager');
const ActionsManager = require('./actions/ActionsManager');
const Collection = require('../util/Collection');
const { Presence } = require('../structures/Presence');
const VoiceRegion = require('../structures/VoiceRegion');
const Webhook = require('../structures/Webhook');
const User = require('../structures/User');
const Invite = require('../structures/Invite');
const OAuth2Application = require('../structures/OAuth2Application');
const ShardClientUtil = require('../sharding/ShardClientUtil');
const VoiceBroadcast = require('./voice/VoiceBroadcast');
const { Error, TypeError, RangeError } = require('../errors');

/**
 * The main hub for interacting with the Discord API, and the starting point for any bot.
 * @extends {EventEmitter}
 */
class Client extends EventEmitter {
  /**
   * @param {ClientOptions} [options] Options for the client
   */
  constructor(options = {}) {
    super();

    // Obtain shard details from environment
    if (!options.shardId && 'SHARD_ID' in process.env) options.shardId = Number(process.env.SHARD_ID);
    if (!options.shardCount && 'SHARD_COUNT' in process.env) options.shardCount = Number(process.env.SHARD_COUNT);

    /**
     * The options the client was instantiated with
     * @type {ClientOptions}
     */
    this.options = Util.mergeDefault(Constants.DefaultOptions, options);
    this._validateOptions();

    /**
     * The REST manager of the client
     * @type {RESTManager}
     * @private
     */
    this.rest = new RESTManager(this);

    /**
     * The data manager of the client
     * @type {ClientDataManager}
     * @private
     */
    this.dataManager = new ClientDataManager(this);

    /**
     * The manager of the client
     * @type {ClientManager}
     * @private
     */
    this.manager = new ClientManager(this);

    /**
     * The WebSocket manager of the client
     * @type {WebSocketManager}
     * @private
     */
    this.ws = new WebSocketManager(this);

    /**
     * The data resolver of the client
     * @type {ClientDataResolver}
     * @private
     */
    this.resolver = new ClientDataResolver(this);

    /**
     * The action manager of the client
     * @type {ActionsManager}
     * @private
     */
    this.actions = new ActionsManager(this);

    /**
     * The voice manager of the client (`null` in browsers)
     * @type {?ClientVoiceManager}
     * @private
     */
    this.voice = !this.browser ? new ClientVoiceManager(this) : null;

    /**
     * The shard helpers for the client
     * (only if the process was spawned as a child, such as from a {@link ShardingManager})
     * @type {?ShardClientUtil}
     */
    this.shard = process.send ? ShardClientUtil.singleton(this) : null;

    /**
     * All of the {@link User} objects that have been cached at any point, mapped by their IDs
     * @type {Collection<Snowflake, User>}
     */
    this.users = new Collection();

    /**
     * All of the guilds the client is currently handling, mapped by their IDs -
     * as long as sharding isn't being used, this will be *every* guild the bot is a member of
     * @type {Collection<Snowflake, Guild>}
     */
    this.guilds = new Collection();

    /**
     * All of the {@link Channel}s that the client is currently handling, mapped by their IDs -
     * as long as sharding isn't being used, this will be *every* channel in *every* guild, and all DM channels
     * @type {Collection<Snowflake, Channel>}
     */
    this.channels = new Collection();

    /**
     * Presences that have been received for the client user's friends, mapped by user IDs
     * <warn>This is only filled when using a user account.</warn>
     * @type {Collection<Snowflake, Presence>}
     */
    this.presences = new Collection();

    Object.defineProperty(this, 'token', { writable: true });
    if (!this.token && 'CLIENT_TOKEN' in process.env) {
      /**
       * Authorization token for the logged in user/bot
       * <warn>This should be kept private at all times.</warn>
       * @type {?string}
       */
      this.token = process.env.CLIENT_TOKEN;
    } else {
      this.token = null;
    }

    /**
     * User that the client is logged in as
     * @type {?ClientUser}
     */
    this.user = null;

    /**
     * Time at which the client was last regarded as being in the `READY` state
     * (each time the client disconnects and successfully reconnects, this will be overwritten)
     * @type {?Date}
     */
    this.readyAt = null;

    /**
     * Active voice broadcasts that have been created
     * @type {VoiceBroadcast[]}
     */
    this.broadcasts = [];

    /**
     * Previous heartbeat pings of the websocket (most recent first, limited to three elements)
     * @type {number[]}
     */
    this.pings = [];

    /**
     * Timeouts set by {@link Client#setTimeout} that are still active
     * @type {Set<Timeout>}
     * @private
     */
    this._timeouts = new Set();

    /**
     * Intervals set by {@link Client#setInterval} that are still active
     * @type {Set<Timeout>}
     * @private
     */
    this._intervals = new Set();

    if (this.options.messageSweepInterval > 0) {
      this.setInterval(this.sweepMessages.bind(this), this.options.messageSweepInterval * 1000);
    }
  }

  /**
   * Timestamp of the latest ping's start time
   * @type {number}
   * @private
   */
  get _pingTimestamp() {
    return this.ws.connection ? this.ws.connection.lastPingTimestamp : 0;
  }

  /**
   * API shortcut
   * @type {Object}
   * @private
   */
  get api() {
    return this.rest.api;
  }

  /**
   * Current status of the client's connection to Discord
   * @type {?Status}
   * @readonly
   */
  get status() {
    return this.ws.connection.status;
  }

  /**
   * How long it has been since the client last entered the `READY` state
   * @type {?number}
   * @readonly
   */
  get uptime() {
    return this.readyAt ? Date.now() - this.readyAt : null;
  }

  /**
   * Average heartbeat ping of the websocket, obtained by averaging the {@link Client#pings} property
   * @type {number}
   * @readonly
   */
  get ping() {
    return this.pings.reduce((prev, p) => prev + p, 0) / this.pings.length;
  }

  /**
   * All active voice connections that have been established, mapped by channel ID
   * @type {Collection<Snowflake, VoiceConnection>}
   * @readonly
   */
  get voiceConnections() {
    if (this.browser) return new Collection();
    return this.voice.connections;
  }

  /**
   * All custom emojis that the client has access to, mapped by their IDs
   * @type {Collection<Snowflake, Emoji>}
   * @readonly
   */
  get emojis() {
    const emojis = new Collection();
    for (const guild of this.guilds.values()) {
      for (const emoji of guild.emojis.values()) emojis.set(emoji.id, emoji);
    }
    return emojis;
  }

  /**
   * Timestamp of the time the client was last `READY` at
   * @type {?number}
   * @readonly
   */
  get readyTimestamp() {
    return this.readyAt ? this.readyAt.getTime() : null;
  }

  /**
   * Whether the client is in a browser environment
   * @type {boolean}
   * @readonly
   */
  get browser() {
    return os.platform() === 'browser';
  }

  /**
   * Creates a voice broadcast.
   * @returns {VoiceBroadcast}
   */
  createVoiceBroadcast() {
    const broadcast = new VoiceBroadcast(this);
    this.broadcasts.push(broadcast);
    return broadcast;
  }

  /**
   * Logs the client in, establishing a websocket connection to Discord.
   * <info>Both bot and regular user accounts are supported, but it is highly recommended to use a bot account whenever
   * possible. User accounts are subject to harsher ratelimits and other restrictions that don't apply to bot accounts.
   * Bot accounts also have access to many features that user accounts cannot utilise. User accounts that are found to
   * be abusing/overusing the API will be banned, locking you out of Discord entirely.</info>
   * @param {string} token Token of the account to log in with
   * @returns {Promise<string>} Token of the account used
   * @example
   * client.login('my token');
   */
  login(token) {
    return new Promise((resolve, reject) => {
      if (typeof token !== 'string') throw new Error('TOKEN_INVALID');
      token = token.replace(/^Bot\s*/i, '');
      this.manager.connectToWebSocket(token, resolve, reject);
    });
  }

  /**
   * Logs out, terminates the connection to Discord, and destroys the client.
   * @returns {Promise}
   */
  destroy() {
    for (const t of this._timeouts) clearTimeout(t);
    for (const i of this._intervals) clearInterval(i);
    this._timeouts.clear();
    this._intervals.clear();
    return this.manager.destroy();
  }

  /**
   * Requests a sync of guild data with Discord.
   * <info>This can be done automatically every 30 seconds by enabling {@link ClientOptions#sync}.</info>
   * <warn>This is only available when using a user account.</warn>
   * @param {Guild[]|Collection<Snowflake, Guild>} [guilds=this.guilds] An array or collection of guilds to sync
   */
  syncGuilds(guilds = this.guilds) {
    if (this.user.bot) return;
    this.ws.send({
      op: 12,
      d: guilds instanceof Collection ? guilds.keyArray() : guilds.map(g => g.id),
    });
  }

  /**
   * Obtains a user from Discord, or the user cache if it's already available.
   * <warn>This is only available when using a bot account.</warn>
   * @param {Snowflake} id ID of the user
   * @param {boolean} [cache=true] Whether to cache the new user object if it isn't already
   * @returns {Promise<User>}
   */
  fetchUser(id, cache = true) {
    if (this.users.has(id)) return Promise.resolve(this.users.get(id));
    return this.api.users[id].get().then(data =>
      cache ? this.dataManager.newUser(data) : new User(this, data)
    );
  }

  /**
   * Obtains an invite from Discord.
   * @param {InviteResolvable} invite Invite code or URL
   * @returns {Promise<Invite>}
   */
  fetchInvite(invite) {
    const code = this.resolver.resolveInviteCode(invite);
    return this.api.invites[code].get({ query: { with_counts: true } })
      .then(data => new Invite(this, data));
  }

  /**
   * Obtains a webhook from Discord.
   * @param {Snowflake} id ID of the webhook
   * @param {string} [token] Token for the webhook
   * @returns {Promise<Webhook>}
   */
  fetchWebhook(id, token) {
    return this.api.webhooks.opts(id, token).get().then(data => new Webhook(this, data));
  }

  /**
   * Obtains the available voice regions from Discord.
   * @returns {Collection<string, VoiceRegion>}
   */
  fetchVoiceRegions() {
    return this.api.voice.regions.get().then(res => {
      const regions = new Collection();
      for (const region of res) regions.set(region.id, new VoiceRegion(region));
      return regions;
    });
  }

  /**
   * Sweeps all text-based channels' messages and removes the ones older than the max message lifetime.
   * If the message has been edited, the time of the edit is used rather than the time of the original message.
   * @param {number} [lifetime=this.options.messageCacheLifetime] Messages that are older than this (in seconds)
   * will be removed from the caches. The default is based on {@link ClientOptions#messageCacheLifetime}
   * @returns {number} Amount of messages that were removed from the caches,
   * or -1 if the message cache lifetime is unlimited
   */
  sweepMessages(lifetime = this.options.messageCacheLifetime) {
    if (typeof lifetime !== 'number' || isNaN(lifetime)) {
      throw new TypeError('CLIENT_INVALID_OPTION', 'Lifetime', 'a number');
    }
    if (lifetime <= 0) {
      this.emit('debug', 'Didn\'t sweep messages - lifetime is unlimited');
      return -1;
    }

    const lifetimeMs = lifetime * 1000;
    const now = Date.now();
    let channels = 0;
    let messages = 0;

    for (const channel of this.channels.values()) {
      if (!channel.messages) continue;
      channels++;

      for (const message of channel.messages.values()) {
        if (now - (message.editedTimestamp || message.createdTimestamp) > lifetimeMs) {
          channel.messages.delete(message.id);
          messages++;
        }
      }
    }

    this.emit('debug', `Swept ${messages} messages older than ${lifetime} seconds in ${channels} text-based channels`);
    return messages;
  }

  /**
   * Obtains the OAuth Application of the bot from Discord.
   * @param {Snowflake} [id='@me'] ID of application to fetch
   * @returns {Promise<OAuth2Application>}
   */
  fetchApplication(id = '@me') {
<<<<<<< HEAD
    return this.rest.api.oauth2.applications[id].get()
=======
    return this.api.oauth2.applications(id).get()
>>>>>>> 7b442623
    .then(app => new OAuth2Application(this, app));
  }

  /**
   * Generates a link that can be used to invite the bot to a guild.
   * <warn>This is only available when using a bot account.</warn>
   * @param {PermissionResolvable[]|number} [permissions] Permissions to request
   * @returns {Promise<string>}
   * @example
   * client.generateInvite(['SEND_MESSAGES', 'MANAGE_GUILD', 'MENTION_EVERYONE'])
   *   .then(link => {
   *     console.log(`Generated bot invite link: ${link}`);
   *   });
   */
  generateInvite(permissions) {
    if (permissions) {
      if (permissions instanceof Array) permissions = Permissions.resolve(permissions);
    } else {
      permissions = 0;
    }
    return this.fetchApplication().then(application =>
      `https://discordapp.com/oauth2/authorize?client_id=${application.id}&permissions=${permissions}&scope=bot`
    );
  }

  /**
   * Sets a timeout that will be automatically cancelled if the client is destroyed.
   * @param {Function} fn Function to execute
   * @param {number} delay Time to wait before executing (in milliseconds)
   * @param {...*} args Arguments for the function
   * @returns {Timeout}
   */
  setTimeout(fn, delay, ...args) {
    const timeout = setTimeout(() => {
      fn(...args);
      this._timeouts.delete(timeout);
    }, delay);
    this._timeouts.add(timeout);
    return timeout;
  }

  /**
   * Clears a timeout.
   * @param {Timeout} timeout Timeout to cancel
   */
  clearTimeout(timeout) {
    clearTimeout(timeout);
    this._timeouts.delete(timeout);
  }

  /**
   * Sets an interval that will be automatically cancelled if the client is destroyed.
   * @param {Function} fn Function to execute
   * @param {number} delay Time to wait before executing (in milliseconds)
   * @param {...*} args Arguments for the function
   * @returns {Timeout}
   */
  setInterval(fn, delay, ...args) {
    const interval = setInterval(fn, delay, ...args);
    this._intervals.add(interval);
    return interval;
  }

  /**
   * Clears an interval.
   * @param {Timeout} interval Interval to cancel
   */
  clearInterval(interval) {
    clearInterval(interval);
    this._intervals.delete(interval);
  }

  /**
   * Adds a ping to {@link Client#pings}.
   * @param {number} startTime Starting time of the ping
   * @private
   */
  _pong(startTime) {
    this.pings.unshift(Date.now() - startTime);
    if (this.pings.length > 3) this.pings.length = 3;
    this.ws.lastHeartbeatAck = true;
  }

  /**
   * Adds/updates a friend's presence in {@link Client#presences}.
   * @param {Snowflake} id ID of the user
   * @param {Object} presence Raw presence object from Discord
   * @private
   */
  _setPresence(id, presence) {
    if (this.presences.has(id)) {
      this.presences.get(id).update(presence);
      return;
    }
    this.presences.set(id, new Presence(presence));
  }

  /**
   * Calls {@link https://developer.mozilla.org/en-US/docs/Web/JavaScript/Reference/Global_Objects/eval} on a script
   * with the client as `this`.
   * @param {string} script Script to eval
   * @returns {*}
   * @private
   */
  _eval(script) {
    return eval(script);
  }

  /**
   * Validates the client options.
   * @param {ClientOptions} [options=this.options] Options to validate
   * @private
   */
  _validateOptions(options = this.options) {
    if (typeof options.shardCount !== 'number' || isNaN(options.shardCount)) {
      throw new TypeError('CLIENT_INVALID_OPTION', 'shardCount', 'a number');
    }
    if (typeof options.shardId !== 'number' || isNaN(options.shardId)) {
      throw new TypeError('CLIENT_INVALID_OPTION', 'shardId', 'a number');
    }
    if (options.shardCount < 0) throw new RangeError('CLIENT_INVALID_OPTION', 'shardCount', 'at least 0');
    if (options.shardId < 0) throw new RangeError('CLIENT_INVALID_OPTION', 'shardId', 'at least 0');
    if (options.shardId !== 0 && options.shardId >= options.shardCount) {
      throw new RangeError('CLIENT_INVALID_OPTION', 'shardId', 'less than shardCount');
    }
    if (typeof options.messageCacheMaxSize !== 'number' || isNaN(options.messageCacheMaxSize)) {
      throw new TypeError('CLIENT_INVALID_OPTION', 'messageCacheMaxSize', 'a number');
    }
    if (typeof options.messageCacheLifetime !== 'number' || isNaN(options.messageCacheLifetime)) {
      throw new TypeError('CLIENT_INVALID_OPTION', 'The messageCacheLifetime', 'a number');
    }
    if (typeof options.messageSweepInterval !== 'number' || isNaN(options.messageSweepInterval)) {
      throw new TypeError('CLIENT_INVALID_OPTION', 'messageSweepInterval', 'a number');
    }
    if (typeof options.fetchAllMembers !== 'boolean') {
      throw new TypeError('CLIENT_INVALID_OPTION', 'fetchAllMembers', 'a boolean');
    }
    if (typeof options.disableEveryone !== 'boolean') {
      throw new TypeError('CLIENT_INVALID_OPTION', 'disableEveryone', 'a boolean');
    }
    if (typeof options.restWsBridgeTimeout !== 'number' || isNaN(options.restWsBridgeTimeout)) {
      throw new TypeError('CLIENT_INVALID_OPTION', 'restWsBridgeTimeout', 'a number');
    }
    if (typeof options.internalSharding !== 'boolean') {
      throw new TypeError('CLIENT_INVALID_OPTION', 'internalSharding', 'a boolean');
    }
    if (!(options.disabledEvents instanceof Array)) {
      throw new TypeError('CLIENT_INVALID_OPTION', 'disabledEvents', 'an Array');
    }
  }
}

module.exports = Client;

/**
 * Emitted for general warnings.
 * @event Client#warn
 * @param {string} info The warning
 */

/**
 * Emitted for general debugging information.
 * @event Client#debug
 * @param {string} info The debug information
 */<|MERGE_RESOLUTION|>--- conflicted
+++ resolved
@@ -414,11 +414,7 @@
    * @returns {Promise<OAuth2Application>}
    */
   fetchApplication(id = '@me') {
-<<<<<<< HEAD
-    return this.rest.api.oauth2.applications[id].get()
-=======
     return this.api.oauth2.applications(id).get()
->>>>>>> 7b442623
     .then(app => new OAuth2Application(this, app));
   }
 
