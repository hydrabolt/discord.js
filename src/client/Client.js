--- conflicted
+++ resolved
@@ -31,14 +31,6 @@
   constructor(options = {}) {
     super(Object.assign({ _tokenType: 'Bot' }, options));
 
-<<<<<<< HEAD
-    // Obtain shard details from environment
-    if (!browser && !this.options.shards && 'SHARD_ID' in process.env) {
-      this.options.shards = Number(process.env.SHARD_ID);
-    }
-    if (!browser && (!this.options.shardCount || this.options.shardCount === 1) && 'SHARD_COUNT' in process.env) {
-      this.options.shardCount = Number(process.env.SHARD_COUNT);
-=======
     // Figure out the shard details
     if (!browser && process.env.SHARDING_MANAGER) {
       // Try loading workerData if it's present
@@ -49,21 +41,20 @@
         // Do nothing
       }
 
-      if (!this.options.shardId) {
+      if (!this.options.shards) {
         if (workerData && 'SHARD_ID' in workerData) {
-          this.options.shardId = workerData.SHARD_ID;
+          this.options.shards = workerData.SHARD_ID;
         } else if ('SHARD_ID' in process.env) {
-          this.options.shardId = Number(process.env.SHARD_ID);
+          this.options.shards = Number(process.env.SHARD_ID);
         }
       }
-      if (!this.options.shardCount) {
+      if (!this.options.shardCount || this.options.shardCount === 1) {
         if (workerData && 'SHARD_COUNT' in workerData) {
           this.options.shardCount = workerData.SHARD_COUNT;
         } else if ('SHARD_COUNT' in process.env) {
           this.options.shardCount = Number(process.env.SHARD_COUNT);
         }
       }
->>>>>>> ab3a4391
     }
     this.options.shardCount = this.options.shardCount || 1;
     this.options.actualShardCount = this.options.actualShardCount || 1;
