--- conflicted
+++ resolved
@@ -282,14 +282,9 @@
         this.trace = packet.d._trace;
         this.status = Status.READY;
         const replayed = packet.s - this.closeSequence;
-<<<<<<< HEAD
         this.debug(`RESUMED ${this.trace.join(' -> ')} | Replayed ${replayed} events.`);
         this.lastHeartbeatAcked = true;
         this.sendHeartbeat();
-=======
-        this.debug(`RESUMED ${this.trace.join(' -> ')} | replayed ${replayed} events.`);
-        this.heartbeat();
->>>>>>> f826c9c7
         break;
       }
     }
