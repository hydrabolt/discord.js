--- conflicted
+++ resolved
@@ -103,18 +103,7 @@
 }
 
 /**
-<<<<<<< HEAD
- * The encoding this WebSocket Connection will use
-=======
- * WebSocket implementation being used
- * @type {Function}
- * @see {@link https://developer.mozilla.org/en-US/docs/Web/API/WebSockets_API}
- */
-WebSocketConnection.WS = WebSocket;
-
-/**
  * Encoding the WebSocket connections will use
->>>>>>> 53396aaa
  * @type {string}
  */
 WebSocketConnection.ENCODING = erlpack ? 'etf' : 'json';
