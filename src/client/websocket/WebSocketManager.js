<<<<<<< HEAD
const EventEmitter = require('events').EventEmitter;
const Collection = require('../../util/Collection');
=======
const Collection = require('../../util/Collection');
const EventEmitter = require('events');
const { Events } = require('../../util/Constants');
const PacketManager = require('./packets/WebSocketPacketManager');
>>>>>>> b2f8304c
const WebSocketConnection = require('./WebSocketConnection');
const PacketManager = require('./packets/WebSocketPacketManager');
const Constants = require('../../util/Constants');

/**
 * WebSocket Manager of the client.
 * @private
 */
class WebSocketManager extends EventEmitter {
  constructor(client) {
    super();
    /**
     * The client that instantiated this WebSocketManager
     * @type {Client}
     */
    this.client = client;

    /*
     * The Shards connected to this manager.
     * @type {Collection}
     */
    this.shards = new Collection();

    /**
     * A cached gateway url
     * @type {string}
     */
    this.gateway = null;

    /**
     * The Packet Manager of the connection
     * @type {WebSocketPacketManager}
     */
<<<<<<< HEAD
    this.shards = new Collection();

    /**
     * The Packet Manager of the connection
     * @type {WebSocketPacketManager}
     */
    this.packetManager = new PacketManager(this);

    /**
     * A cached gateway url
     * @type {string}
     */
    this.cachedGateway = null;

    /**
     * Events that are disabled (will not be processed)
     * @type {Object}
     */
    this.disabledEvents = {};
    for (const event of this.client.options.disabledEvents) this.disabledEvents[event] = true;
=======
    this.packetManager = new PacketManager(this);

    /**
     * Events that are disabled (will not be processed)
     * @type {Object}
     */
    this.disabledEvents = {};
    for (const event of this.client.options.disabledEvents) this.disabledEvents[event] = true;
  }

  /**
   * Sends a heartbeat on the available connection.
   * @returns {void}
   */
  heartbeat() {
    if (!this.connection) return this.debug('No connection to heartbeat');
    return this.connection.heartbeat();
>>>>>>> b2f8304c
  }

  /**
   * Emits a debug event.
   * @param {string} message Debug message
   * @returns {void}
   */
<<<<<<< HEAD
  debug(...args) {
    return this.client.emit('debug', `[ws] ${args.join(' ')}`);
=======
  debug(message) {
    return this.client.emit(Events.DEBUG, `[ws] ${message}`);
>>>>>>> b2f8304c
  }

  /**
   * Destroy the client.
   * @returns {boolean} Whether or not destruction was successful
   */
  destroy() {
    if (!this.shards.size) {
      this.debug('Attempted to destroy WebSocket but no connections exist!');
      return false;
    }
<<<<<<< HEAD
    // TODO: iterate and destroy
=======
    this.packetManager.handleQueue();
    for (const shard of this.shards.values()) shard.destroy();
    return true;
  }

  /**
   * Send a packet on the available WebSocket.
   * @param {Object} packet Packet to send
   * @returns {boolean}
   */
  send(packet) {
    if (!this.shards.size) {
      this.debug('No connection any websockets');
      return false;
    }
    for (const shard of this.shards.values()) shard.send(packet);
>>>>>>> b2f8304c
    return true;
  }

  /**
<<<<<<< HEAD
   * Connects the client to a gateway.
   * @param {string} gateway Gateway to connect to
   */
  connect(gateway) {
    this.cachedGateway = gateway;
    this.spawnShards();
  }

  spawnShards() {
    (function spawnLoop(id) {
      if (id >= this.client.options.shardCount) return;
      this.debug(`Spawning shard ${id}`);
      this.spawnShard(id, this.cachedGateway)
      .once('ready', () => {
        this.client.setTimeout(spawnLoop.bind(this, id + 1), 5500);
        /**
         * Emitted when a shard becomes ready to start working.
         * @event Client#shardReady
         */
        this.client.emit(Constants.Events.SHARD_READY, id);
        if (id === this.client.options.shardCount) {
=======
   * Connects all appropriate Shards to the gateway.
   * @param {string} gateway The gateway to connect to
   * @param {Function} resolve Function to run when connection is successful
   * @param {Function} reject Function to run when connection fails
   */
  spawn(gateway, resolve, reject) {
    this.debug(`SHARD EXISTS: ${typeof this.client.shard}`);
    this.debug(`SHARD ID: ${(this.client.shard ? this.client.shard.id : 0)}`);
    this.gateway = gateway;
    (function spawnLoop(id) {
      if (id >= this.client.options.shardCount) return;
      this.debug(`Spawning shard ${id}`);
      const shard = this.createShard(id);
      shard.ws.once('error', reject);
      shard.ws.once('close', event => {
        if (event === 4004) reject(new Error('TOKEN_INVALID'));
        if (event === 4010) reject(new Error('SHARDING_INVALID'));
        if (event === 4011) reject(new Error('SHARDING_REQUIRED'));
      });
      shard.once('ready', () => {
        this.debug(`Shard ready ${id}`);
        if (this.client.options.internalSharding) this.client.setTimeout(spawnLoop.bind(this, id + 1), 5500);
        /**
         * Emitted when a shard becomes ready to start working.
         * @event Client#shardReady
         * @param {Number} shardId The created shard's ID
         */
        this.client.emit(Events.SHARD_READY, id);
        if (this.client.options.internalSharding && id === this.client.options.shardCount - 1) {
>>>>>>> b2f8304c
          /**
           * Emitted when the client becomes ready to start working.
           * @event Client#ready
           */
<<<<<<< HEAD
          this.client.emit(Constants.Events.READY);
        }
      });
    }.bind(this)(0));
  }

  spawnShard(id, gateway) {
    const shard = new WebSocketConnection(this, id, gateway);
    // Handlers for disconnect and such go here
    this.shards.set(id, shard);
    return shard;
  }

  send(data) {
    for (const shard of this.shards.values()) shard.send(data);
=======
          this.client.emit(Events.READY);
          this.packetManager.handleQueue();
        }
      });
    }.bind(this)(this.client.shard ? this.client.shard.id : 0));
  }

  /**
   * Spawns a new Shard on the client
   * @param {number} id The Shard's ID
   * @returns {WebSocketConnection} The created Shard
   */
  createShard(id) {
    const shard = new WebSocketConnection(this, id);
    this.shards.set(id, shard);
    return shard;
>>>>>>> b2f8304c
  }
}

module.exports = WebSocketManager;<|MERGE_RESOLUTION|>--- conflicted
+++ resolved
@@ -1,15 +1,8 @@
-<<<<<<< HEAD
-const EventEmitter = require('events').EventEmitter;
-const Collection = require('../../util/Collection');
-=======
 const Collection = require('../../util/Collection');
 const EventEmitter = require('events');
 const { Events } = require('../../util/Constants');
 const PacketManager = require('./packets/WebSocketPacketManager');
->>>>>>> b2f8304c
 const WebSocketConnection = require('./WebSocketConnection');
-const PacketManager = require('./packets/WebSocketPacketManager');
-const Constants = require('../../util/Constants');
 
 /**
  * WebSocket Manager of the client.
@@ -40,28 +33,6 @@
      * The Packet Manager of the connection
      * @type {WebSocketPacketManager}
      */
-<<<<<<< HEAD
-    this.shards = new Collection();
-
-    /**
-     * The Packet Manager of the connection
-     * @type {WebSocketPacketManager}
-     */
-    this.packetManager = new PacketManager(this);
-
-    /**
-     * A cached gateway url
-     * @type {string}
-     */
-    this.cachedGateway = null;
-
-    /**
-     * Events that are disabled (will not be processed)
-     * @type {Object}
-     */
-    this.disabledEvents = {};
-    for (const event of this.client.options.disabledEvents) this.disabledEvents[event] = true;
-=======
     this.packetManager = new PacketManager(this);
 
     /**
@@ -79,7 +50,6 @@
   heartbeat() {
     if (!this.connection) return this.debug('No connection to heartbeat');
     return this.connection.heartbeat();
->>>>>>> b2f8304c
   }
 
   /**
@@ -87,13 +57,8 @@
    * @param {string} message Debug message
    * @returns {void}
    */
-<<<<<<< HEAD
-  debug(...args) {
-    return this.client.emit('debug', `[ws] ${args.join(' ')}`);
-=======
   debug(message) {
     return this.client.emit(Events.DEBUG, `[ws] ${message}`);
->>>>>>> b2f8304c
   }
 
   /**
@@ -105,9 +70,6 @@
       this.debug('Attempted to destroy WebSocket but no connections exist!');
       return false;
     }
-<<<<<<< HEAD
-    // TODO: iterate and destroy
-=======
     this.packetManager.handleQueue();
     for (const shard of this.shards.values()) shard.destroy();
     return true;
@@ -124,34 +86,10 @@
       return false;
     }
     for (const shard of this.shards.values()) shard.send(packet);
->>>>>>> b2f8304c
     return true;
   }
 
   /**
-<<<<<<< HEAD
-   * Connects the client to a gateway.
-   * @param {string} gateway Gateway to connect to
-   */
-  connect(gateway) {
-    this.cachedGateway = gateway;
-    this.spawnShards();
-  }
-
-  spawnShards() {
-    (function spawnLoop(id) {
-      if (id >= this.client.options.shardCount) return;
-      this.debug(`Spawning shard ${id}`);
-      this.spawnShard(id, this.cachedGateway)
-      .once('ready', () => {
-        this.client.setTimeout(spawnLoop.bind(this, id + 1), 5500);
-        /**
-         * Emitted when a shard becomes ready to start working.
-         * @event Client#shardReady
-         */
-        this.client.emit(Constants.Events.SHARD_READY, id);
-        if (id === this.client.options.shardCount) {
-=======
    * Connects all appropriate Shards to the gateway.
    * @param {string} gateway The gateway to connect to
    * @param {Function} resolve Function to run when connection is successful
@@ -181,28 +119,10 @@
          */
         this.client.emit(Events.SHARD_READY, id);
         if (this.client.options.internalSharding && id === this.client.options.shardCount - 1) {
->>>>>>> b2f8304c
           /**
            * Emitted when the client becomes ready to start working.
            * @event Client#ready
            */
-<<<<<<< HEAD
-          this.client.emit(Constants.Events.READY);
-        }
-      });
-    }.bind(this)(0));
-  }
-
-  spawnShard(id, gateway) {
-    const shard = new WebSocketConnection(this, id, gateway);
-    // Handlers for disconnect and such go here
-    this.shards.set(id, shard);
-    return shard;
-  }
-
-  send(data) {
-    for (const shard of this.shards.values()) shard.send(data);
-=======
           this.client.emit(Events.READY);
           this.packetManager.handleQueue();
         }
@@ -219,7 +139,6 @@
     const shard = new WebSocketConnection(this, id);
     this.shards.set(id, shard);
     return shard;
->>>>>>> b2f8304c
   }
 }
 
