--- conflicted
+++ resolved
@@ -1,8 +1,5 @@
-<<<<<<< HEAD
 const Util = require('../util/Util');
-=======
 const Emoji = require('./Emoji');
->>>>>>> c25ea458
 
 /**
  * Represents a limited emoji set used for both custom and unicode emojis. Custom emojis
