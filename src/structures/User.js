--- conflicted
+++ resolved
@@ -111,15 +111,11 @@
    */
   avatarURL(format, size) {
     if (!this.avatar) return null;
-<<<<<<< HEAD
     if (typeof format === 'number') {
       size = format;
       format = 'default';
     }
-    return Constants.Endpoints.avatar(this.id, this.avatar, format, size);
-=======
-    return Constants.Endpoints.User(this).Avatar(this.client.options.http.cdn, this.avatar);
->>>>>>> 09489e2b
+    return Constants.Endpoints.User(this).Avatar(this.client.options.http.cdn, this.avatar, format, size);
   }
 
   /**
