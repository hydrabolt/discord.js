'use strict';

const Collection = require('../util/Collection');
const Integration = require('./Integration');
const Snowflake = require('../util/Snowflake');
const Webhook = require('./Webhook');
const Util = require('../util/Util');
const { PartialTypes } = require('../util/Constants');

/**
 * The target type of an entry, e.g. `GUILD`. Here are the available types:
 * * GUILD
 * * CHANNEL
 * * USER
 * * ROLE
 * * INVITE
 * * WEBHOOK
 * * EMOJI
 * * MESSAGE
 * * INTEGRATION
 * @typedef {string} AuditLogTargetType
 */

/**
 * Key mirror of all available audit log targets.
 * @name GuildAuditLogs.Targets
 * @type {AuditLogTargetType}
 */
const Targets = {
  ALL: 'ALL',
  GUILD: 'GUILD',
  CHANNEL: 'CHANNEL',
  USER: 'USER',
  ROLE: 'ROLE',
  INVITE: 'INVITE',
  WEBHOOK: 'WEBHOOK',
  EMOJI: 'EMOJI',
  MESSAGE: 'MESSAGE',
  INTEGRATION: 'INTEGRATION',
  UNKNOWN: 'UNKNOWN',
};

/**
 * The action of an entry. Here are the available actions:
 * * ALL: null
 * * GUILD_UPDATE: 1
 * * CHANNEL_CREATE: 10
 * * CHANNEL_UPDATE: 11
 * * CHANNEL_DELETE: 12
 * * CHANNEL_OVERWRITE_CREATE: 13
 * * CHANNEL_OVERWRITE_UPDATE: 14
 * * CHANNEL_OVERWRITE_DELETE: 15
 * * MEMBER_KICK: 20
 * * MEMBER_PRUNE: 21
 * * MEMBER_BAN_ADD: 22
 * * MEMBER_BAN_REMOVE: 23
 * * MEMBER_UPDATE: 24
 * * MEMBER_ROLE_UPDATE: 25
 * * MEMBER_MOVE: 26
 * * MEMBER_DISCONNECT: 27
 * * BOT_ADD: 28,
 * * ROLE_CREATE: 30
 * * ROLE_UPDATE: 31
 * * ROLE_DELETE: 32
 * * INVITE_CREATE: 40
 * * INVITE_UPDATE: 41
 * * INVITE_DELETE: 42
 * * WEBHOOK_CREATE: 50
 * * WEBHOOK_UPDATE: 51
 * * WEBHOOK_DELETE: 52
 * * EMOJI_CREATE: 60
 * * EMOJI_UPDATE: 61
 * * EMOJI_DELETE: 62
 * * MESSAGE_DELETE: 72
 * * MESSAGE_BULK_DELETE: 73
 * * MESSAGE_PIN: 74
 * * MESSAGE_UNPIN: 75
 * * INTEGRATION_CREATE: 80
 * * INTEGRATION_UPDATE: 81
 * * INTEGRATION_DELETE: 82
 * @typedef {?number|string} AuditLogAction
 */

/**
 * All available actions keyed under their names to their numeric values.
 * @name GuildAuditLogs.Actions
 * @type {AuditLogAction}
 */
const Actions = {
  ALL: null,
  GUILD_UPDATE: 1,
  CHANNEL_CREATE: 10,
  CHANNEL_UPDATE: 11,
  CHANNEL_DELETE: 12,
  CHANNEL_OVERWRITE_CREATE: 13,
  CHANNEL_OVERWRITE_UPDATE: 14,
  CHANNEL_OVERWRITE_DELETE: 15,
  MEMBER_KICK: 20,
  MEMBER_PRUNE: 21,
  MEMBER_BAN_ADD: 22,
  MEMBER_BAN_REMOVE: 23,
  MEMBER_UPDATE: 24,
  MEMBER_ROLE_UPDATE: 25,
  MEMBER_MOVE: 26,
  MEMBER_DISCONNECT: 27,
  BOT_ADD: 28,
  ROLE_CREATE: 30,
  ROLE_UPDATE: 31,
  ROLE_DELETE: 32,
  INVITE_CREATE: 40,
  INVITE_UPDATE: 41,
  INVITE_DELETE: 42,
  WEBHOOK_CREATE: 50,
  WEBHOOK_UPDATE: 51,
  WEBHOOK_DELETE: 52,
  EMOJI_CREATE: 60,
  EMOJI_UPDATE: 61,
  EMOJI_DELETE: 62,
  MESSAGE_DELETE: 72,
  MESSAGE_BULK_DELETE: 73,
  MESSAGE_PIN: 74,
  MESSAGE_UNPIN: 75,
  INTEGRATION_CREATE: 80,
  INTEGRATION_UPDATE: 81,
  INTEGRATION_DELETE: 82,
};


/**
 * Audit logs entries are held in this class.
 */
class GuildAuditLogs {
  constructor(guild, data) {
    if (data.users) for (const user of data.users) guild.client.users.add(user);
    /**
     * Cached webhooks
     * @type {Collection<Snowflake, Webhook>}
     * @private
     */
    this.webhooks = new Collection();
    if (data.webhooks) {
      for (const hook of data.webhooks) {
        this.webhooks.set(hook.id, new Webhook(guild.client, hook));
      }
    }

    /**
     * Cached integrations
     * @type {Collection<Snowflake, Integration>}
     * @private
     */
    this.integrations = new Collection();
    if (data.integrations) {
      for (const integration of data.integrations) {
        this.integrations.set(integration.id, new Integration(guild.client, integration, guild));
      }
    }

    /**
     * The entries for this guild's audit logs
     * @type {Collection<Snowflake, GuildAuditLogsEntry>}
     */
    this.entries = new Collection();
    for (const item of data.audit_log_entries) {
      const entry = new GuildAuditLogsEntry(this, guild, item);
      this.entries.set(entry.id, entry);
    }
  }

  /**
   * Handles possible promises for entry targets.
   * @returns {Promise<GuildAuditLogs>}
   */
  static build(...args) {
    const logs = new GuildAuditLogs(...args);
    return Promise.all(logs.entries.map(e => e.target)).then(() => logs);
  }

  /**
   * The target of an entry. It can be one of:
   * * A guild
   * * A user
   * * A role
   * * An emoji
   * * An invite
   * * A webhook
   * * An integration
   * * An object with an id key if target was deleted
   * * An object where the keys represent either the new value or the old value
   * @typedef {?Object|Guild|User|Role|GuildEmoji|Invite|Webhook|Integration} AuditLogEntryTarget
   */

  /**
   * Finds the target type from the entry action.
   * @param {AuditLogAction} target The action target
   * @returns {AuditLogTargetType}
   */
  static targetType(target) {
    if (target < 10) return Targets.GUILD;
    if (target < 20) return Targets.CHANNEL;
    if (target < 30) return Targets.USER;
    if (target < 40) return Targets.ROLE;
    if (target < 50) return Targets.INVITE;
    if (target < 60) return Targets.WEBHOOK;
    if (target < 70) return Targets.EMOJI;
    if (target < 80) return Targets.MESSAGE;
    if (target < 90) return Targets.INTEGRATION;
    return Targets.UNKNOWN;
  }

  /**
   * The action type of an entry, e.g. `CREATE`. Here are the available types:
   * * CREATE
   * * DELETE
   * * UPDATE
   * * ALL
   * @typedef {string} AuditLogActionType
   */

  /**
   * Finds the action type from the entry action.
   * @param {AuditLogAction} action The action target
   * @returns {AuditLogActionType}
   */
  static actionType(action) {
    if ([
      Actions.CHANNEL_CREATE,
      Actions.CHANNEL_OVERWRITE_CREATE,
      Actions.MEMBER_BAN_REMOVE,
      Actions.BOT_ADD,
      Actions.ROLE_CREATE,
      Actions.INVITE_CREATE,
      Actions.WEBHOOK_CREATE,
      Actions.EMOJI_CREATE,
      Actions.MESSAGE_PIN,
      Actions.INTEGRATION_CREATE,
    ].includes(action)) return 'CREATE';

    if ([
      Actions.CHANNEL_DELETE,
      Actions.CHANNEL_OVERWRITE_DELETE,
      Actions.MEMBER_KICK,
      Actions.MEMBER_PRUNE,
      Actions.MEMBER_BAN_ADD,
      Actions.MEMBER_DISCONNECT,
      Actions.ROLE_DELETE,
      Actions.INVITE_DELETE,
      Actions.WEBHOOK_DELETE,
      Actions.EMOJI_DELETE,
      Actions.MESSAGE_DELETE,
      Actions.MESSAGE_BULK_DELETE,
      Actions.MESSAGE_UNPIN,
      Actions.INTEGRATION_DELETE,
    ].includes(action)) return 'DELETE';

    if ([
      Actions.GUILD_UPDATE,
      Actions.CHANNEL_UPDATE,
      Actions.CHANNEL_OVERWRITE_UPDATE,
      Actions.MEMBER_UPDATE,
      Actions.MEMBER_ROLE_UPDATE,
      Actions.MEMBER_MOVE,
      Actions.ROLE_UPDATE,
      Actions.INVITE_UPDATE,
      Actions.WEBHOOK_UPDATE,
      Actions.EMOJI_UPDATE,
      Actions.INTEGRATION_UPDATE,
    ].includes(action)) return 'UPDATE';

    return 'ALL';
  }

  toJSON() {
    return Util.flatten(this);
  }
}

/**
 * Audit logs entry.
 */
class GuildAuditLogsEntry {
  constructor(logs, guild, data) { // eslint-disable-line complexity
    const targetType = GuildAuditLogs.targetType(data.action_type);
    /**
     * The target type of this entry
     * @type {AuditLogTargetType}
     */
    this.targetType = targetType;

    /**
     * The action type of this entry
     * @type {AuditLogActionType}
     */
    this.actionType = GuildAuditLogs.actionType(data.action_type);

    /**
     * Specific action type of this entry in its string presentation
     * @type {AuditLogAction}
     */
    this.action = Object.keys(Actions).find(k => Actions[k] === data.action_type);

    /**
     * The reason of this entry
     * @type {?string}
     */
    this.reason = data.reason || null;

    /**
     * The user that executed this entry
     * @type {User}
     */
    this.executor = guild.client.options.partials.includes(PartialTypes.USER) ?
      guild.client.users.add({ id: data.user_id }) :
      guild.client.users.cache.get(data.user_id);

    /**
     * An entry in the audit log representing a specific change.
     * @typedef {object} AuditLogChange
     * @property {string} key The property that was changed, e.g. `nick` for nickname changes
     * @property {*} [old] The old value of the change, e.g. for nicknames, the old nickname
     * @property {*} [new] The new value of the change, e.g. for nicknames, the new nickname
     */

    /**
     * Specific property changes
     * @type {AuditLogChange[]}
     */
    this.changes = data.changes ? data.changes.map(c => ({ key: c.key, old: c.old_value, new: c.new_value })) : null;

    /**
     * The ID of this entry
     * @type {Snowflake}
     */
    this.id = data.id;

    /**
     * Any extra data from the entry
     * @type {?Object|Role|GuildMember}
     */
    this.extra = null;
    switch (data.action_type) {
      case Actions.MEMBER_PRUNE:
        this.extra = {
          removed: Number(data.options.members_removed),
          days: Number(data.options.delete_member_days),
        };
        break;

      case Actions.MEMBER_MOVE:
      case Actions.MESSAGE_DELETE:
      case Actions.MESSAGE_BULK_DELETE:
        this.extra = {
          channel: guild.channels.get(data.options.channel_id) || { id: data.options.channel_id },
          count: Number(data.options.count),
        };
        break;

      case Actions.MESSAGE_PIN:
      case Actions.MESSAGE_UNPIN:
        this.extra = {
<<<<<<< HEAD
          channel: guild.client.channels.get(data.options.channel_id) || { id: data.options.channel_id },
          messageID: data.options.message_id,
=======
          count: data.options.count,
          channel: guild.channels.cache.get(data.options.channel_id),
>>>>>>> 28490e84
        };
        break;

      case Actions.MEMBER_DISCONNECT:
        this.extra = {
          count: Number(data.options.count),
        };
        break;

      case Actions.CHANNEL_OVERWRITE_CREATE:
      case Actions.CHANNEL_OVERWRITE_UPDATE:
      case Actions.CHANNEL_OVERWRITE_DELETE:
        switch (data.options.type) {
          case 'member':
<<<<<<< HEAD
            this.extra = guild.members.get(data.options.id) ||
              { id: data.options.id, type: 'member' };
=======
            this.extra = guild.members.cache.get(data.options.id);
            if (!this.extra) this.extra = { id: data.options.id };
>>>>>>> 28490e84
            break;

          case 'role':
<<<<<<< HEAD
            this.extra = guild.roles.get(data.options.id) ||
              { id: data.options.id, name: data.options.role_name, type: 'role' };
=======
            this.extra = guild.roles.cache.get(data.options.id);
            if (!this.extra) this.extra = { id: data.options.id, name: data.options.role_name };
>>>>>>> 28490e84
            break;

          default:
            break;
        }
        break;

      default:
        break;
    }

    /**
     * The target of this entry
     * @type {?AuditLogEntryTarget}
     */
    this.target = null;
    if (targetType === Targets.UNKNOWN) {
      this.target = this.changes.reduce((o, c) => {
        o[c.key] = c.new || c.old;
        return o;
      }, {});
      this.target.id = data.target_id;
      // MEMBER_DISCONNECT and similar types do not provide a target_id.
    } else if (targetType === Targets.USER && data.target_id) {
      this.target = guild.client.options.partials.includes(PartialTypes.USER) ?
        guild.client.users.add({ id: data.target_id }) :
        guild.client.users.cache.get(data.target_id);
    } else if (targetType === Targets.GUILD) {
      this.target = guild.client.guilds.cache.get(data.target_id);
    } else if (targetType === Targets.WEBHOOK) {
      this.target = logs.webhooks.get(data.target_id) ||
        new Webhook(guild.client,
          this.changes.reduce((o, c) => {
            o[c.key] = c.new || c.old;
            return o;
          }, {
            id: data.target_id,
            guild_id: guild.id,
          }));
    } else if (targetType === Targets.INVITE) {
      this.target = guild.members.fetch(guild.client.user.id).then(me => {
        if (me.permissions.has('MANAGE_GUILD')) {
          const change = this.changes.find(c => c.key === 'code');
          return guild.fetchInvites().then(invites => {
            this.target = invites.find(i => i.code === (change.new || change.old));
          });
        } else {
          this.target = this.changes.reduce((o, c) => {
            o[c.key] = c.new || c.old;
            return o;
          }, {});
          return this.target;
        }
      });
    } else if (targetType === Targets.MESSAGE) {
<<<<<<< HEAD
      // Discord sends a channel id for the MESSAGE_BULK_DELETE action type.
      this.target = data.action_type === Actions.MESSAGE_BULK_DELETE ?
        guild.channels.get(data.target_id) || { id: data.target_id } :
        guild.client.users.get(data.target_id);
    } else if (targetType === Targets.INTEGRATION) {
      this.target = logs.integrations.get(data.target_id) ||
        new Integration(guild.client, this.changes.reduce((o, c) => {
          o[c.key] = c.new || c.old;
          return o;
        }, { id: data.target_id }), guild);
    } else if (data.target_id) {
      this.target = guild[`${targetType.toLowerCase()}s`].get(data.target_id) || { id: data.target_id };
=======
      this.target = guild.client.users.cache.get(data.target_id);
    } else {
      this.target = guild[`${targetType.toLowerCase()}s`].cache.get(data.target_id) || { id: data.target_id };
>>>>>>> 28490e84
    }
  }

  /**
   * The timestamp this entry was created at
   * @type {number}
   * @readonly
   */
  get createdTimestamp() {
    return Snowflake.deconstruct(this.id).timestamp;
  }

  /**
   * The time this entry was created at
   * @type {Date}
   * @readonly
   */
  get createdAt() {
    return new Date(this.createdTimestamp);
  }

  toJSON() {
    return Util.flatten(this, { createdTimestamp: true });
  }
}

GuildAuditLogs.Actions = Actions;
GuildAuditLogs.Targets = Targets;
GuildAuditLogs.Entry = GuildAuditLogsEntry;

module.exports = GuildAuditLogs;<|MERGE_RESOLUTION|>--- conflicted
+++ resolved
@@ -350,7 +350,7 @@
       case Actions.MESSAGE_DELETE:
       case Actions.MESSAGE_BULK_DELETE:
         this.extra = {
-          channel: guild.channels.get(data.options.channel_id) || { id: data.options.channel_id },
+          channel: guild.channels.cache.get(data.options.channel_id) || { id: data.options.channel_id },
           count: Number(data.options.count),
         };
         break;
@@ -358,13 +358,8 @@
       case Actions.MESSAGE_PIN:
       case Actions.MESSAGE_UNPIN:
         this.extra = {
-<<<<<<< HEAD
-          channel: guild.client.channels.get(data.options.channel_id) || { id: data.options.channel_id },
+          channel: guild.client.channels.cache.get(data.options.channel_id) || { id: data.options.channel_id },
           messageID: data.options.message_id,
-=======
-          count: data.options.count,
-          channel: guild.channels.cache.get(data.options.channel_id),
->>>>>>> 28490e84
         };
         break;
 
@@ -379,23 +374,13 @@
       case Actions.CHANNEL_OVERWRITE_DELETE:
         switch (data.options.type) {
           case 'member':
-<<<<<<< HEAD
-            this.extra = guild.members.get(data.options.id) ||
-              { id: data.options.id, type: 'member' };
-=======
             this.extra = guild.members.cache.get(data.options.id);
             if (!this.extra) this.extra = { id: data.options.id };
->>>>>>> 28490e84
             break;
 
           case 'role':
-<<<<<<< HEAD
-            this.extra = guild.roles.get(data.options.id) ||
-              { id: data.options.id, name: data.options.role_name, type: 'role' };
-=======
             this.extra = guild.roles.cache.get(data.options.id);
             if (!this.extra) this.extra = { id: data.options.id, name: data.options.role_name };
->>>>>>> 28490e84
             break;
 
           default:
@@ -451,11 +436,10 @@
         }
       });
     } else if (targetType === Targets.MESSAGE) {
-<<<<<<< HEAD
       // Discord sends a channel id for the MESSAGE_BULK_DELETE action type.
       this.target = data.action_type === Actions.MESSAGE_BULK_DELETE ?
-        guild.channels.get(data.target_id) || { id: data.target_id } :
-        guild.client.users.get(data.target_id);
+        guild.channels.cache.get(data.target_id) || { id: data.target_id } :
+        guild.client.users.cache.get(data.target_id);
     } else if (targetType === Targets.INTEGRATION) {
       this.target = logs.integrations.get(data.target_id) ||
         new Integration(guild.client, this.changes.reduce((o, c) => {
@@ -463,12 +447,7 @@
           return o;
         }, { id: data.target_id }), guild);
     } else if (data.target_id) {
-      this.target = guild[`${targetType.toLowerCase()}s`].get(data.target_id) || { id: data.target_id };
-=======
-      this.target = guild.client.users.cache.get(data.target_id);
-    } else {
       this.target = guild[`${targetType.toLowerCase()}s`].cache.get(data.target_id) || { id: data.target_id };
->>>>>>> 28490e84
     }
   }
 
