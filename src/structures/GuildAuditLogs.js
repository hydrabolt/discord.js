'use strict';

const Integration = require('./Integration');
const StageInstance = require('./StageInstance');
const Webhook = require('./Webhook');
const Collection = require('../util/Collection');
const { OverwriteTypes, PartialTypes } = require('../util/Constants');
const Permissions = require('../util/Permissions');
const SnowflakeUtil = require('../util/SnowflakeUtil');
const Util = require('../util/Util');

/**
 * The target type of an entry, e.g. `GUILD`. Here are the available types:
 * * GUILD
 * * CHANNEL
 * * USER
 * * ROLE
 * * INVITE
 * * WEBHOOK
 * * EMOJI
 * * MESSAGE
 * * INTEGRATION
 * * STAGE_INSTANCE
 * @typedef {string} AuditLogTargetType
 */

/**
 * Key mirror of all available audit log targets.
 * @name GuildAuditLogs.Targets
 * @type {Object<string, string>}
 */
const Targets = {
  ALL: 'ALL',
  GUILD: 'GUILD',
  CHANNEL: 'CHANNEL',
  USER: 'USER',
  ROLE: 'ROLE',
  INVITE: 'INVITE',
  WEBHOOK: 'WEBHOOK',
  EMOJI: 'EMOJI',
  MESSAGE: 'MESSAGE',
  INTEGRATION: 'INTEGRATION',
  STAGE_INSTANCE: 'STAGE_INSTANCE',
  UNKNOWN: 'UNKNOWN',
};

/**
 * The action of an entry. Here are the available actions:
 * * ALL: null
 * * GUILD_UPDATE: 1
 * * CHANNEL_CREATE: 10
 * * CHANNEL_UPDATE: 11
 * * CHANNEL_DELETE: 12
 * * CHANNEL_OVERWRITE_CREATE: 13
 * * CHANNEL_OVERWRITE_UPDATE: 14
 * * CHANNEL_OVERWRITE_DELETE: 15
 * * MEMBER_KICK: 20
 * * MEMBER_PRUNE: 21
 * * MEMBER_BAN_ADD: 22
 * * MEMBER_BAN_REMOVE: 23
 * * MEMBER_UPDATE: 24
 * * MEMBER_ROLE_UPDATE: 25
 * * MEMBER_MOVE: 26
 * * MEMBER_DISCONNECT: 27
 * * BOT_ADD: 28,
 * * ROLE_CREATE: 30
 * * ROLE_UPDATE: 31
 * * ROLE_DELETE: 32
 * * INVITE_CREATE: 40
 * * INVITE_UPDATE: 41
 * * INVITE_DELETE: 42
 * * WEBHOOK_CREATE: 50
 * * WEBHOOK_UPDATE: 51
 * * WEBHOOK_DELETE: 52
 * * EMOJI_CREATE: 60
 * * EMOJI_UPDATE: 61
 * * EMOJI_DELETE: 62
 * * MESSAGE_DELETE: 72
 * * MESSAGE_BULK_DELETE: 73
 * * MESSAGE_PIN: 74
 * * MESSAGE_UNPIN: 75
 * * INTEGRATION_CREATE: 80
 * * INTEGRATION_UPDATE: 81
 * * INTEGRATION_DELETE: 82
 * * STAGE_INSTANCE_CREATE: 83
 * * STAGE_INSTANCE_UPDATE: 84
 * * STAGE_INSTANCE_DELETE: 85
 * @typedef {?(number|string)} AuditLogAction
 */

/**
 * All available actions keyed under their names to their numeric values.
 * @name GuildAuditLogs.Actions
 * @type {Object<string, number>}
 */
const Actions = {
  ALL: null,
  GUILD_UPDATE: 1,
  CHANNEL_CREATE: 10,
  CHANNEL_UPDATE: 11,
  CHANNEL_DELETE: 12,
  CHANNEL_OVERWRITE_CREATE: 13,
  CHANNEL_OVERWRITE_UPDATE: 14,
  CHANNEL_OVERWRITE_DELETE: 15,
  MEMBER_KICK: 20,
  MEMBER_PRUNE: 21,
  MEMBER_BAN_ADD: 22,
  MEMBER_BAN_REMOVE: 23,
  MEMBER_UPDATE: 24,
  MEMBER_ROLE_UPDATE: 25,
  MEMBER_MOVE: 26,
  MEMBER_DISCONNECT: 27,
  BOT_ADD: 28,
  ROLE_CREATE: 30,
  ROLE_UPDATE: 31,
  ROLE_DELETE: 32,
  INVITE_CREATE: 40,
  INVITE_UPDATE: 41,
  INVITE_DELETE: 42,
  WEBHOOK_CREATE: 50,
  WEBHOOK_UPDATE: 51,
  WEBHOOK_DELETE: 52,
  EMOJI_CREATE: 60,
  EMOJI_UPDATE: 61,
  EMOJI_DELETE: 62,
  MESSAGE_DELETE: 72,
  MESSAGE_BULK_DELETE: 73,
  MESSAGE_PIN: 74,
  MESSAGE_UNPIN: 75,
  INTEGRATION_CREATE: 80,
  INTEGRATION_UPDATE: 81,
  INTEGRATION_DELETE: 82,
  STAGE_INSTANCE_CREATE: 83,
  STAGE_INSTANCE_UPDATE: 84,
  STAGE_INSTANCE_DELETE: 85,
};

/**
 * Audit logs entries are held in this class.
 */
class GuildAuditLogs {
  constructor(guild, data) {
    if (data.users) for (const user of data.users) guild.client.users.add(user);
    /**
     * Cached webhooks
     * @type {Collection<Snowflake, Webhook>}
     * @private
     */
    this.webhooks = new Collection();
    if (data.webhooks) {
      for (const hook of data.webhooks) {
        this.webhooks.set(hook.id, new Webhook(guild.client, hook));
      }
    }

    /**
     * Cached integrations
     * @type {Collection<Snowflake, Integration>}
     * @private
     */
    this.integrations = new Collection();
    if (data.integrations) {
      for (const integration of data.integrations) {
        this.integrations.set(integration.id, new Integration(guild.client, integration, guild));
      }
    }

    /**
     * The entries for this guild's audit logs
     * @type {Collection<Snowflake, GuildAuditLogsEntry>}
     */
    this.entries = new Collection();
    for (const item of data.audit_log_entries) {
      const entry = new GuildAuditLogsEntry(this, guild, item);
      this.entries.set(entry.id, entry);
    }
  }

  /**
   * Handles possible promises for entry targets.
   * @returns {Promise<GuildAuditLogs>}
   */
  static build(...args) {
    const logs = new GuildAuditLogs(...args);
    return Promise.all(logs.entries.map(e => e.target)).then(() => logs);
  }

  /**
   * The target of an entry. It can be one of:
   * * A guild
   * * A channel
   * * A user
   * * A role
   * * An invite
   * * A webhook
   * * An emoji
   * * A message
   * * An integration
   * * A stage instance
   * * An object with an id key if target was deleted
   * * An object where the keys represent either the new value or the old value
   * @typedef {?(Object|Guild|Channel|User|Role|Invite|Webhook|GuildEmoji|Message|Integration|StageInstance)}
   * AuditLogEntryTarget
   */

  /**
   * Finds the target type from the entry action.
   * @param {AuditLogAction} target The action target
   * @returns {AuditLogTargetType}
   */
  static targetType(target) {
    if (target < 10) return Targets.GUILD;
    if (target < 20) return Targets.CHANNEL;
    if (target < 30) return Targets.USER;
    if (target < 40) return Targets.ROLE;
    if (target < 50) return Targets.INVITE;
    if (target < 60) return Targets.WEBHOOK;
    if (target < 70) return Targets.EMOJI;
    if (target < 80) return Targets.MESSAGE;
    if (target < 83) return Targets.INTEGRATION;
    if (target < 86) return Targets.STAGE_INSTANCE;
    return Targets.UNKNOWN;
  }

  /**
   * The action type of an entry, e.g. `CREATE`. Here are the available types:
   * * CREATE
   * * DELETE
   * * UPDATE
   * * ALL
   * @typedef {string} AuditLogActionType
   */

  /**
   * Finds the action type from the entry action.
   * @param {AuditLogAction} action The action target
   * @returns {AuditLogActionType}
   */
  static actionType(action) {
    if (
      [
        Actions.CHANNEL_CREATE,
        Actions.CHANNEL_OVERWRITE_CREATE,
        Actions.MEMBER_BAN_REMOVE,
        Actions.BOT_ADD,
        Actions.ROLE_CREATE,
        Actions.INVITE_CREATE,
        Actions.WEBHOOK_CREATE,
        Actions.EMOJI_CREATE,
        Actions.MESSAGE_PIN,
        Actions.INTEGRATION_CREATE,
        Actions.STAGE_INSTANCE_CREATE,
      ].includes(action)
    ) {
      return 'CREATE';
    }

    if (
      [
        Actions.CHANNEL_DELETE,
        Actions.CHANNEL_OVERWRITE_DELETE,
        Actions.MEMBER_KICK,
        Actions.MEMBER_PRUNE,
        Actions.MEMBER_BAN_ADD,
        Actions.MEMBER_DISCONNECT,
        Actions.ROLE_DELETE,
        Actions.INVITE_DELETE,
        Actions.WEBHOOK_DELETE,
        Actions.EMOJI_DELETE,
        Actions.MESSAGE_DELETE,
        Actions.MESSAGE_BULK_DELETE,
        Actions.MESSAGE_UNPIN,
        Actions.INTEGRATION_DELETE,
        Actions.STAGE_INSTANCE_DELETE,
      ].includes(action)
    ) {
      return 'DELETE';
    }

    if (
      [
        Actions.GUILD_UPDATE,
        Actions.CHANNEL_UPDATE,
        Actions.CHANNEL_OVERWRITE_UPDATE,
        Actions.MEMBER_UPDATE,
        Actions.MEMBER_ROLE_UPDATE,
        Actions.MEMBER_MOVE,
        Actions.ROLE_UPDATE,
        Actions.INVITE_UPDATE,
        Actions.WEBHOOK_UPDATE,
        Actions.EMOJI_UPDATE,
        Actions.INTEGRATION_UPDATE,
        Actions.STAGE_INSTANCE_UPDATE,
      ].includes(action)
    ) {
      return 'UPDATE';
    }

    return 'ALL';
  }

  toJSON() {
    return Util.flatten(this);
  }
}

/**
 * Audit logs entry.
 */
class GuildAuditLogsEntry {
  constructor(logs, guild, data) {
    const targetType = GuildAuditLogs.targetType(data.action_type);
    /**
     * The target type of this entry
     * @type {AuditLogTargetType}
     */
    this.targetType = targetType;

    /**
     * The action type of this entry
     * @type {AuditLogActionType}
     */
    this.actionType = GuildAuditLogs.actionType(data.action_type);

    /**
     * Specific action type of this entry in its string presentation
     * @type {AuditLogAction}
     */
    this.action = Object.keys(Actions).find(k => Actions[k] === data.action_type);

    /**
     * The reason of this entry
     * @type {?string}
     */
    this.reason = data.reason ?? null;

    /**
     * The user that executed this entry
     * @type {?User}
     */
    this.executor = data.user_id
      ? guild.client.options.partials.includes(PartialTypes.USER)
        ? guild.client.users.add({ id: data.user_id })
        : guild.client.users.cache.get(data.user_id)
      : null;

    /**
     * An entry in the audit log representing a specific change.
     * @typedef {Object} AuditLogChange
     * @property {string} key The property that was changed, e.g. `nick` for nickname changes
     * @property {*} [old] The old value of the change, e.g. for nicknames, the old nickname
     * @property {*} [new] The new value of the change, e.g. for nicknames, the new nickname
     */

    /**
     * Specific property changes
     * @type {?(AuditLogChange[])}
     */
    this.changes = data.changes?.map(c => ({ key: c.key, old: c.old_value, new: c.new_value })) ?? null;

    /**
     * The ID of this entry
     * @type {Snowflake}
     */
    this.id = data.id;

    /**
     * Any extra data from the entry
     * @type {?(Object|Role|GuildMember)}
     */
    this.extra = null;
    switch (data.action_type) {
      case Actions.MEMBER_PRUNE:
        this.extra = {
          removed: Number(data.options.members_removed),
          days: Number(data.options.delete_member_days),
        };
        break;

      case Actions.MEMBER_MOVE:
      case Actions.MESSAGE_DELETE:
      case Actions.MESSAGE_BULK_DELETE:
        this.extra = {
          channel: guild.channels.cache.get(data.options.channel_id) ?? { id: data.options.channel_id },
          count: Number(data.options.count),
        };
        break;

      case Actions.MESSAGE_PIN:
      case Actions.MESSAGE_UNPIN:
        this.extra = {
          channel: guild.client.channels.cache.get(data.options.channel_id) ?? { id: data.options.channel_id },
          messageID: data.options.message_id,
        };
        break;

      case Actions.MEMBER_DISCONNECT:
        this.extra = {
          count: Number(data.options.count),
        };
        break;

      case Actions.CHANNEL_OVERWRITE_CREATE:
      case Actions.CHANNEL_OVERWRITE_UPDATE:
      case Actions.CHANNEL_OVERWRITE_DELETE:
        switch (Number(data.options.type)) {
          case OverwriteTypes.role:
            this.extra = guild.roles.cache.get(data.options.id) ?? {
              id: data.options.id,
              name: data.options.role_name,
              type: OverwriteTypes[OverwriteTypes.role],
            };
            break;

          case OverwriteTypes.member:
            this.extra = guild.members.cache.get(data.options.id) ?? {
              id: data.options.id,
              type: OverwriteTypes[OverwriteTypes.member],
            };
            break;

          default:
            break;
        }
        break;

      case Actions.STAGE_INSTANCE_CREATE:
      case Actions.STAGE_INSTANCE_DELETE:
      case Actions.STAGE_INSTANCE_UPDATE:
        this.extra = {
          channel: guild.client.channels.cache.get(data.options?.channel_id) ?? { id: data.options?.channel_id },
        };
        break;

      default:
        break;
    }

    /**
     * The target of this entry
     * @type {?AuditLogEntryTarget}
     */
    this.target = null;
    if (targetType === Targets.UNKNOWN) {
      this.target = this.changes.reduce((o, c) => {
        o[c.key] = c.new ?? c.old;
        return o;
      }, {});
      this.target.id = data.target_id;
      // MEMBER_DISCONNECT and similar types do not provide a target_id.
    } else if (targetType === Targets.USER && data.target_id) {
      this.target = guild.client.options.partials.includes(PartialTypes.USER)
        ? guild.client.users.add({ id: data.target_id })
        : guild.client.users.cache.get(data.target_id);
    } else if (targetType === Targets.GUILD) {
      this.target = guild.client.guilds.cache.get(data.target_id);
    } else if (targetType === Targets.WEBHOOK) {
      this.target =
        logs.webhooks.get(data.target_id) ??
        new Webhook(
          guild.client,
          this.changes.reduce(
            (o, c) => {
              o[c.key] = c.new ?? c.old;
              return o;
            },
            {
              id: data.target_id,
              guild_id: guild.id,
            },
          ),
        );
    } else if (targetType === Targets.INVITE) {
      this.target = guild.members.fetch(guild.client.user.id).then(me => {
        if (me.permissions.has(Permissions.FLAGS.MANAGE_GUILD)) {
<<<<<<< HEAD
          const change = this.changes.find(c => c.key === 'code');
          return guild.invites.fetch().then(invites => {
            this.target = invites.find(i => i.code === (change.new || change.old));
=======
          let change = this.changes.find(c => c.key === 'code');
          change = change.new ?? change.old;
          return guild.fetchInvites().then(invites => {
            this.target = invites.find(i => i.code === change);
>>>>>>> 374c779f
          });
        } else {
          this.target = this.changes.reduce((o, c) => {
            o[c.key] = c.new ?? c.old;
            return o;
          }, {});
          return this.target;
        }
      });
    } else if (targetType === Targets.MESSAGE) {
      // Discord sends a channel id for the MESSAGE_BULK_DELETE action type.
      this.target =
        data.action_type === Actions.MESSAGE_BULK_DELETE
          ? guild.channels.cache.get(data.target_id) ?? { id: data.target_id }
          : guild.client.users.cache.get(data.target_id);
    } else if (targetType === Targets.INTEGRATION) {
      this.target =
        logs.integrations.get(data.target_id) ??
        new Integration(
          guild.client,
          this.changes.reduce(
            (o, c) => {
              o[c.key] = c.new ?? c.old;
              return o;
            },
            { id: data.target_id },
          ),
          guild,
        );
    } else if (targetType === Targets.CHANNEL) {
      this.target =
        guild.channels.cache.get(data.target_id) ??
        this.changes.reduce(
          (o, c) => {
            o[c.key] = c.new ?? c.old;
            return o;
          },
          { id: data.target_id },
        );
    } else if (targetType === Targets.STAGE_INSTANCE) {
      this.target =
        guild.stageInstances.cache.get(data.target_id) ??
        new StageInstance(
          guild.client,
          this.changes.reduce(
            (o, c) => {
              o[c.key] = c.new ?? c.old;
              return o;
            },
            {
              id: data.target_id,
              channel_id: data.options?.channel_id,
              guild_id: guild.id,
            },
          ),
        );
    } else if (data.target_id) {
      this.target = guild[`${targetType.toLowerCase()}s`]?.cache.get(data.target_id) ?? { id: data.target_id };
    }
  }

  /**
   * The timestamp this entry was created at
   * @type {number}
   * @readonly
   */
  get createdTimestamp() {
    return SnowflakeUtil.deconstruct(this.id).timestamp;
  }

  /**
   * The time this entry was created at
   * @type {Date}
   * @readonly
   */
  get createdAt() {
    return new Date(this.createdTimestamp);
  }

  toJSON() {
    return Util.flatten(this, { createdTimestamp: true });
  }
}

GuildAuditLogs.Actions = Actions;
GuildAuditLogs.Targets = Targets;
GuildAuditLogs.Entry = GuildAuditLogsEntry;

module.exports = GuildAuditLogs;<|MERGE_RESOLUTION|>--- conflicted
+++ resolved
@@ -473,16 +473,10 @@
     } else if (targetType === Targets.INVITE) {
       this.target = guild.members.fetch(guild.client.user.id).then(me => {
         if (me.permissions.has(Permissions.FLAGS.MANAGE_GUILD)) {
-<<<<<<< HEAD
-          const change = this.changes.find(c => c.key === 'code');
-          return guild.invites.fetch().then(invites => {
-            this.target = invites.find(i => i.code === (change.new || change.old));
-=======
           let change = this.changes.find(c => c.key === 'code');
           change = change.new ?? change.old;
-          return guild.fetchInvites().then(invites => {
+          return guild.invites.fetch().then(invites => {
             this.target = invites.find(i => i.code === change);
->>>>>>> 374c779f
           });
         } else {
           this.target = this.changes.reduce((o, c) => {
