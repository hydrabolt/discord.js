--- conflicted
+++ resolved
@@ -324,12 +324,8 @@
         user_limit: typeof data.userLimit !== 'undefined' ? data.userLimit : this.userLimit,
         parent_id: data.parentID,
         lock_permissions: data.lockPermissions,
-<<<<<<< HEAD
-        permission_overwrites: data.permissionOverwrites,
         rate_limit_per_user: data.rateLimitPerUser,
-=======
         permission_overwrites,
->>>>>>> 3f44320b
       },
       reason,
     });
