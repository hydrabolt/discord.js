'use strict';

const Channel = require('./Channel');
const Invite = require('./Invite');
const PermissionOverwrites = require('./PermissionOverwrites');
const Role = require('./Role');
const { Error, TypeError } = require('../errors');
const Collection = require('../util/Collection');
const Permissions = require('../util/Permissions');
const Util = require('../util/Util');

/**
 * Represents a guild channel from any of the following:
 * - {@link TextChannel}
 * - {@link VoiceChannel}
 * - {@link CategoryChannel}
 * - {@link NewsChannel}
 * - {@link StoreChannel}
 * @extends {Channel}
 * @abstract
 */
class GuildChannel extends Channel {
  /**
   * @param {Guild} guild The guild the guild channel is part of
   * @param {Object} data The data for the guild channel
   */
  constructor(guild, data) {
    super(guild.client, data);

    /**
     * The guild the channel is in
     * @type {Guild}
     */
    this.guild = guild;

    this.parentID = null;
  }

  _patch(data) {
    super._patch(data);

    /**
     * The name of the guild channel
     * @type {string}
     */
    this.name = data.name;

    /**
     * The raw position of the channel from discord
     * @type {number}
     */
    this.rawPosition = data.position;

<<<<<<< HEAD
    if ('parent_id' in data) {
      /**
       * The ID of the category parent of this channel
       * @type {?Snowflake}
       */
      this.parentID = data.parent_id;
    }
=======
    /**
     * The ID of the category parent of this channel
     * @type {?Snowflake}
     */
    this.parentID = data.parent_id || null;
>>>>>>> 4bbe716a

    /**
     * A map of permission overwrites in this channel for roles and users
     * @type {Collection<Snowflake, PermissionOverwrites>}
     */
    this.permissionOverwrites = new Collection();
    if (data.permission_overwrites) {
      for (const overwrite of data.permission_overwrites) {
        this.permissionOverwrites.set(overwrite.id, new PermissionOverwrites(this, overwrite));
      }
    }
  }

  /**
   * The category parent of this channel
   * @type {?CategoryChannel}
   * @readonly
   */
  get parent() {
    return this.guild.channels.cache.get(this.parentID) || null;
  }

  /**
   * If the permissionOverwrites match the parent channel, null if no parent
   * @type {?boolean}
   * @readonly
   */
  get permissionsLocked() {
    if (!this.parent) return null;
    if (this.permissionOverwrites.size !== this.parent.permissionOverwrites.size) return false;
    return this.permissionOverwrites.every((value, key) => {
      const testVal = this.parent.permissionOverwrites.get(key);
      return (
        testVal !== undefined &&
        testVal.deny.bitfield === value.deny.bitfield &&
        testVal.allow.bitfield === value.allow.bitfield
      );
    });
  }

  /**
   * The position of the channel
   * @type {number}
   * @readonly
   */
  get position() {
    const sorted = this.guild._sortedChannels(this);
    return sorted.array().indexOf(sorted.get(this.id));
  }

  /**
   * Gets the overall set of permissions for a member or role in this channel, taking into account channel overwrites.
   * @param {GuildMemberResolvable|RoleResolvable} memberOrRole The member or role to obtain the overall permissions for
   * @returns {?Readonly<Permissions>}
   */
  permissionsFor(memberOrRole) {
    const member = this.guild.members.resolve(memberOrRole);
    if (member) return this.memberPermissions(member);
    const role = this.guild.roles.resolve(memberOrRole);
    if (role) return this.rolePermissions(role);
    return null;
  }

  overwritesFor(member, verified = false, roles = null) {
    if (!verified) member = this.guild.members.resolve(member);
    if (!member) return [];

    roles = roles || member.roles.cache;
    const roleOverwrites = [];
    let memberOverwrites;
    let everyoneOverwrites;

    for (const overwrite of this.permissionOverwrites.values()) {
      if (overwrite.id === this.guild.id) {
        everyoneOverwrites = overwrite;
      } else if (roles.has(overwrite.id)) {
        roleOverwrites.push(overwrite);
      } else if (overwrite.id === member.id) {
        memberOverwrites = overwrite;
      }
    }

    return {
      everyone: everyoneOverwrites,
      roles: roleOverwrites,
      member: memberOverwrites,
    };
  }

  /**
   * Gets the overall set of permissions for a member in this channel, taking into account channel overwrites.
   * @param {GuildMember} member The member to obtain the overall permissions for
   * @returns {Readonly<Permissions>}
   * @private
   */
  memberPermissions(member) {
    if (member.id === this.guild.ownerID) return new Permissions(Permissions.ALL).freeze();

    const roles = member.roles.cache;
    const permissions = new Permissions(roles.map(role => role.permissions));

    if (permissions.has(Permissions.FLAGS.ADMINISTRATOR)) return new Permissions(Permissions.ALL).freeze();

    const overwrites = this.overwritesFor(member, true, roles);

    return permissions
      .remove(overwrites.everyone ? overwrites.everyone.deny : 0)
      .add(overwrites.everyone ? overwrites.everyone.allow : 0)
      .remove(overwrites.roles.length > 0 ? overwrites.roles.map(role => role.deny) : 0)
      .add(overwrites.roles.length > 0 ? overwrites.roles.map(role => role.allow) : 0)
      .remove(overwrites.member ? overwrites.member.deny : 0)
      .add(overwrites.member ? overwrites.member.allow : 0)
      .freeze();
  }

  /**
   * Gets the overall set of permissions for a role in this channel, taking into account channel overwrites.
   * @param {Role} role The role to obtain the overall permissions for
   * @returns {Readonly<Permissions>}
   * @private
   */
  rolePermissions(role) {
    if (role.permissions.has(Permissions.FLAGS.ADMINISTRATOR)) return new Permissions(Permissions.ALL).freeze();

    const everyoneOverwrites = this.permissionOverwrites.get(this.guild.id);
    const roleOverwrites = this.permissionOverwrites.get(role.id);

    return role.permissions
      .remove(everyoneOverwrites ? everyoneOverwrites.deny : 0)
      .add(everyoneOverwrites ? everyoneOverwrites.allow : 0)
      .remove(roleOverwrites ? roleOverwrites.deny : 0)
      .add(roleOverwrites ? roleOverwrites.allow : 0)
      .freeze();
  }

  /**
   * Replaces the permission overwrites in this channel.
   * @param {OverwriteResolvable[]|Collection<Snowflake, OverwriteResolvable>} overwrites
   * Permission overwrites the channel gets updated with
   * @param {string} [reason] Reason for updating the channel overwrites
   * @returns {Promise<GuildChannel>}
   * @example
   * channel.overwritePermissions([
   *   {
   *      id: message.author.id,
   *      deny: ['VIEW_CHANNEL'],
   *   },
   * ], 'Needed to change permissions');
   */
  overwritePermissions(overwrites, reason) {
    if (!Array.isArray(overwrites) && !(overwrites instanceof Collection)) {
      return Promise.reject(
        new TypeError('INVALID_TYPE', 'overwrites', 'Array or Collection of Permission Overwrites', true),
      );
    }
    return this.edit({ permissionOverwrites: overwrites, reason }).then(() => this);
  }

  /**
   * Updates Overwrites for a user or role in this channel. (creates if non-existent)
   * @param {RoleResolvable|UserResolvable} userOrRole The user or role to update
   * @param {PermissionOverwriteOptions} options The options for the update
   * @param {string} [reason] Reason for creating/editing this overwrite
   * @returns {Promise<GuildChannel>}
   * @example
   * // Update or Create permission overwrites for a message author
   * message.channel.updateOverwrite(message.author, {
   *   SEND_MESSAGES: false
   * })
   *   .then(channel => console.log(channel.permissionOverwrites.get(message.author.id)))
   *   .catch(console.error);
   */
  updateOverwrite(userOrRole, options, reason) {
    userOrRole = this.guild.roles.resolve(userOrRole) || this.client.users.resolve(userOrRole);
    if (!userOrRole) return Promise.reject(new TypeError('INVALID_TYPE', 'parameter', 'User nor a Role'));

    const existing = this.permissionOverwrites.get(userOrRole.id);
    if (existing) return existing.update(options, reason).then(() => this);
    return this.createOverwrite(userOrRole, options, reason);
  }

  /**
   * Overwrites the permissions for a user or role in this channel. (replaces if existent)
   * @param {RoleResolvable|UserResolvable} userOrRole The user or role to update
   * @param {PermissionOverwriteOptions} options The options for the update
   * @param {string} [reason] Reason for creating/editing this overwrite
   * @returns {Promise<GuildChannel>}
   * @example
   * // Create or Replace permissions overwrites for a message author
   * message.channel.createOverwrite(message.author, {
   *   SEND_MESSAGES: false
   * })
   *   .then(channel => console.log(channel.permissionOverwrites.get(message.author.id)))
   *   .catch(console.error);
   */
  createOverwrite(userOrRole, options, reason) {
    userOrRole = this.guild.roles.resolve(userOrRole) || this.client.users.resolve(userOrRole);
    if (!userOrRole) return Promise.reject(new TypeError('INVALID_TYPE', 'parameter', 'User nor a Role'));

    const type = userOrRole instanceof Role ? 'role' : 'member';
    const { allow, deny } = PermissionOverwrites.resolveOverwriteOptions(options);

    return this.client.api
      .channels(this.id)
      .permissions[userOrRole.id].put({
        data: { id: userOrRole.id, type, allow: allow.bitfield, deny: deny.bitfield },
        reason,
      })
      .then(() => this);
  }

  /**
   * Locks in the permission overwrites from the parent channel.
   * @returns {Promise<GuildChannel>}
   */
  lockPermissions() {
    if (!this.parent) return Promise.reject(new Error('GUILD_CHANNEL_ORPHAN'));
    const permissionOverwrites = this.parent.permissionOverwrites.map(overwrite => overwrite.toJSON());
    return this.edit({ permissionOverwrites });
  }

  /**
   * A collection of members that can see this channel, mapped by their ID
   * @type {Collection<Snowflake, GuildMember>}
   * @readonly
   */
  get members() {
    const members = new Collection();
    for (const member of this.guild.members.cache.values()) {
      if (this.permissionsFor(member).has('VIEW_CHANNEL', false)) {
        members.set(member.id, member);
      }
    }
    return members;
  }

  /**
   * The data for a guild channel.
   * @typedef {Object} ChannelData
   * @property {string} [name] The name of the channel
   * @property {number} [position] The position of the channel
   * @property {string} [topic] The topic of the text channel
   * @property {boolean} [nsfw] Whether the channel is NSFW
   * @property {number} [bitrate] The bitrate of the voice channel
   * @property {number} [userLimit] The user limit of the voice channel
   * @property {?Snowflake} [parentID] The parent ID of the channel
   * @property {boolean} [lockPermissions]
   * Lock the permissions of the channel to what the parent's permissions are
   * @property {OverwriteResolvable[]|Collection<Snowflake, OverwriteResolvable>} [permissionOverwrites]
   * Permission overwrites for the channel
   * @property {number} [rateLimitPerUser] The ratelimit per user for the channel in seconds
   */

  /**
   * Edits the channel.
   * @param {ChannelData} data The new data for the channel
   * @param {string} [reason] Reason for editing this channel
   * @returns {Promise<GuildChannel>}
   * @example
   * // Edit a channel
   * channel.edit({ name: 'new-channel' })
   *   .then(console.log)
   *   .catch(console.error);
   */
  async edit(data, reason) {
    if (typeof data.position !== 'undefined') {
      await Util.setPosition(
        this,
        data.position,
        false,
        this.guild._sortedChannels(this),
        this.client.api.guilds(this.guild.id).channels,
        reason,
      ).then(updatedChannels => {
        this.client.actions.GuildChannelsPositionUpdate.handle({
          guild_id: this.guild.id,
          channels: updatedChannels,
        });
      });
    }

    let permission_overwrites;

    if (data.permissionOverwrites) {
      permission_overwrites = data.permissionOverwrites.map(o => PermissionOverwrites.resolve(o, this.guild));
    }

    if (data.lockPermissions) {
      if (data.parentID) {
        const newParent = this.guild.channels.resolve(data.parentID);
        if (newParent && newParent.type === 'category') {
          permission_overwrites = newParent.permissionOverwrites.map(o => PermissionOverwrites.resolve(o, this.guild));
        }
      } else if (this.parent) {
        permission_overwrites = this.parent.permissionOverwrites.map(o => PermissionOverwrites.resolve(o, this.guild));
      }
    }

    const newData = await this.client.api.channels(this.id).patch({
      data: {
        name: (data.name || this.name).trim(),
        topic: data.topic,
        nsfw: data.nsfw,
        bitrate: data.bitrate || this.bitrate,
        user_limit: typeof data.userLimit !== 'undefined' ? data.userLimit : this.userLimit,
        parent_id: data.parentID,
        lock_permissions: data.lockPermissions,
        rate_limit_per_user: data.rateLimitPerUser,
        permission_overwrites,
      },
      reason,
    });

    const clone = this._clone();
    clone._patch(newData);
    return clone;
  }

  /**
   * Sets a new name for the guild channel.
   * @param {string} name The new name for the guild channel
   * @param {string} [reason] Reason for changing the guild channel's name
   * @returns {Promise<GuildChannel>}
   * @example
   * // Set a new channel name
   * channel.setName('not_general')
   *   .then(newChannel => console.log(`Channel's new name is ${newChannel.name}`))
   *   .catch(console.error);
   */
  setName(name, reason) {
    return this.edit({ name }, reason);
  }

  /**
   * Sets the category parent of this channel.
   * @param {?CategoryChannel|Snowflake} channel Parent channel
   * @param {Object} [options={}] Options to pass
   * @param {boolean} [options.lockPermissions=true] Lock the permissions to what the parent's permissions are
   * @param {string} [options.reason] Reason for modifying the parent of this channel
   * @returns {Promise<GuildChannel>}
   * @example
   * // Add a parent to a channel
   * message.channel.setParent('355908108431917066', { lockPermissions: false })
   *   .then(channel => console.log(`New parent of ${message.channel.name}: ${channel.name}`))
   *   .catch(console.error);
   */
  setParent(channel, { lockPermissions = true, reason } = {}) {
    return this.edit(
      {
        // eslint-disable-next-line no-prototype-builtins
        parentID: channel !== null ? (channel.hasOwnProperty('id') ? channel.id : channel) : null,
        lockPermissions,
      },
      reason,
    );
  }

  /**
   * Sets a new topic for the guild channel.
   * @param {?string} topic The new topic for the guild channel
   * @param {string} [reason] Reason for changing the guild channel's topic
   * @returns {Promise<GuildChannel>}
   * @example
   * // Set a new channel topic
   * channel.setTopic('needs more rate limiting')
   *   .then(newChannel => console.log(`Channel's new topic is ${newChannel.topic}`))
   *   .catch(console.error);
   */
  setTopic(topic, reason) {
    return this.edit({ topic }, reason);
  }

  /**
   * Sets a new position for the guild channel.
   * @param {number} position The new position for the guild channel
   * @param {Object} [options] Options for setting position
   * @param {boolean} [options.relative=false] Change the position relative to its current value
   * @param {string} [options.reason] Reason for changing the position
   * @returns {Promise<GuildChannel>}
   * @example
   * // Set a new channel position
   * channel.setPosition(2)
   *   .then(newChannel => console.log(`Channel's new position is ${newChannel.position}`))
   *   .catch(console.error);
   */
  setPosition(position, { relative, reason } = {}) {
    return Util.setPosition(
      this,
      position,
      relative,
      this.guild._sortedChannels(this),
      this.client.api.guilds(this.guild.id).channels,
      reason,
    ).then(updatedChannels => {
      this.client.actions.GuildChannelsPositionUpdate.handle({
        guild_id: this.guild.id,
        channels: updatedChannels,
      });
      return this;
    });
  }

  /**
   * Creates an invite to this guild channel.
   * @param {Object} [options={}] Options for the invite
   * @param {boolean} [options.temporary=false] Whether members that joined via the invite should be automatically
   * kicked after 24 hours if they have not yet received a role
   * @param {number} [options.maxAge=86400] How long the invite should last (in seconds, 0 for forever)
   * @param {number} [options.maxUses=0] Maximum number of uses
   * @param {boolean} [options.unique=false] Create a unique invite, or use an existing one with similar settings
   * @param {string} [options.reason] Reason for creating this
   * @returns {Promise<Invite>}
   * @example
   * // Create an invite to a channel
   * channel.createInvite()
   *   .then(invite => console.log(`Created an invite with a code of ${invite.code}`))
   *   .catch(console.error);
   */
  createInvite({ temporary = false, maxAge = 86400, maxUses = 0, unique, reason } = {}) {
    return this.client.api
      .channels(this.id)
      .invites.post({
        data: {
          temporary,
          max_age: maxAge,
          max_uses: maxUses,
          unique,
        },
        reason,
      })
      .then(invite => new Invite(this.client, invite));
  }

  /**
   * Fetches a collection of invites to this guild channel.
   * Resolves with a collection mapping invites by their codes.
   * @returns {Promise<Collection<string, Invite>>}
   */
  async fetchInvites() {
    const inviteItems = await this.client.api.channels(this.id).invites.get();
    const invites = new Collection();
    for (const inviteItem of inviteItems) {
      const invite = new Invite(this.client, inviteItem);
      invites.set(invite.code, invite);
    }
    return invites;
  }

  /* eslint-disable max-len */
  /**
   * Clones this channel.
   * @param {Object} [options] The options
   * @param {string} [options.name=this.name] Name of the new channel
   * @param {OverwriteResolvable[]|Collection<Snowflake, OverwriteResolvable>} [options.permissionOverwrites=this.permissionOverwrites]
   * Permission overwrites of the new channel
   * @param {string} [options.type=this.type] Type of the new channel
   * @param {string} [options.topic=this.topic] Topic of the new channel (only text)
   * @param {boolean} [options.nsfw=this.nsfw] Whether the new channel is nsfw (only text)
   * @param {number} [options.bitrate=this.bitrate] Bitrate of the new channel in bits (only voice)
   * @param {number} [options.userLimit=this.userLimit] Maximum amount of users allowed in the new channel (only voice)
   * @param {number} [options.rateLimitPerUser=this.rateLimitPerUser] Ratelimit per user for the new channel (only text)
   * @param {ChannelResolvable} [options.parent=this.parent] Parent of the new channel
   * @param {string} [options.reason] Reason for cloning this channel
   * @returns {Promise<GuildChannel>}
   */
  clone(options = {}) {
    Util.mergeDefault(
      {
        name: this.name,
        permissionOverwrites: this.permissionOverwrites,
        topic: this.topic,
        type: this.type,
        nsfw: this.nsfw,
        parent: this.parent,
        bitrate: this.bitrate,
        userLimit: this.userLimit,
        rateLimitPerUser: this.rateLimitPerUser,
        reason: null,
      },
      options,
    );
    return this.guild.channels.create(options.name, options);
  }
  /* eslint-enable max-len */

  /**
   * Checks if this channel has the same type, topic, position, name, overwrites and ID as another channel.
   * In most cases, a simple `channel.id === channel2.id` will do, and is much faster too.
   * @param {GuildChannel} channel Channel to compare with
   * @returns {boolean}
   */
  equals(channel) {
    let equal =
      channel &&
      this.id === channel.id &&
      this.type === channel.type &&
      this.topic === channel.topic &&
      this.position === channel.position &&
      this.name === channel.name;

    if (equal) {
      if (this.permissionOverwrites && channel.permissionOverwrites) {
        equal = this.permissionOverwrites.equals(channel.permissionOverwrites);
      } else {
        equal = !this.permissionOverwrites && !channel.permissionOverwrites;
      }
    }

    return equal;
  }

  /**
   * Whether the channel is deletable by the client user
   * @type {boolean}
   * @readonly
   */
  get deletable() {
    return this.permissionsFor(this.client.user).has(Permissions.FLAGS.MANAGE_CHANNELS, false);
  }

  /**
   * Whether the channel is manageable by the client user
   * @type {boolean}
   * @readonly
   */
  get manageable() {
    if (this.client.user.id === this.guild.ownerID) return true;
    if (this.type === 'voice') {
      if (!this.permissionsFor(this.client.user).has(Permissions.FLAGS.CONNECT, false)) {
        return false;
      }
    } else if (!this.viewable) {
      return false;
    }
    return this.permissionsFor(this.client.user).has(Permissions.FLAGS.MANAGE_CHANNELS, false);
  }

  /**
   * Whether the channel is viewable by the client user
   * @type {boolean}
   * @readonly
   */
  get viewable() {
    if (this.client.user.id === this.guild.ownerID) return true;
    const permissions = this.permissionsFor(this.client.user);
    if (!permissions) return false;
    return permissions.has(Permissions.FLAGS.VIEW_CHANNEL, false);
  }

  /**
   * Deletes this channel.
   * @param {string} [reason] Reason for deleting this channel
   * @returns {Promise<GuildChannel>}
   * @example
   * // Delete the channel
   * channel.delete('making room for new channels')
   *   .then(console.log)
   *   .catch(console.error);
   */
  delete(reason) {
    return this.client.api
      .channels(this.id)
      .delete({ reason })
      .then(() => this);
  }
}

module.exports = GuildChannel;<|MERGE_RESOLUTION|>--- conflicted
+++ resolved
@@ -51,21 +51,11 @@
      */
     this.rawPosition = data.position;
 
-<<<<<<< HEAD
-    if ('parent_id' in data) {
-      /**
-       * The ID of the category parent of this channel
-       * @type {?Snowflake}
-       */
-      this.parentID = data.parent_id;
-    }
-=======
     /**
      * The ID of the category parent of this channel
      * @type {?Snowflake}
      */
     this.parentID = data.parent_id || null;
->>>>>>> 4bbe716a
 
     /**
      * A map of permission overwrites in this channel for roles and users
