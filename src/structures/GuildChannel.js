--- conflicted
+++ resolved
@@ -144,16 +144,6 @@
     const deny = new Permissions(0);
     let type;
 
-<<<<<<< HEAD
-    if (userOrRole instanceof Role) {
-      type = 'role';
-    } else if (this.guild.roles.has(userOrRole)) {
-      userOrRole = this.guild.roles.get(userOrRole);
-      type = 'role';
-    } else {
-      userOrRole = this.client.resolver.resolveUser(userOrRole);
-      type = 'member';
-=======
     const role = this.guild.roles.get(userOrRole);
 
     if (role || userOrRole instanceof Role) {
@@ -162,7 +152,6 @@
     } else {
       userOrRole = this.client.users.resolve(userOrRole);
       payload.type = 'member';
->>>>>>> 67c239b3
       if (!userOrRole) return Promise.reject(new TypeError('INVALID_TYPE', 'parameter', 'User nor a Role', true));
     }
 
