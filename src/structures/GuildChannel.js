--- conflicted
+++ resolved
@@ -192,94 +192,6 @@
   }
 
   /**
-<<<<<<< HEAD
-=======
-   * Replaces the permission overwrites in this channel.
-   * @param {OverwriteResolvable[]|Collection<Snowflake, OverwriteResolvable>} overwrites
-   * Permission overwrites the channel gets updated with
-   * @param {string} [reason] Reason for updating the channel overwrites
-   * @returns {Promise<GuildChannel>}
-   * @example
-   * channel.overwritePermissions([
-   *   {
-   *      id: message.author.id,
-   *      deny: [Permissions.FLAGS.VIEW_CHANNEL],
-   *   },
-   * ], 'Needed to change permissions');
-   */
-  async overwritePermissions(overwrites, reason) {
-    if (!Array.isArray(overwrites) && !(overwrites instanceof Collection)) {
-      throw new TypeError('INVALID_TYPE', 'overwrites', 'Array or Collection of Permission Overwrites', true);
-    }
-    await this.edit({ permissionOverwrites: overwrites }, reason);
-    return this;
-  }
-
-  /**
-   * Updates permission overwrites for a user or role in this channel, or creates an entry if not already present.
-   * @param {RoleResolvable|UserResolvable} userOrRole The user or role to update
-   * @param {PermissionOverwriteOptions} options The options for the update
-   * @param {string} [reason] Reason for creating/editing this overwrite
-   * @returns {Promise<GuildChannel>}
-   * @example
-   * // Update or Create permission overwrites for a message author
-   * message.channel.updateOverwrite(message.author, {
-   *   SEND_MESSAGES: false
-   * })
-   *   .then(channel => console.log(channel.permissionOverwrites.get(message.author.id)))
-   *   .catch(console.error);
-   */
-  async updateOverwrite(userOrRole, options, reason) {
-    userOrRole = this.guild.roles.resolve(userOrRole) || this.client.users.resolve(userOrRole);
-    if (!userOrRole) return Promise.reject(new TypeError('INVALID_TYPE', 'parameter', 'User nor a Role'));
-
-    const existing = this.permissionOverwrites.get(userOrRole.id);
-    if (existing) {
-      await existing.update(options, reason);
-    } else {
-      await this.createOverwrite(userOrRole, options, reason);
-    }
-    return this;
-  }
-
-  /**
-   * Creates permission overwrites for a user or role in this channel, or replaces them if already present.
-   * @param {RoleResolvable|UserResolvable} userOrRole The user or role to update
-   * @param {PermissionOverwriteOptions} options The options for the update
-   * @param {string} [reason] Reason for creating/editing this overwrite
-   * @returns {Promise<GuildChannel>}
-   * @example
-   * // Create or Replace permission overwrites for a message author
-   * message.channel.createOverwrite(message.author, {
-   *   SEND_MESSAGES: false
-   * })
-   *   .then(channel => console.log(channel.permissionOverwrites.get(message.author.id)))
-   *   .catch(console.error);
-   */
-  createOverwrite(userOrRole, options, reason) {
-    userOrRole = this.guild.roles.resolve(userOrRole) || this.client.users.resolve(userOrRole);
-    if (!userOrRole) return Promise.reject(new TypeError('INVALID_TYPE', 'parameter', 'User nor a Role'));
-
-    const type = userOrRole instanceof Role ? OverwriteTypes.role : OverwriteTypes.member;
-    const { allow, deny } = PermissionOverwrites.resolveOverwriteOptions(options);
-
-    return this.client.api
-      .channels(this.id)
-      .permissions(userOrRole.id)
-      .put({
-        data: {
-          id: userOrRole.id,
-          type,
-          allow,
-          deny,
-        },
-        reason,
-      })
-      .then(() => this);
-  }
-
-  /**
->>>>>>> eb43ce4d
    * Locks in the permission overwrites from the parent channel.
    * @returns {Promise<GuildChannel>}
    */
