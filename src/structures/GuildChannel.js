--- conflicted
+++ resolved
@@ -63,18 +63,12 @@
    * overall permissions for
    * @returns {?Permissions}
    */
-<<<<<<< HEAD
+
   permissionsFor(memberOrRole) {
     const member = this.client.resolver.resolveGuildMember(this.guild, memberOrRole);
     if (!member) {
       const role = this.client.resolver.resolveRole(this.guild, memberOrRole);
       if (!role) return null;
-=======
-  permissionsFor(member) {
-    member = this.client.resolver.resolveGuildMember(this.guild, member);
-    if (!member) return null;
-    if (member.id === this.guild.ownerID) return new Permissions(Permissions.ALL);
->>>>>>> 37a3a6ba
 
       let permissions = 0 | role.permissions;
 
@@ -96,7 +90,7 @@
 
       return new Permissions(permissions);
     } else {
-      if (member.id === this.guild.ownerID) return new Permissions(member, Permissions.ALL);
+      if (member.id === this.guild.ownerID) return new Permissions(Permissions.ALL);
 
       let permissions = 0;
 
@@ -125,12 +119,8 @@
         permissions |= overwrites.member.allow;
       }
 
-<<<<<<< HEAD
-      return new Permissions(member, permissions);
-    }
-=======
-    return new Permissions(permissions);
->>>>>>> 37a3a6ba
+      return new Permissions(permissions);
+    }
   }
 
   overwritesFor(member, verified = false, roles = null) {
