const Channel = require('./Channel');
const Role = require('./Role');
const Invite = require('./Invite');
const PermissionOverwrites = require('./PermissionOverwrites');
const Permissions = require('../util/Permissions');
const Collection = require('../util/Collection');
<<<<<<< HEAD
const Constants = require('../util/Constants');
=======
const { TypeError } = require('../errors');
>>>>>>> 0acb0ac5

/**
 * Represents a guild channel (i.e. text channels and voice channels).
 * @extends {Channel}
 */
class GuildChannel extends Channel {
  constructor(guild, data) {
    super(guild.client, data);

    /**
     * The guild the channel is in
     * @type {Guild}
     */
    this.guild = guild;
  }

  setup(data) {
    super.setup(data);

    /**
     * The name of the guild channel
     * @type {string}
     */
    this.name = data.name;

    /**
     * The position of the channel in the list
     * @type {number}
     */
    this.position = data.position;

    /**
     * A map of permission overwrites in this channel for roles and users
     * @type {Collection<Snowflake, PermissionOverwrites>}
     */
    this.permissionOverwrites = new Collection();
    if (data.permission_overwrites) {
      for (const overwrite of data.permission_overwrites) {
        this.permissionOverwrites.set(overwrite.id, new PermissionOverwrites(this, overwrite));
      }
    }
  }

  /**
   * The position of the channel
   * @type {number}
   * @readonly
   */
  get calculatedPosition() {
    const sorted = this.guild._sortedChannels(this.type);
    return sorted.array().indexOf(sorted.get(this.id));
  }

  /**
   * Gets the overall set of permissions for a user in this channel, taking into account roles and permission
   * overwrites.
   * @param {GuildMemberResolvable} member The user that you want to obtain the overall permissions for
   * @returns {?Permissions}
   */
  permissionsFor(member) {
    member = this.client.resolver.resolveGuildMember(this.guild, member);
    if (!member) return null;
    if (member.id === this.guild.ownerID) return new Permissions(Permissions.ALL);

    let permissions = 0;

    const roles = member.roles;
    for (const role of roles.values()) permissions |= role.permissions;

    const overwrites = this.overwritesFor(member, true, roles);

    if (overwrites.everyone) {
      permissions &= ~overwrites.everyone._denied;
      permissions |= overwrites.everyone._allowed;
    }

    let allow = 0;
    for (const overwrite of overwrites.roles) {
      permissions &= ~overwrite._denied;
      allow |= overwrite._allowed;
    }
    permissions |= allow;

    if (overwrites.member) {
      permissions &= ~overwrites.member._denied;
      permissions |= overwrites.member._allowed;
    }

    const admin = Boolean(permissions & Permissions.FLAGS.ADMINISTRATOR);
    if (admin) permissions = Permissions.ALL;

    return new Permissions(permissions);
  }

  overwritesFor(member, verified = false, roles = null) {
    if (!verified) member = this.client.resolver.resolveGuildMember(this.guild, member);
    if (!member) return [];

    roles = roles || member.roles;
    const roleOverwrites = [];
    let memberOverwrites;
    let everyoneOverwrites;

    for (const overwrite of this.permissionOverwrites.values()) {
      if (overwrite.id === this.guild.id) {
        everyoneOverwrites = overwrite;
      } else if (roles.has(overwrite.id)) {
        roleOverwrites.push(overwrite);
      } else if (overwrite.id === member.id) {
        memberOverwrites = overwrite;
      }
    }

    return {
      everyone: everyoneOverwrites,
      roles: roleOverwrites,
      member: memberOverwrites,
    };
  }

  /**
   * An object mapping permission flags to `true` (enabled) or `false` (disabled).
   * ```js
   * {
   *  'SEND_MESSAGES': true,
   *  'ATTACH_FILES': false,
   * }
   * ```
   * @typedef {Object} PermissionOverwriteOptions
   */

  /**
   * Overwrites the permissions for a user or role in this channel.
   * @param {RoleResolvable|UserResolvable} userOrRole The user or role to update
   * @param {PermissionOverwriteOptions} options The configuration for the update
   * @param {string} [reason] Reason for creating/editing this overwrite
   * @returns {Promise<GuildChannel>}
   * @example
   * // Overwrite permissions for a message author
   * message.channel.overwritePermissions(message.author, {
   *  SEND_MESSAGES: false
   * })
   * .then(() => console.log('Done!'))
   * .catch(console.error);
   */
  overwritePermissions(userOrRole, options, reason) {
    const payload = {
      allow: 0,
      deny: 0,
    };

    if (userOrRole instanceof Role) {
      payload.type = 'role';
    } else if (this.guild.roles.has(userOrRole)) {
      userOrRole = this.guild.roles.get(userOrRole);
      payload.type = 'role';
    } else {
      userOrRole = this.client.resolver.resolveUser(userOrRole);
      payload.type = 'member';
      if (!userOrRole) return Promise.reject(new TypeError('INVALID_TYPE', 'parameter', 'User nor a Role', true));
    }

    payload.id = userOrRole.id;

    const prevOverwrite = this.permissionOverwrites.get(userOrRole.id);

    if (prevOverwrite) {
      payload.allow = prevOverwrite._allowed;
      payload.deny = prevOverwrite._denied;
    }

    for (const perm in options) {
      if (options[perm] === true) {
        payload.allow |= Permissions.FLAGS[perm] || 0;
        payload.deny &= ~(Permissions.FLAGS[perm] || 0);
      } else if (options[perm] === false) {
        payload.allow &= ~(Permissions.FLAGS[perm] || 0);
        payload.deny |= Permissions.FLAGS[perm] || 0;
      } else if (options[perm] === null) {
        payload.allow &= ~(Permissions.FLAGS[perm] || 0);
        payload.deny &= ~(Permissions.FLAGS[perm] || 0);
      }
    }

    return this.client.api.channels(this.id).permissions[payload.id]
      .put({ data: payload, reason })
      .then(() => this);
  }

  /**
   * The data for a guild channel.
   * @typedef {Object} ChannelData
   * @property {string} [name] The name of the channel
   * @property {number} [position] The position of the channel
   * @property {string} [topic] The topic of the text channel
   * @property {number} [bitrate] The bitrate of the voice channel
   * @property {number} [userLimit] The user limit of the channel
   */

  /**
   * Edits the channel.
   * @param {ChannelData} data The new data for the channel
   * @param {string} [reason] Reason for editing this channel
   * @returns {Promise<GuildChannel>}
   * @example
   * // Edit a channel
   * channel.edit({name: 'new-channel'})
   *  .then(c => console.log(`Edited channel ${c}`))
   *  .catch(console.error);
   */
  edit(data, reason) {
    return this.client.api.channels(this.id).patch({
      data: {
        name: (data.name || this.name).trim(),
        topic: data.topic || this.topic,
        position: data.position || this.position,
        bitrate: data.bitrate || this.bitrate,
        user_limit: data.userLimit || this.userLimit,
      },
      reason,
    }).then(newData => this.client.actions.ChannelUpdate.handle(newData).updated);
  }

  /**
   * Set a new name for the guild channel.
   * @param {string} name The new name for the guild channel
   * @param {string} [reason] Reason for changing the guild channel's name
   * @returns {Promise<GuildChannel>}
   * @example
   * // Set a new channel name
   * channel.setName('not_general')
   *  .then(newChannel => console.log(`Channel's new name is ${newChannel.name}`))
   *  .catch(console.error);
   */
  setName(name, reason) {
    return this.edit({ name }, reason);
  }

  /**
   * Set a new position for the guild channel.
   * @param {number} position The new position for the guild channel
   * @param {boolean} [relative=false] Move the position relative to its current value
   * @returns {Promise<GuildChannel>}
   * @example
   * // Set a new channel position
   * channel.setPosition(2)
   *  .then(newChannel => console.log(`Channel's new position is ${newChannel.position}`))
   *  .catch(console.error);
   */
  setPosition(position, relative) {
    return this.guild.setChannelPosition(this, position, relative).then(() => this);
  }

  /**
   * Set a new topic for the guild channel.
   * @param {string} topic The new topic for the guild channel
   * @param {string} [reason] Reason for changing the guild channel's topic
   * @returns {Promise<GuildChannel>}
   * @example
   * // Set a new channel topic
   * channel.setTopic('needs more rate limiting')
   *  .then(newChannel => console.log(`Channel's new topic is ${newChannel.topic}`))
   *  .catch(console.error);
   */
  setTopic(topic, reason) {
    return this.edit({ topic }, reason);
  }

  /**
   * Options given when creating a guild channel invite.
   * @typedef {Object} InviteOptions

   */

  /**
   * Create an invite to this guild channel.
   * @param {InviteOptions} [options={}] Options for the invite
   * @param {boolean} [options.temporary=false] Whether members that joined via the invite should be automatically
   * kicked after 24 hours if they have not yet received a role
   * @param {number} [options.maxAge=86400] How long the invite should last (in seconds, 0 for forever)
   * @param {number} [options.maxUses=0] Maximum number of uses
   * @param {boolean} [options.unique=false] Create a unique invite, or use an existing one with similar settings
   * @param {string} [options.reason] Reason for creating this
   * @returns {Promise<Invite>}
   */
  createInvite({ temporary = false, maxAge = 86400, maxUses = 0, unique, reason } = {}) {
    return this.client.api.channels(this.id).invites.post({ data: {
      temporary, max_age: maxAge, max_uses: maxUses, unique,
    }, reason })
      .then(invite => new Invite(this.client, invite));
  }

  /**
   * Clone this channel.
   * @param {Object} [options] The options
   * @param {string} [options.name=this.name] Optional name for the new channel, otherwise it has the name
   * of this channel
   * @param {boolean} [options.withPermissions=true] Whether to clone the channel with this channel's
   * permission overwrites
   * @param {boolean} [options.withTopic=true] Whether to clone the channel with this channel's topic
   * @param {string} [options.reason] Reason for cloning this channel
   * @returns {Promise<GuildChannel>}
   */
  clone({ name = this.name, withPermissions = true, withTopic = true, reason } = {}) {
    const options = { overwrites: withPermissions ? this.permissionOverwrites : [], reason };
    return this.guild.createChannel(name, this.type, options)
      .then(channel => withTopic ? channel.setTopic(this.topic) : channel);
  }

  /**
   * Checks if this channel has the same type, topic, position, name, overwrites and ID as another channel.
   * In most cases, a simple `channel.id === channel2.id` will do, and is much faster too.
   * @param {GuildChannel} channel Channel to compare with
   * @returns {boolean}
   */
  equals(channel) {
    let equal = channel &&
      this.id === channel.id &&
      this.type === channel.type &&
      this.topic === channel.topic &&
      this.position === channel.position &&
      this.name === channel.name;

    if (equal) {
      if (this.permissionOverwrites && channel.permissionOverwrites) {
        equal = this.permissionOverwrites.equals(channel.permissionOverwrites);
      } else {
        equal = !this.permissionOverwrites && !channel.permissionOverwrites;
      }
    }

    return equal;
  }

  /**
   * Whether the channel is deletable by the client user
   * @type {boolean}
   * @readonly
   */
  get deletable() {
    return this.id !== this.guild.id &&
      this.permissionsFor(this.client.user).has(Permissions.FLAGS.MANAGE_CHANNELS);
  }

  /**
   * Deletes this channel.
   * @param {string} [reason] Reason for deleting this channel
   * @returns {Promise<GuildChannel>}
   * @example
   * // Delete the channel
   * channel.delete('making room for new channels')
   *  .then() // Success
   *  .catch(console.error); // Log error
   */
  delete(reason) {
    return this.client.api.channels(this.id).delete({ reason }).then(() => this);
  }

  /**
 * Whether the channel is muted
 * <warn>This is only available when using a user account.</warn>
 * @type {boolean}
 */
  get muted() {
    if (this.client.user.bot) return null;
    try {
      return this.client.user.guildSettings.get(this.guild.id).channelOverrides.get(this.id).muted;
    } catch (err) {
      return false;
    }
  }

  /**
   * The type of message that should notify you
   * one of `EVERYTHING`, `MENTIONS`, `NOTHING`, `INHERIT`
   * <warn>This is only available when using a user account.</warn>
   * @type {string}
   */
  get messageNotifications() {
    if (this.client.user.bot) return null;
    try {
      return this.client.user.guildSettings.get(this.guild.id).channelOverrides.get(this.id).messageNotifications;
    } catch (err) {
      return Constants.MessageNotificationTypes[3];
    }
  }

  /**
   * When concatenated with a string, this automatically returns the channel's mention instead of the Channel object.
   * @returns {string}
   * @example
   * // Outputs: Hello from #general
   * console.log(`Hello from ${channel}`);
   * @example
   * // Outputs: Hello from #general
   * console.log('Hello from ' + channel);
   */
  toString() {
    return `<#${this.id}>`;
  }
}

module.exports = GuildChannel;<|MERGE_RESOLUTION|>--- conflicted
+++ resolved
@@ -4,11 +4,8 @@
 const PermissionOverwrites = require('./PermissionOverwrites');
 const Permissions = require('../util/Permissions');
 const Collection = require('../util/Collection');
-<<<<<<< HEAD
 const Constants = require('../util/Constants');
-=======
 const { TypeError } = require('../errors');
->>>>>>> 0acb0ac5
 
 /**
  * Represents a guild channel (i.e. text channels and voice channels).
