const ClientDataResolver = require('../client/ClientDataResolver');

/**
 * A rich embed to be sent with a message with a fluent interface for creation.
 * @param {Object} [data] Data to set in the rich embed
 */
class RichEmbed {
  constructor(data = {}) {
    /**
     * Title for this Embed
     * @type {string}
     */
    this.title = data.title;

    /**
     * Description for this Embed
     * @type {string}
     */
    this.description = data.description;

    /**
     * URL for this Embed
     * @type {string}
     */
    this.url = data.url;

    /**
     * Color for this Embed
     * @type {number}
     */
    this.color = data.color;

    /**
     * Author for this Embed
     * @type {Object}
     */
    this.author = data.author;

    /**
     * Timestamp for this Embed
     * @type {Date}
     */
    this.timestamp = data.timestamp;

    /**
     * Fields for this Embed
     * @type {Object[]}
     */
    this.fields = data.fields || [];

    /**
     * Thumbnail for this Embed
     * @type {Object}
     */
    this.thumbnail = data.thumbnail;

    /**
     * Image for this Embed
     * @type {Object}
     */
    this.image = data.image;

    /**
     * Footer for this Embed
     * @type {Object}
     */
    this.footer = data.footer;

    /**
     * File to upload alongside this Embed
     * @type {string}
     */
    this.file = data.file;
  }

  /**
   * Sets the title of this embed.
   * @param {StringResolvable} title The title
   * @returns {RichEmbed} This embed
   */
  setTitle(title) {
    title = resolveString(title);
    if (title.length > 256) throw new RangeError('RichEmbed titles may not exceed 256 characters.');
    this.title = title;
    return this;
  }

  /**
   * Sets the description of this embed.
   * @param {StringResolvable} description The description
   * @returns {RichEmbed} This embed
   */
  setDescription(description) {
    description = resolveString(description);
    if (description.length > 2048) throw new RangeError('RichEmbed descriptions may not exceed 2048 characters.');
    this.description = description;
    return this;
  }

  /**
   * Sets the URL of this embed.
   * @param {string} url The URL
   * @returns {RichEmbed} This embed
   */
  setURL(url) {
    this.url = url;
    return this;
  }

  /**
   * Sets the color of this embed.
   * @param {ColorResolvable} color The color of the embed
   * @returns {RichEmbed} This embed
   */
  setColor(color) {
    this.color = ClientDataResolver.resolveColor(color);
    return this;
  }

  /**
   * Sets the author of this embed.
   * @param {StringResolvable} name The name of the author
   * @param {string} [icon] The icon URL of the author
   * @param {string} [url] The URL of the author
   * @returns {RichEmbed} This embed
   */
  setAuthor(name, icon, url) {
    this.author = { name: resolveString(name), icon_url: icon, url };
    return this;
  }

  /**
   * Sets the timestamp of this embed.
   * @param {Date} [timestamp=current date] The timestamp
   * @returns {RichEmbed} This embed
   */
  setTimestamp(timestamp = new Date()) {
    this.timestamp = timestamp;
    return this;
  }

  /**
   * Adds a field to the embed (max 25).
   * @param {StringResolvable} name The name of the field
   * @param {StringResolvable} value The value of the field
   * @param {boolean} [inline=false] Set the field to display inline
   * @returns {RichEmbed} This embed
   */
  addField(name, value, inline = false) {
    if (this.fields.length >= 25) throw new RangeError('RichEmbeds may not exceed 25 fields.');
    name = resolveString(name);
    value = resolveString(value);
    validateField({ name, value, inline });
    this.fields.push({ name, value, inline });
    return this;
  }

  /**
   * Convenience function for `<RichEmbed>.addField('\u200B', '\u200B', inline)`.
   * @param {boolean} [inline=false] Set the field to display inline
   * @returns {RichEmbed} This embed
   */
  addBlankField(inline = false) {
    return this.addField('\u200B', '\u200B', inline);
  }

  /**
<<<<<<< HEAD
   * Changes properties of a field at a specified index, parameters can be made
   * `null` or `undefined` to inherit properties of the field being changed
   * @param {number} index The index number of the field, starting from 0
   * @param {StringResolvable} name The new name of the field
   * @param {StringResolvable} value The new value of the field
   * @param {boolean} inline The new inline value of the field
   * @returns {RichEmbed} This embed
   */
  setField(index, name, value, inline) {
    if (typeof index !== 'number') throw new TypeError('Field index must be a number');
    if (!this.fields[index]) throw new RangeError('No field exists at specified index');
    if (name === null || name === undefined) name = this.fields[index].name;
    if (value === null || name === undefined) value = this.fields[index].value;
    if (inline === null || name === undefined) inline = this.fields[index].inline;
    name = resolveString(name);
    value = resolveString(value);
    validateField({ name, value, inline });
    this.fields[index] = { name, value, inline };
    return this;
  }

  /**
   * Set the thumbnail of this embed
=======
   * Set the thumbnail of this embed.
>>>>>>> ac92d2ce
   * @param {string} url The URL of the thumbnail
   * @returns {RichEmbed} This embed
   */
  setThumbnail(url) {
    this.thumbnail = { url };
    return this;
  }

  /**
   * Set the image of this embed.
   * @param {string} url The URL of the image
   * @returns {RichEmbed} This embed
   */
  setImage(url) {
    this.image = { url };
    return this;
  }

  /**
   * Sets the footer of this embed.
   * @param {StringResolvable} text The text of the footer
   * @param {string} [icon] The icon URL of the footer
   * @returns {RichEmbed} This embed
   */
  setFooter(text, icon) {
    text = resolveString(text);
    if (text.length > 2048) throw new RangeError('RichEmbed footer text may not exceed 2048 characters.');
    this.footer = { text, icon_url: icon };
    return this;
  }

  /**
   * Sets the file to upload alongside the embed. This file can be accessed via `attachment://fileName.extension` when
   * setting an embed image or author/footer icons. Only one file may be attached.
   * @param {FileOptions|string} file Local path or URL to the file to attach, or valid FileOptions for a file to attach
   * @returns {RichEmbed} This embed
   */
  attachFile(file) {
    if (this.file) throw new RangeError('You may not upload more than one file at once.');
    this.file = file;
    return this;
  }
}

module.exports = RichEmbed;

function validateField({ name, value, inline }) {
  if (name.length > 256) throw new RangeError('RichEmbed field names may not exceed 256 characters.');
  if (!/\S/.test(name)) throw new RangeError('RichEmbed field names may not be empty.');
  if (value.length > 1024) throw new RangeError('RichEmbed field values may not exceed 1024 characters.');
  if (!/\S/.test(value)) throw new RangeError('RichEmbed field values may not be empty.');
  if (typeof inline !== 'boolean') throw new TypeError('Richembed field inline must be a boolean');
}

function resolveString(data) {
  if (typeof data === 'string') return data;
  if (data instanceof Array) return data.join('\n');
  return String(data);
}<|MERGE_RESOLUTION|>--- conflicted
+++ resolved
@@ -165,9 +165,8 @@
   }
 
   /**
-<<<<<<< HEAD
    * Changes properties of a field at a specified index, parameters can be made
-   * `null` or `undefined` to inherit properties of the field being changed
+   * `null` or `undefined` to inherit properties of the field being changed.
    * @param {number} index The index number of the field, starting from 0
    * @param {StringResolvable} name The new name of the field
    * @param {StringResolvable} value The new value of the field
@@ -188,10 +187,7 @@
   }
 
   /**
-   * Set the thumbnail of this embed
-=======
    * Set the thumbnail of this embed.
->>>>>>> ac92d2ce
    * @param {string} url The URL of the thumbnail
    * @returns {RichEmbed} This embed
    */
