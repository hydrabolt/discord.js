const Attachment = require('./MessageAttachment');
const Embed = require('./MessageEmbed');
const Collection = require('../util/Collection');

/**
 * Represents a Message on Discord
 */
class Message {
  constructor(channel, data, client) {
    /**
     * The client that instantiated the Message
     * @type {Client}
     */
    this.client = client;
    Object.defineProperty(this, 'client', { enumerable: false, configurable: false });

    /**
     * The channel that the message was sent in
     * @type {TextChannel|DMChannel|GroupDMChannel}
     */
    this.channel = channel;

    /**
     * If the message was sent in a guild, this will be the guild the message was sent in
     * @type {?Guild}
     */
    this.guild = channel.guild || null;

    if (data) this.setup(data);
  }

  setup(data) {
    /**
     * The ID of the message (unique in the channel it was sent)
     * @type {string}
     */
    this.id = data.id;

    /**
     * The content of the message
     * @type {string}
     */
    this.content = data.content;

    /**
     * The author of the message
     * @type {User}
     */
    this.author = this.client.dataManager.newUser(data.author);

    /**
     * Represents the Author of the message as a Guild Member. Only available if the message comes from a Guild
     * where the author is still a member.
     * @type {GuildMember}
     */
    this.member = this.guild ? this.guild.member(this.author) || null : null;

    /**
     * Whether or not this message is pinned
     * @type {boolean}
     */
    this.pinned = data.pinned;

    /**
     * Whether or not the message was Text-To-Speech
     * @type {boolean}
     */
    this.tts = data.tts;

    /**
     * A random number used for checking message delivery
     * @type {string}
     */
    this.nonce = data.nonce;

    /**
     * Whether or not this message was sent by Discord, not actually a user (e.g. pin notifications)
     * @type {boolean}
     */
    this.system = data.type === 6;

    /**
     * A list of embeds in the message - e.g. YouTube Player
     * @type {Embed[]}
     */
    this.embeds = data.embeds.map(e => new Embed(this, e));

    /**
     * A collection of attachments in the message - e.g. Pictures - mapped by their ID.
     * @type {Collection<string, MessageAttachment>}
     */
    this.attachments = new Collection();
    for (const attachment of data.attachments) this.attachments.set(attachment.id, new Attachment(this, attachment));

    /**
     * An object containing a further users, roles or channels collections
     * @type {Object}
     * @property {Collection<string, User>} mentions.users Mentioned users, maps their ID to the user object.
     * @property {Collection<string, Role>} mentions.roles Mentioned roles, maps their ID to the role object.
     * @property {Collection<string, GuildChannel>} mentions.channels Mentioned channels,
     * maps their ID to the channel object.
     * @property {boolean} mentions.everyone Whether or not @everyone was mentioned.
     */
    this.mentions = {
      users: new Collection(),
      roles: new Collection(),
      channels: new Collection(),
      everyone: data.mention_everyone,
    };

    for (const mention of data.mentions) {
      let user = this.client.users.get(mention.id);
      if (user) {
        this.mentions.users.set(user.id, user);
      } else {
        user = this.client.dataManager.newUser(mention);
        this.mentions.users.set(user.id, user);
      }
    }

    if (data.mention_roles) {
      for (const mention of data.mention_roles) {
        const role = this.channel.guild.roles.get(mention);
        if (role) this.mentions.roles.set(role.id, role);
      }
    }

    if (this.channel.guild) {
      const channMentionsRaw = data.content.match(/<#([0-9]{14,20})>/g) || [];
      for (const raw of channMentionsRaw) {
        const chan = this.channel.guild.channels.get(raw.match(/([0-9]{14,20})/g)[0]);
        if (chan) this.mentions.channels.set(chan.id, chan);
      }
    }

    this._timestamp = new Date(data.timestamp).getTime();
    this._editedTimestamp = data.edited_timestamp ? new Date(data.edited_timestamp).getTime() : null;
    this._edits = [];
  }

  /**
   * When the message was sent
   * @type {Date}
   */
  get timestamp() {
    return new Date(this._timestamp);
  }

  /**
   * If the message was edited, the timestamp at which it was last edited
   * @type {?Date}
   */
  get editedTimestamp() {
    return new Date(this._editedTimestamp);
  }

  /**
<<<<<<< HEAD
   * The message contents with all mentions replaced by the equivalent text.
   * @type {string}
   */
  get cleanContent() {
    return this.content.replace(/<@!?[0-9]+>/g, input => {
      let user = this.channel.guild.members.get(input.replace(/<|!|>|@/g, ''));

      if (user) {
        if (user.nickname) {
          return `@${user.nickname}`;
        }
        return `@${user.user.username}`;
      }

      return input;
    }).replace(/<#[0-9]+>/g, (input) => {
      let channel = this.client.channels.get(input.replace(/<|#|>/g, ''));

      if (channel) {
        return `#${channel.name}`;
      }

      return input;
    }).replace(/<@&[0-9]+>/g, (input) => {
      let role = this.guild.roles.get(input.replace(/<|@|>|&/g, ''));

      if (role) {
        return `@${role.name}`;
      }

      return input;
    })
    .replace(/@everyone/g, '@\u200Beveryone')
    .replace(/@here/g, '@\u200Bhere');
=======
   * An array of cached versions of the message, including the current version.
   * Sorted from latest (first) to oldest (last).
   * @type {Message[]}
   */
  get edits() {
    return this._edits.slice().unshift(this);
>>>>>>> 7fe032c7
  }

  patch(data) { // eslint-disable-line complexity
    if (data.author) {
      this.author = this.client.users.get(data.author.id);
      if (this.guild) this.member = this.guild.member(this.author);
    }
    if (data.content) this.content = data.content;
    if (data.timestamp) this._timestamp = new Date(data.timestamp).getTime();
    if (data.edited_timestamp) {
      this._editedTimestamp = data.edited_timestamp ? new Date(data.edited_timestamp).getTime() : null;
    }
    if ('tts' in data) this.tts = data.tts;
    if ('mention_everyone' in data) this.mentions.everyone = data.mention_everyone;
    if (data.nonce) this.nonce = data.nonce;
    if (data.embeds) this.embeds = data.embeds.map(e => new Embed(this, e));
    if (data.type > -1) {
      this.system = false;
      if (data.type === 6) {
        this.system = true;
      }
    }
    if (data.attachments) {
      this.attachments = new Collection();
      for (const attachment of data.attachments) {
        this.attachments.set(attachment.id, new Attachment(this, attachment));
      }
    }
    if (data.mentions) {
      for (const mention of data.mentions) {
        let user = this.client.users.get(mention.id);
        if (user) {
          this.mentions.users.set(user.id, user);
        } else {
          user = this.client.dataManager.newUser(mention);
          this.mentions.users.set(user.id, user);
        }
      }
    }
    if (data.mention_roles) {
      for (const mention of data.mention_roles) {
        const role = this.channel.guild.roles.get(mention);
        if (role) {
          this.mentions.roles.set(role.id, role);
        }
      }
    }
    if (data.id) this.id = data.id;
    if (this.channel.guild && data.content) {
      const channMentionsRaw = data.content.match(/<#([0-9]{14,20})>/g) || [];
      for (const raw of channMentionsRaw) {
        const chan = this.channel.guild.channels.get(raw.match(/([0-9]{14,20})/g)[0]);
        if (chan) {
          this.mentions.channels.set(chan.id, chan);
        }
      }
    }
  }

  /**
   * Deletes the message
   * @param {number} [timeout=0] How long to wait to delete the message in milliseconds
   * @returns {Promise<Message>}
   * @example
   * // delete a message
   * message.delete()
   *  .then(msg => console.log(`Deleted message from ${msg.author}`))
   *  .catch(console.log);
   */
  delete(timeout = 0) {
    return new Promise((resolve, reject) => {
      this.client.setTimeout(() => {
        this.client.rest.methods.deleteMessage(this)
          .then(resolve)
          .catch(reject);
      }, timeout);
    });
  }

  /**
   * Edit the content of a message
   * @param {StringResolvable} content The new content for the message
   * @returns {Promise<Message>}
   * @example
   * // update the content of a message
   * message.edit('This is my new content!')
   *  .then(msg => console.log(`Updated the content of a message from ${msg.author}`))
   *  .catch(console.log);
   */
  edit(content) {
    return this.client.rest.methods.updateMessage(this, content);
  }

  /**
   * Reply to a message
   * @param {StringResolvable} content The content for the message
   * @param {MessageOptions} [options = {}] The options to provide
   * @returns {Promise<Message>}
   * @example
   * // reply to a message
   * message.reply('Hey, I'm a reply!')
   *  .then(msg => console.log(`Sent a reply to ${msg.author}`))
   *  .catch(console.log);
   */
  reply(content, options = {}) {
    content = this.client.resolver.resolveString(content);
    const newContent = this.guild ? `${this.author}, ${content}` : content;
    return this.client.rest.methods.sendMessage(this.channel, newContent, options.tts);
  }

  /**
   * Whether or not a user, channel or role is mentioned in this message.
   * @param {GuildChannel|User|Role|string} data either a guild channel, user or a role object, or a string representing
   * the ID of any of these.
   * @returns {boolean}
   */
  isMentioned(data) {
    data = data.id ? data.id : data;
    return this.mentions.users.has(data) || this.mentions.channels.has(data) || this.mentions.roles.has(data);
  }

  /**
   * Pins this message to the channel's pinned messages
   * @returns {Promise<Message>}
   */
  pin() {
    return this.client.rest.methods.pinMessage(this);
  }

  /**
   * Unpins this message from the channel's pinned messages
   * @returns {Promise<Message>}
   */
  unpin() {
    return this.client.rest.methods.unpinMessage(this);
  }

  /**
   * Used mainly internally. Whether two messages are identical in properties. If you want to compare messages
   * without checking all the properties, use `message.id === message2.id`, which is much more efficient. This
   * method allows you to see if there are differences in content, embeds, attachments, nonce and tts properties.
   * @param {Message} message The message to compare it to
   * @param {Object} rawData Raw data passed through the WebSocket about this message
   * @returns {boolean}
   */
  equals(message, rawData) {
    if (!message) return false;
    const embedUpdate = !message.author && !message.attachments;
    if (embedUpdate) return this.id === message.id && this.embeds.length === message.embeds.length;

    let equal = this.id === message.id &&
        this.author.id === message.author.id &&
        this.content === message.content &&
        this.tts === message.tts &&
        this.nonce === message.nonce &&
        this.embeds.length === message.embeds.length &&
        this.attachments.length === message.attachments.length;

    if (equal && rawData) {
      equal = this.mentions.everyone === message.mentions.everyone &&
        this._timestamp === new Date(rawData.timestamp).getTime() &&
        this._editedTimestamp === new Date(rawData.edited_timestamp).getTime();
    }

    return equal;
  }
}

module.exports = Message;<|MERGE_RESOLUTION|>--- conflicted
+++ resolved
@@ -155,7 +155,6 @@
   }
 
   /**
-<<<<<<< HEAD
    * The message contents with all mentions replaced by the equivalent text.
    * @type {string}
    */
@@ -190,14 +189,15 @@
     })
     .replace(/@everyone/g, '@\u200Beveryone')
     .replace(/@here/g, '@\u200Bhere');
-=======
+  }
+
+ /**
    * An array of cached versions of the message, including the current version.
    * Sorted from latest (first) to oldest (last).
    * @type {Message[]}
    */
   get edits() {
     return this._edits.slice().unshift(this);
->>>>>>> 7fe032c7
   }
 
   patch(data) { // eslint-disable-line complexity
