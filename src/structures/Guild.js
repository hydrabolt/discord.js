const util = require('util');
const Long = require('long');
const User = require('./User');
const Role = require('./Role');
const Emoji = require('./Emoji');
const Presence = require('./Presence').Presence;
const GuildMember = require('./GuildMember');
const Constants = require('../util/Constants');
const Collection = require('../util/Collection');
const Util = require('../util/Util');
const Snowflake = require('../util/Snowflake');

/**
 * Represents a guild (or a server) on Discord.
 * <info>It's recommended to see if a guild is available before performing operations or reading data from it. You can
 * check this with `guild.available`.</info>
 */
class Guild {
  constructor(client, data) {
    /**
     * The client that created the instance of the guild
     * @name Guild#client
     * @type {Client}
     * @readonly
     */
    Object.defineProperty(this, 'client', { value: client });

    /**
     * A collection of members that are in this guild. The key is the member's ID, the value is the member
     * @type {Collection<Snowflake, GuildMember>}
     */
    this.members = new Collection();

    /**
     * A collection of channels that are in this guild. The key is the channel's ID, the value is the channel
     * @type {Collection<Snowflake, GuildChannel>}
     */
    this.channels = new Collection();

    /**
     * A collection of roles that are in this guild. The key is the role's ID, the value is the role
     * @type {Collection<Snowflake, Role>}
     */
    this.roles = new Collection();

    /**
     * A collection of presences in this guild
     * @type {Collection<Snowflake, Presence>}
     */
    this.presences = new Collection();

    /**
     * Whether the bot has been removed from the guild
     * @type {boolean}
     */
    this.deleted = false;

    if (!data) return;
    if (data.unavailable) {
      /**
       * Whether the guild is available to access. If it is not available, it indicates a server outage
       * @type {boolean}
       */
      this.available = false;

      /**
       * The Unique ID of the guild, useful for comparisons
       * @type {Snowflake}
       */
      this.id = data.id;
    } else {
      this.setup(data);
      if (!data.channels) this.available = false;
    }
  }

  /* eslint-disable complexity */
  /**
   * Sets up the guild.
   * @param {*} data The raw data of the guild
   * @private
   */
  setup(data) {
    /**
     * The name of the guild
     * @type {string}
     */
    this.name = data.name;

    /**
     * The hash of the guild icon
     * @type {?string}
     */
    this.icon = data.icon;

    /**
     * The hash of the guild splash image (VIP only)
     * @type {?string}
     */
    this.splash = data.splash;

    /**
     * The region the guild is located in
     * @type {string}
     */
    this.region = data.region;

    /**
     * The full amount of members in this guild
     * @type {number}
     */
    this.memberCount = data.member_count || this.memberCount;

    /**
     * Whether the guild is "large" (has more than 250 members)
     * @type {boolean}
     */
    this.large = Boolean('large' in data ? data.large : this.large);

    /**
     * An array of guild features
     * @type {Object[]}
     */
    this.features = data.features;

    /**
     * The ID of the application that created this guild (if applicable)
     * @type {?Snowflake}
     */
    this.applicationID = data.application_id;

    /**
     * The time in seconds before a user is counted as "away from keyboard"
     * @type {?number}
     */
    this.afkTimeout = data.afk_timeout;

    /**
     * The ID of the voice channel where AFK members are moved
     * @type {?string}
     */
    this.afkChannelID = data.afk_channel_id;

    /**
     * The ID of the system channel
     * @type {?Snowflake}
     */
    this.systemChannelID = data.system_channel_id;

    /**
     * Whether embedded images are enabled on this guild
     * @type {boolean}
     */
    this.embedEnabled = data.embed_enabled;

    /**
     * The verification level of the guild
     * @type {number}
     */
    this.verificationLevel = data.verification_level;

    /**
     * The explicit content filter level of the guild
     * @type {number}
     */
    this.explicitContentFilter = data.explicit_content_filter;

    /**
     * The required MFA level for the guild
     * @type {number}
     */
    this.mfaLevel = data.mfa_level;

    /**
     * The timestamp the client user joined the guild at
     * @type {number}
     */
    this.joinedTimestamp = data.joined_at ? new Date(data.joined_at).getTime() : this.joinedTimestamp;

    /**
     * The value set for a guild's default message notifications
     * @type {DefaultMessageNotifications|number}
     */
    this.defaultMessageNotifications = Constants.DefaultMessageNotifications[data.default_message_notifications] ||
      data.default_message_notifications;

    /**
<<<<<<< HEAD
     * The type of premium tier:
     * * 0: NONE
     * * 1: TIER_1
     * * 2: TIER_2
     * * 3: TIER_3
     * @typedef {number} PremiumTier
     */

    /**
     * The premium tier on this guild
     * @type {PremiumTier}
     */
    this.premiumTier = data.premium_tier;

    /**
     * The total number of users currently boosting this server
     * @type {?number}
     * @name Guild#premiumSubscriptionCount
     */
    if (typeof data.premium_subscription_count !== 'undefined') {
      this.premiumSubscriptionCount = data.premium_subscription_count;
    }
=======
     * The hash of the guild banner
     * @type {?string}
     */
    this.banner = data.banner;

    /**
     * The description of the guild, if any
     * @type {?string}
     */
    this.description = data.description;

    /**
     * The embed channel ID, if enabled
     * @type {?string}
     * @name Guild#embedChannelID
     */
    if (typeof data.embed_channel_id !== 'undefined') this.embedChannelID = data.embed_channel_id;

    /**
     * The maximum amount of members the guild can have
     * <info>You will need to fetch the guild using {@link Guild#fetch} if you want to receive this parameter</info>
     * @type {?number}
     * @name Guild#maximumMembers
     */
    if (typeof data.max_members !== 'undefined') this.maximumMembers = data.max_members || 250000;

    /**
     * The maximum amount of presences the guild can have
     * <info>You will need to fetch the guild using {@link Guild#fetch} if you want to receive this parameter</info>
     * @type {?number}
     * @name Guild#maximumPresences
     */
    if (typeof data.max_presences !== 'undefined') this.maximumPresences = data.max_presences || 5000;

    /**
     * Whether widget images are enabled on this guild
     * @type {?boolean}
     * @name Guild#widgetEnabled
     */
    if (typeof data.widget_enabled !== 'undefined') this.widgetEnabled = data.widget_enabled;

    /**
     * The widget channel ID, if enabled
     * @type {?string}
     * @name Guild#widgetChannelID
     */
    if (typeof data.widget_channel_id !== 'undefined') this.widgetChannelID = data.widget_channel_id;

    /**
     * The vanity URL code of the guild, if any
     * @type {?string}
     */
    this.vanityURLCode = data.vanity_url_code;
>>>>>>> e6a378b3

    this.id = data.id;
    this.available = !data.unavailable;
    this.features = data.features || this.features || [];

    if (data.members) {
      this.members.clear();
      for (const guildUser of data.members) this._addMember(guildUser, false);
    }

    if (data.owner_id) {
      /**
       * The user ID of this guild's owner
       * @type {Snowflake}
       */
      this.ownerID = data.owner_id;
    }

    if (data.channels) {
      this.channels.clear();
      for (const channel of data.channels) this.client.dataManager.newChannel(channel, this);
    }

    if (data.roles) {
      this.roles.clear();
      for (const role of data.roles) {
        const newRole = new Role(this, role);
        this.roles.set(newRole.id, newRole);
      }
    }

    if (data.presences) {
      for (const presence of data.presences) {
        this._setPresence(presence.user.id, presence);
      }
    }

    this._rawVoiceStates = new Collection();
    if (data.voice_states) {
      for (const voiceState of data.voice_states) {
        this._rawVoiceStates.set(voiceState.user_id, voiceState);
        const member = this.members.get(voiceState.user_id);
        const voiceChannel = this.channels.get(voiceState.channel_id);
        if (member && voiceChannel) {
          member.serverMute = voiceState.mute;
          member.serverDeaf = voiceState.deaf;
          member.selfMute = voiceState.self_mute;
          member.selfDeaf = voiceState.self_deaf;
          member.voiceSessionID = voiceState.session_id;
          member.voiceChannelID = voiceState.channel_id;
          voiceChannel.members.set(member.user.id, member);
        }
      }
    }

    if (!this.emojis) {
      /**
       * A collection of emojis that are in this guild
       * The key is the emoji's ID, the value is the emoji
       * @type {Collection<Snowflake, Emoji>}
       */
      this.emojis = new Collection();
      for (const emoji of data.emojis) this.emojis.set(emoji.id, new Emoji(this, emoji));
    } else {
      this.client.actions.GuildEmojisUpdate.handle({
        guild_id: this.id,
        emojis: data.emojis,
      });
    }
  }

  /**
   * The timestamp the guild was created at
   * @type {number}
   * @readonly
   */
  get createdTimestamp() {
    return Snowflake.deconstruct(this.id).timestamp;
  }

  /**
   * The time the guild was created
   * @type {Date}
   * @readonly
   */
  get createdAt() {
    return new Date(this.createdTimestamp);
  }

  /**
   * Embed channel for this guild
   * @type {?TextChannel}
   * @readonly
   */
  get embedChannel() {
    return this.channels.get(this.embedChannelID) || null;
  }

  /**
   * Widget channel for this guild
   * @type {?TextChannel}
   * @readonly
   */
  get widgetChannel() {
    return this.channels.get(this.widgetChannelID) || null;
  }

  /**
   * The time the client user joined the guild
   * @type {Date}
   * @readonly
   */
  get joinedAt() {
    return new Date(this.joinedTimestamp);
  }

  /**
   * If this guild is verified
   * @type {boolean}
   * @readonly
   */
  get verified() {
    return this.features.includes('VERIFIED');
  }

  /**
   * The URL to this guild's icon
   * @type {?string}
   * @readonly
   */
  get iconURL() {
    if (!this.icon) return null;
    return Constants.Endpoints.Guild(this).Icon(this.client.options.http.cdn, this.icon);
  }

  /**
   * The URL to this guild's banner.
   * @type {?string}
   * @readonly
   */
  get bannerURL() {
    if (!this.banner) return null;
    return Constants.Endpoints.Guild(this).Banner(this.client.options.http.cdn, this.banner);
  }

  /**
   * The acronym that shows up in place of a guild icon.
   * @type {string}
   * @readonly
   */
  get nameAcronym() {
    return this.name.replace(/\w+/g, name => name[0]).replace(/\s/g, '');
  }

  /**
   * The URL to this guild's splash
   * @type {?string}
   * @readonly
   */
  get splashURL() {
    if (!this.splash) return null;
    return Constants.Endpoints.Guild(this).Splash(this.client.options.http.cdn, this.splash);
  }

  /**
   * The owner of the guild
   * @type {?GuildMember}
   * @readonly
   */
  get owner() {
    return this.members.get(this.ownerID);
  }

  /**
   * AFK voice channel for this guild
   * @type {?VoiceChannel}
   * @readonly
   */
  get afkChannel() {
    return this.client.channels.get(this.afkChannelID) || null;
  }

  /**
   * System channel for this guild
   * @type {?GuildChannel}
   * @readonly
   */
  get systemChannel() {
    return this.client.channels.get(this.systemChannelID) || null;
  }

  /**
   * If the client is connected to any voice channel in this guild, this will be the relevant VoiceConnection
   * @type {?VoiceConnection}
   * @readonly
   */
  get voiceConnection() {
    if (this.client.browser) return null;
    return this.client.voice.connections.get(this.id) || null;
  }

  /**
   * The position of this guild
   * <warn>This is only available when using a user account.</warn>
   * @type {?number}
   * @readonly
   * @deprecated
   */
  get position() {
    if (this.client.user.bot) return null;
    if (!this.client.user.settings.guildPositions) return null;
    return this.client.user.settings.guildPositions.indexOf(this.id);
  }

  /**
   * Whether the guild is muted
   * <warn>This is only available when using a user account.</warn>
   * @type {?boolean}
   * @readonly
   * @deprecated
   */
  get muted() {
    if (this.client.user.bot) return null;
    try {
      return this.client.user.guildSettings.get(this.id).muted;
    } catch (err) {
      return false;
    }
  }

  /**
   * The type of message that should notify you
   * <warn>This is only available when using a user account.</warn>
   * @type {?MessageNotificationType}
   * @readonly
   * @deprecated
   */
  get messageNotifications() {
    if (this.client.user.bot) return null;
    try {
      return this.client.user.guildSettings.get(this.id).messageNotifications;
    } catch (err) {
      return null;
    }
  }

  /**
   * Whether to receive mobile push notifications
   * <warn>This is only available when using a user account.</warn>
   * @type {?boolean}
   * @readonly
   * @deprecated
   */
  get mobilePush() {
    if (this.client.user.bot) return null;
    try {
      return this.client.user.guildSettings.get(this.id).mobilePush;
    } catch (err) {
      return false;
    }
  }

  /**
   * Whether to suppress everyone messages
   * <warn>This is only available when using a user account.</warn>
   * @type {?boolean}
   * @readonly
   * @deprecated
   */
  get suppressEveryone() {
    if (this.client.user.bot) return null;
    try {
      return this.client.user.guildSettings.get(this.id).suppressEveryone;
    } catch (err) {
      return null;
    }
  }

  /**
   * The `@everyone` role of the guild
   * @type {Role}
   * @readonly
   */
  get defaultRole() {
    return this.roles.get(this.id);
  }

  /**
   * The client user as a GuildMember of this guild
   * @type {?GuildMember}
   * @readonly
   */
  get me() {
    return this.members.get(this.client.user.id);
  }

  /**
   * Fetches a collection of roles in the current guild sorted by position
   * @type {Collection<Snowflake, Role>}
   * @readonly
   * @private
   */
  get _sortedRoles() {
    return this._sortPositionWithID(this.roles);
  }

  /**
   * Returns the GuildMember form of a User object, if the user is present in the guild.
   * @param {UserResolvable} user The user that you want to obtain the GuildMember of
   * @returns {?GuildMember}
   * @example
   * // Get the guild member of a user
   * const member = guild.member(message.author);
   */
  member(user) {
    return this.client.resolver.resolveGuildMember(this, user);
  }

  /**
   * Fetches this guild.
   * @returns {Promise<Guild>}
   */
  fetch() {
    return this.client.rest.methods.getGuild(this).then(data => {
      this.setup(data);

      return this;
    });
  }

  /**
   * An object containing information about a guild member's ban.
   * @typedef {Object} BanInfo
   * @property {User} user User that was banned
   * @property {?string} reason Reason the user was banned
   */

  /**
   * Fetch a ban for a user.
   * @returns {Promise<BanInfo>}
   * @param {UserResolvable} user The user to fetch the ban for
   * @example
   * // Get ban
   * guild.fetchBan(message.author)
   *   .then(({ user, reason }) => console.log(`${user.tag} was banned for the reason: ${reason}.`))
   *   .catch(console.error);
   */
  fetchBan(user) {
    return this.client.rest.methods.getGuildBan(this, user);
  }

  /**
   * Fetch a collection of banned users in this guild.
   * @returns {Promise<Collection<Snowflake, User|BanInfo>>}
   * @param {boolean} [withReasons=false] Whether or not to include the ban reason(s)
   * @example
   * // Fetch bans in guild
   * guild.fetchBans()
   *   .then(bans => console.log(`This guild has ${bans.size} bans`))
   *   .catch(console.error);
   */
  fetchBans(withReasons = false) {
    if (withReasons) return this.client.rest.methods.getGuildBans(this);
    return this.client.rest.methods.getGuildBans(this)
      .then(bans => {
        const users = new Collection();
        for (const ban of bans.values()) users.set(ban.user.id, ban.user);
        return users;
      });
  }

  /**
   * Fetch a collection of invites to this guild.
   * Resolves with a collection mapping invites by their codes.
   * @returns {Promise<Collection<string, Invite>>}
   * @example
   * // Fetch invites
   * guild.fetchInvites()
   *   .then(invites => console.log(`Fetched ${invites.size} invites`))
   *   .catch(console.error);
   * @example
   * // Fetch invite creator by their id
   * guild.fetchInvites()
   *  .then(invites => console.log(invites.find(invite => invite.inviter.id === '84484653687267328')))
   *  .catch(console.error);
   */
  fetchInvites() {
    return this.client.rest.methods.getGuildInvites(this);
  }

  /**
   * Fetches the vanity url invite code to this guild.
   * Resolves with a string matching the vanity url invite code, not the full url.
   * @returns {Promise<string>}
   * @example
   * // Fetch invites
   * guild.fetchVanityCode()
   *   .then(code => {
   *     console.log(`Vanity URL: https://discord.gg/${code}`);
   *   })
   *   .catch(console.error);
   */
  fetchVanityCode() {
    if (!this.features.includes('VANITY_URL')) {
      return Promise.reject(new Error('This guild does not have the VANITY_URL feature enabled.'));
    }
    return this.client.rest.methods.getGuildVanityCode(this);
  }


  /**
   * Fetch all webhooks for the guild.
   * @returns {Promise<Collection<Snowflake, Webhook>>}
   * @example
   * // Fetch webhooks
   * guild.fetchWebhooks()
   *   .then(webhooks => console.log(`Fetched ${webhooks.size} webhooks`))
   *   .catch(console.error);
   */
  fetchWebhooks() {
    return this.client.rest.methods.getGuildWebhooks(this);
  }

  /**
   * Fetch available voice regions.
   * @returns {Promise<Collection<string, VoiceRegion>>}
   * @example
   * // Fetch voice regions
   * guild.fetchVoiceRegions()
   *   .then(console.log)
   *   .catch(console.error);
   */
  fetchVoiceRegions() {
    return this.client.rest.methods.fetchVoiceRegions(this.id);
  }

  /**
   * The Guild Embed object
   * @typedef {Object} GuildEmbedData
   * @property {boolean} enabled Whether the embed is enabled
   * @property {?ChannelResolvable} channel The embed channel
   */

  /**
   * Fetches the guild embed.
   * @returns {Promise<GuildEmbedData>}
   * @example
   * // Fetches the guild embed
   * guild.fetchEmbed()
   *   .then(embed => console.log(`The embed is ${embed.enabled ? 'enabled' : 'disabled'}`))
   *   .catch(console.error);
   */
  fetchEmbed() {
    return this.client.rest.methods.fetchEmbed(this.id);
  }

  /**
   * Fetch audit logs for this guild.
   * @param {Object} [options={}] Options for fetching audit logs
   * @param {Snowflake|GuildAuditLogsEntry} [options.before] Limit to entries from before specified entry
   * @param {Snowflake|GuildAuditLogsEntry} [options.after] Limit to entries from after specified entry
   * @param {number} [options.limit] Limit number of entries
   * @param {UserResolvable} [options.user] Only show entries involving this user
   * @param {AuditLogAction} [options.type] Only show entries involving this action type
   * @returns {Promise<GuildAuditLogs>}
   * @example
   * // Output audit log entries
   * guild.fetchAuditLogs()
   *   .then(audit => console.log(audit.entries.first()))
   *   .catch(console.error);
   */
  fetchAuditLogs(options) {
    return this.client.rest.methods.getGuildAuditLogs(this, options);
  }

  /**
   * Adds a user to the guild using OAuth2. Requires the `CREATE_INSTANT_INVITE` permission.
   * @param {UserResolvable} user User to add to the guild
   * @param {Object} options Options for the addition
   * @param {string} options.accessToken An OAuth2 access token for the user with the `guilds.join` scope granted to the
   * bot's application
   * @param {string} [options.nick] Nickname to give the member (requires `MANAGE_NICKNAMES`)
   * @param {Collection<Snowflake, Role>|Role[]|Snowflake[]} [options.roles] Roles to add to the member
   * (requires `MANAGE_ROLES`)
   * @param {boolean} [options.mute] Whether the member should be muted (requires `MUTE_MEMBERS`)
   * @param {boolean} [options.deaf] Whether the member should be deafened (requires `DEAFEN_MEMBERS`)
   * @returns {Promise<GuildMember>}
   */
  addMember(user, options) {
    user = this.client.resolver.resolveUserID(user);
    if (this.members.has(user)) return Promise.resolve(this.members.get(user));
    return this.client.rest.methods.putGuildMember(this, user, options);
  }

  /**
   * Fetch a single guild member from a user.
   * @param {UserResolvable} user The user to fetch the member for
   * @param {boolean} [cache=true] Insert the member into the members cache
   * @returns {Promise<GuildMember>}
   * @example
   * // Fetch a guild member
   * guild.fetchMember(message.author)
   *   .then(console.log)
   *   .catch(console.error);
   */
  fetchMember(user, cache = true) {
    const userID = this.client.resolver.resolveUserID(user);
    if (!userID) return Promise.reject(new Error('Invalid id provided.'));
    const member = this.members.get(userID);
    if (member && member.joinedTimestamp) return Promise.resolve(member);
    return this.client.rest.methods.getGuildMember(this, userID, cache);
  }

  /**
   * Fetches all the members in the guild, even if they are offline. If the guild has less than 250 members,
   * this should not be necessary.
   * @param {string} [query=''] Limit fetch to members with similar usernames
   * @param {number} [limit=0] Maximum number of members to request
   * @returns {Promise<Guild>}
   * @example
   * // Fetch guild members
   * guild.fetchMembers()
   *   .then(console.log)
   *   .catch(console.error);
   * @example
   * // Fetches a maximum of 1 member with the given query
   * guild.fetchMembers('hydrabolt', 1)
   *   .then(console.log)
   *   .catch(console.error);
   */
  fetchMembers(query = '', limit = 0) {
    return new Promise((resolve, reject) => {
      if (this.memberCount === this.members.size) {
        resolve(this);
        return;
      }
      this.client.ws.send({
        op: Constants.OPCodes.REQUEST_GUILD_MEMBERS,
        d: {
          guild_id: this.id,
          query,
          limit,
        },
      });
      const handler = (members, guild) => {
        if (guild.id !== this.id) return;
        if (this.memberCount === this.members.size || members.length < 1000) {
          this.client.removeListener(Constants.Events.GUILD_MEMBERS_CHUNK, handler);
          resolve(this);
        }
      };
      this.client.on(Constants.Events.GUILD_MEMBERS_CHUNK, handler);
      this.client.setTimeout(() => reject(new Error('Members didn\'t arrive in time.')), 120 * 1000);
    });
  }

  /**
   * Performs a search within the entire guild.
   * <warn>This is only available when using a user account.</warn>
   * @param {MessageSearchOptions} [options={}] Options to pass to the search
   * @returns {Promise<MessageSearchResult>}
   * @deprecated
   * @example
   * guild.search({
   *   content: 'discord.js',
   *   before: '2016-11-17'
   * })
   *   .then(res => {
   *     const hit = res.messages[0].find(m => m.hit).content;
   *     console.log(`I found: **${hit}**, total results: ${res.totalResults}`);
   *   })
   *   .catch(console.error);
   */
  search(options = {}) {
    return this.client.rest.methods.search(this, options);
  }

  /**
   * The data for editing a guild.
   * @typedef {Object} GuildEditData
   * @property {string} [name] The name of the guild
   * @property {string} [region] The region of the guild
   * @property {number} [verificationLevel] The verification level of the guild
   * @property {number} [explicitContentFilter] The level of the explicit content filter
   * @property {ChannelResolvable} [afkChannel] The AFK channel of the guild
   * @property {ChannelResolvable} [systemChannel] The system channel of the guild
   * @property {number} [afkTimeout] The AFK timeout of the guild
   * @property {Base64Resolvable} [icon] The icon of the guild
   * @property {GuildMemberResolvable} [owner] The owner of the guild
   * @property {Base64Resolvable} [splash] The splash screen of the guild
   */

  /**
   * Updates the guild with new information - e.g. a new name.
   * @param {GuildEditData} data The data to update the guild with
   * @param {string} [reason] Reason for editing the guild
   * @returns {Promise<Guild>}
   * @example
   * // Set the guild name and region
   * guild.edit({
   *   name: 'Discord Guild',
   *   region: 'london',
   * })
   *   .then(g => console.log(`Changed guild name to ${g} and region to ${g.region}`))
   *   .catch(console.error);
   */
  edit(data, reason) {
    const _data = {};
    if (data.name) _data.name = data.name;
    if (data.region) _data.region = data.region;
    if (typeof data.verificationLevel !== 'undefined') _data.verification_level = Number(data.verificationLevel);
    if (typeof data.afkChannel !== 'undefined') {
      _data.afk_channel_id = this.client.resolver.resolveChannelID(data.afkChannel);
    }
    if (typeof data.systemChannel !== 'undefined') {
      _data.system_channel_id = this.client.resolver.resolveChannelID(data.systemChannel);
    }
    if (data.afkTimeout) _data.afk_timeout = Number(data.afkTimeout);
    if (typeof data.icon !== 'undefined') _data.icon = data.icon;
    if (data.owner) _data.owner_id = this.client.resolver.resolveUser(data.owner).id;
    if (typeof data.splash !== 'undefined') _data.splash = data.splash;
    if (typeof data.explicitContentFilter !== 'undefined') {
      _data.explicit_content_filter = Number(data.explicitContentFilter);
    }
    if (typeof data.defaultMessageNotifications !== 'undefined') {
      _data.default_message_notifications = typeof data.defaultMessageNotifications === 'string' ?
        Constants.DefaultMessageNotifications.indexOf(data.defaultMessageNotifications) :
        Number(data.defaultMessageNotifications);
    }
    return this.client.rest.methods.updateGuild(this, _data, reason);
  }

  /**
   * Edit the level of the explicit content filter.
   * @param {number} explicitContentFilter The new level of the explicit content filter
   * @param {string} [reason] Reason for changing the level of the guild's explicit content filter
   * @returns {Promise<Guild>}
   */
  setExplicitContentFilter(explicitContentFilter, reason) {
    return this.edit({ explicitContentFilter }, reason);
  }

  /**
   * Edits the setting of the default message notifications of the guild.
   * @param {DefaultMessageNotifications|number} defaultMessageNotifications
   * The new setting for the default message notifications
   * @param {string} [reason] Reason for changing the setting of the default message notifications
   * @returns {Promise<Guild>}
   */
  setDefaultMessageNotifications(defaultMessageNotifications, reason) {
    return this.edit({ defaultMessageNotifications }, reason);
  }

  /**
   * Edit the name of the guild.
   * @param {string} name The new name of the guild
   * @param {string} [reason] Reason for changing the guild's name
   * @returns {Promise<Guild>}
   * @example
   * // Edit the guild name
   * guild.setName('Discord Guild')
   *  .then(g => console.log(`Updated guild name to ${g}`))
   *  .catch(console.error);
   */
  setName(name, reason) {
    return this.edit({ name }, reason);
  }

  /**
   * Edit the region of the guild.
   * @param {string} region The new region of the guild
   * @param {string} [reason] Reason for changing the guild's region
   * @returns {Promise<Guild>}
   * @example
   * // Edit the guild region
   * guild.setRegion('london')
   *  .then(g => console.log(`Updated guild region to ${g.region}`))
   *  .catch(console.error);
   */
  setRegion(region, reason) {
    return this.edit({ region }, reason);
  }

  /**
   * Edit the verification level of the guild.
   * @param {number} verificationLevel The new verification level of the guild
   * @param {string} [reason] Reason for changing the guild's verification level
   * @returns {Promise<Guild>}
   * @example
   * // Edit the guild verification level
   * guild.setVerificationLevel(1)
   *  .then(g => console.log(`Updated guild verification level to ${g.verificationLevel}`))
   *  .catch(console.error);
   */
  setVerificationLevel(verificationLevel, reason) {
    return this.edit({ verificationLevel }, reason);
  }

  /**
   * Edit the AFK channel of the guild.
   * @param {ChannelResolvable} afkChannel The new AFK channel
   * @param {string} [reason] Reason for changing the guild's AFK channel
   * @returns {Promise<Guild>}
   * @example
   * // Edit the guild AFK channel
   * guild.setAFKChannel(channel)
   *  .then(g => console.log(`Updated guild AFK channel to ${g.afkChannel.name}`))
   *  .catch(console.error);
   */
  setAFKChannel(afkChannel, reason) {
    return this.edit({ afkChannel }, reason);
  }

  /**
   * Edit the system channel of the guild.
   * @param {ChannelResolvable} systemChannel The new system channel
   * @param {string} [reason] Reason for changing the guild's system channel
   * @returns {Promise<Guild>}
   */
  setSystemChannel(systemChannel, reason) {
    return this.edit({ systemChannel }, reason);
  }

  /**
   * Edit the AFK timeout of the guild.
   * @param {number} afkTimeout The time in seconds that a user must be idle to be considered AFK
   * @param {string} [reason] Reason for changing the guild's AFK timeout
   * @returns {Promise<Guild>}
   * @example
   * // Edit the guild AFK channel
   * guild.setAFKTimeout(60)
   *  .then(g => console.log(`Updated guild AFK timeout to ${g.afkTimeout}`))
   *  .catch(console.error);
   */
  setAFKTimeout(afkTimeout, reason) {
    return this.edit({ afkTimeout }, reason);
  }

  /**
   * Set a new guild icon.
   * @param {Base64Resolvable|BufferResolvable} icon The new icon of the guild
   * @param {string} [reason] Reason for changing the guild's icon
   * @returns {Promise<Guild>}
   * @example
   * // Edit the guild icon
   * guild.setIcon('./icon.png')
   *  .then(console.log)
   *  .catch(console.error);
   */
  setIcon(icon, reason) {
    return this.client.resolver.resolveImage(icon).then(data => this.edit({ icon: data, reason }));
  }

  /**
   * Sets a new owner of the guild.
   * @param {GuildMemberResolvable} owner The new owner of the guild
   * @param {string} [reason] Reason for setting the new owner
   * @returns {Promise<Guild>}
   * @example
   * // Edit the guild owner
   * guild.setOwner(guild.members.first())
   *  .then(g => console.log(`Updated the guild owner to ${g.owner.displayName}`))
   *  .catch(console.error);
   */
  setOwner(owner, reason) {
    return this.edit({ owner }, reason);
  }

  /**
   * Set a new guild splash screen.
   * @param {BufferResolvable|Base64Resolvable} splash The new splash screen of the guild
   * @param {string} [reason] Reason for changing the guild's splash screen
   * @returns {Promise<Guild>}
   * @example
   * // Edit the guild splash
   * guild.setSplash('./splash.png')
   *  .then(console.log)
   *  .catch(console.error);
   */
  setSplash(splash) {
    return this.client.resolver.resolveImage(splash).then(data => this.edit({ splash: data }));
  }

  /**
   * Sets the position of the guild in the guild listing.
   * <warn>This is only available when using a user account.</warn>
   * @param {number} position Absolute or relative position
   * @param {boolean} [relative=false] Whether to position relatively or absolutely
   * @returns {Promise<Guild>}
   * @deprecated
   */
  setPosition(position, relative) {
    if (this.client.user.bot) {
      return Promise.reject(new Error('Setting guild position is only available for user accounts'));
    }
    return this.client.user.settings.setGuildPosition(this, position, relative);
  }

  /**
   * Marks all messages in this guild as read.
   * <warn>This is only available when using a user account.</warn>
   * @returns {Promise<Guild>}
   * @deprecated
   */
  acknowledge() {
    return this.client.rest.methods.ackGuild(this);
  }

  /**
   * Allow direct messages from guild members.
   * <warn>This is only available when using a user account.</warn>
   * @param {boolean} allow Whether to allow direct messages
   * @returns {Promise<Guild>}
   * @deprecated
   */
  allowDMs(allow) {
    const settings = this.client.user.settings;
    if (allow) return settings.removeRestrictedGuild(this);
    else return settings.addRestrictedGuild(this);
  }

  /**
   * Bans a user from the guild.
   * @param {UserResolvable} user The user to ban
   * @param {Object|number|string} [options] Ban options. If a number, the number of days to delete messages for, if a
   * string, the ban reason. Supplying an object allows you to do both.
   * @param {number} [options.days=0] Number of days of messages to delete
   * @param {string} [options.reason] Reason for banning
   * @returns {Promise<GuildMember|User|string>} Result object will be resolved as specifically as possible.
   * If the GuildMember cannot be resolved, the User will instead be attempted to be resolved. If that also cannot
   * be resolved, the user ID will be the result.
   * @example
   * // Ban a user by ID
   * guild.ban('some user ID')
   *   .then(user => console.log(`Banned ${user.username || user.id || user} from ${guild}`))
   *   .catch(console.error);
   * @example
   * // Ban a user by object with reason and days
   * guild.ban(user, { days: 7, reason: 'He needed to go' })
   *   .then(console.log)
   *   .catch(console.error);
   */
  ban(user, options = {}) {
    if (typeof options === 'number') {
      options = { reason: null, 'delete-message-days': options };
    } else if (typeof options === 'string') {
      options = { reason: options, 'delete-message-days': 0 };
    }
    if (options.days) options['delete-message-days'] = options.days;
    return this.client.rest.methods.banGuildMember(this, user, options);
  }

  /**
   * Unbans a user from the guild.
   * @param {UserResolvable} user The user to unban
   * @param {string} [reason] Reason for unbanning the user
   * @returns {Promise<User>}
   * @example
   * // Unban a user by ID (or with a user/guild member object)
   * guild.unban('some user ID')
   *   .then(user => console.log(`Unbanned ${user.username} from ${guild}`))
   *   .catch(console.error);
   */
  unban(user, reason) {
    return this.client.rest.methods.unbanGuildMember(this, user, reason);
  }

  /**
   * Prunes members from the guild based on how long they have been inactive.
   * @param {number} days Number of days of inactivity required to kick
   * @param {boolean} [dry=false] If true, will return number of users that will be kicked, without actually doing it
   * @param {string} [reason] Reason for this prune
   * @returns {Promise<number>} The number of members that were/will be kicked
   * @example
   * // See how many members will be pruned
   * guild.pruneMembers(12, true)
   *   .then(pruned => console.log(`This will prune ${pruned} people!`))
   *   .catch(console.error);
   * @example
   * // Actually prune the members
   * guild.pruneMembers(12)
   *   .then(pruned => console.log(`I just pruned ${pruned} people!`))
   *   .catch(console.error);
   */
  pruneMembers(days, dry = false, reason) {
    if (typeof days !== 'number') throw new TypeError('Days must be a number.');
    return this.client.rest.methods.pruneGuildMembers(this, days, dry, reason);
  }

  /**
   * Syncs this guild (already done automatically every 30 seconds).
   * <warn>This is only available when using a user account.</warn>
   * @deprecated
   */
  sync() {
    if (!this.client.user.bot) this.client.syncGuilds([this]);
  }

  /**
   * Overwrites to use when creating a channel or replacing overwrites
   * @typedef {Object} ChannelCreationOverwrites
   * @property {PermissionResolvable} [allow] The permissions to allow
   * @property {PermissionResolvable} [allowed] The permissions to allow
   * **(deprecated)**
   * @property {PermissionResolvable} [deny] The permissions to deny
   * @property {PermissionResolvable} [denied] The permissions to deny
   * **(deprecated)**
   * @property {GuildMemberResolvable|RoleResolvable} id Member or role this overwrite is for
   */

  /**
   * Creates a new channel in the guild.
   * @param {string} name The name of the new channel
   * @param {string|ChannelData} [typeOrOptions='text']
   * The type of the new channel, one of `text`, `voice`, `category`, `news`, or `store`. **(deprecated, use options)**
   * Alternatively options for the new channel, overriding the following parameters.
   * @param {ChannelCreationOverwrites[]|Collection<Snowflake, PermissionOverwrites>} [permissionOverwrites]
   * Permission overwrites **(deprecated, use options)**
   * @param {string} [reason] Reason for creating this channel **(deprecated, use options)**
   * @returns {Promise<CategoryChannel|TextChannel|VoiceChannel>}
   * @example
   * // Create a new text channel
   * guild.createChannel('new-general', { type: 'text' })
   *   .then(console.log)
   *   .catch(console.error);
   * @example
   * // Create a new category channel with permission overwrites
   * guild.createChannel('new-category', {
   *   type: 'category',
   *   permissionOverwrites: [{
   *     id: guild.id,
   *     deny: ['MANAGE_MESSAGES'],
   *     allow: ['SEND_MESSAGES']
   *   }]
   * })
   *   .then(console.log)
   *   .catch(console.error);
   */
  createChannel(name, typeOrOptions, permissionOverwrites, reason) {
    if (!typeOrOptions || (typeof typeOrOptions === 'string')) {
      if (typeOrOptions) {
        process.emitWarning(
          'Guild#createChannel: Create channels with an options object instead of separate parameters',
          'DeprecationWarning'
        );
      }
      typeOrOptions = {
        type: typeOrOptions,
        permissionOverwrites,
        reason,
      };
    }
    return this.client.rest.methods.createChannel(this, name, typeOrOptions);
  }

  /**
   * The data needed for updating a channel's position.
   * @typedef {Object} ChannelPosition
   * @property {ChannelResolvable} channel Channel to update
   * @property {number} position New position for the channel
   */

  /**
   * Batch-updates the guild's channels' positions.
   * @param {ChannelPosition[]} channelPositions Channel positions to update
   * @returns {Promise<Guild>}
   * @example
   * guild.updateChannels([{ channel: channelID, position: newChannelIndex }])
   *   .then(g => console.log(`Updated channel positions for ${g}`))
   *   .catch(console.error);
   */
  setChannelPositions(channelPositions) {
    channelPositions = channelPositions.map(({ channel, position }) => ({ id: channel.id || channel, position }));
    return this.client.rest.methods.setChannelPositions(this.id, channelPositions);
  }

  /**
   * The data needed for updating a role's position.
   * @typedef {Object} RolePosition
   * @property {RoleResolvable} role Role to update
   * @property {number} position New position for the role
   */

  /**
   * Batch-updates the guild's role's positions.
   * @param {RolePosition[]} rolePositions Role positions to update
   * @returns {Promise<Guild>}
   */
  setRolePositions(rolePositions) {
    rolePositions = rolePositions.map(({ role, position }) => ({ id: role.id || role, position }));
    return this.client.rest.methods.setRolePositions(this.id, rolePositions);
  }

  /**
   * Edits the guild's embed.
   * @param {GuildEmbedData} embed The embed for the guild
   * @param {string} [reason] Reason for changing the guild's embed
   * @returns {Promise<Guild>}
   */
  setEmbed(embed, reason) {
    return this.client.rest.methods.updateEmbed(this.id, embed, reason)
      .then(() => this);
  }

  /**
   * Creates a new role in the guild with given information.
   * @param {RoleData} [data] The data to update the role with
   * @param {string} [reason] Reason for creating this role
   * @returns {Promise<Role>}
   * @example
   * // Create a new role
   * guild.createRole()
   *   .then(role => console.log(`Created new role with name ${role.name}`))
   *   .catch(console.error);
   * @example
   * // Create a new role with data
   * guild.createRole({
   *   name: 'Super Cool People',
   *   color: 'BLUE',
   * })
   *   .then(role => console.log(`Created new role with name ${role.name} and color ${role.color}`))
   *   .catch(console.error)
   */
  createRole(data = {}, reason) {
    return this.client.rest.methods.createGuildRole(this, data, reason);
  }

  /**
   * Creates a new custom emoji in the guild.
   * @param {BufferResolvable|Base64Resolvable} attachment The image for the emoji
   * @param {string} name The name for the emoji
   * @param {Collection<Snowflake, Role>|Role[]} [roles] Roles to limit the emoji to
   * @param {string} [reason] Reason for creating the emoji
   * @returns {Promise<Emoji>} The created emoji
   * @example
   * // Create a new emoji from a url
   * guild.createEmoji('https://i.imgur.com/w3duR07.png', 'rip')
   *   .then(emoji => console.log(`Created new emoji with name ${emoji.name}`))
   *   .catch(console.error);
   * @example
   * // Create a new emoji from a file on your computer
   * guild.createEmoji('./memes/banana.png', 'banana')
   *   .then(emoji => console.log(`Created new emoji with name ${emoji.name}`))
   *   .catch(console.error);
   */
  createEmoji(attachment, name, roles, reason) {
    if (typeof attachment === 'string' && attachment.startsWith('data:')) {
      return this.client.rest.methods.createEmoji(this, attachment, name, roles, reason);
    } else {
      return this.client.resolver.resolveImage(attachment).then(data =>
        this.client.rest.methods.createEmoji(this, data, name, roles, reason)
      );
    }
  }

  /**
   * Delete an emoji.
   * @param {Emoji|string} emoji The emoji to delete
   * @param {string} [reason] Reason for deleting the emoji
   * @returns {Promise}
   */
  deleteEmoji(emoji, reason) {
    if (typeof emoji === 'string') emoji = this.emojis.get(emoji);
    if (!(emoji instanceof Emoji)) throw new TypeError('Emoji must be either an instance of Emoji or an ID');
    return this.client.rest.methods.deleteEmoji(emoji, reason);
  }

  /**
   * Causes the client to leave the guild.
   * @returns {Promise<Guild>}
   * @example
   * // Leave a guild
   * guild.leave()
   *   .then(g => console.log(`Left the guild ${g}`))
   *   .catch(console.error);
   */
  leave() {
    return this.client.rest.methods.leaveGuild(this);
  }

  /**
   * Causes the client to delete the guild.
   * @returns {Promise<Guild>}
   * @example
   * // Delete a guild
   * guild.delete()
   *   .then(g => console.log(`Deleted the guild ${g}`))
   *   .catch(console.error);
   */
  delete() {
    return this.client.rest.methods.deleteGuild(this);
  }

  /**
   * Whether this guild equals another guild. It compares all properties, so for most operations
   * it is advisable to just compare `guild.id === guild2.id` as it is much faster and is often
   * what most users need.
   * @param {Guild} guild The guild to compare with
   * @returns {boolean}
   */
  equals(guild) {
    let equal =
      guild &&
      this.id === guild.id &&
      this.available === !guild.unavailable &&
      this.splash === guild.splash &&
      this.region === guild.region &&
      this.name === guild.name &&
      this.memberCount === guild.member_count &&
      this.large === guild.large &&
      this.icon === guild.icon &&
      Util.arraysEqual(this.features, guild.features) &&
      this.ownerID === guild.owner_id &&
      this.verificationLevel === guild.verification_level &&
      this.embedEnabled === guild.embed_enabled;

    if (equal) {
      if (this.embedChannel) {
        if (this.embedChannel.id !== guild.embed_channel_id) equal = false;
      } else if (guild.embed_channel_id) {
        equal = false;
      }
    }

    return equal;
  }

  /**
   * When concatenated with a string, this automatically concatenates the guild's name instead of the guild object.
   * @returns {string}
   * @example
   * // Logs: Hello from My Guild!
   * console.log(`Hello from ${guild}!`);
   * @example
   * // Logs: Hello from My Guild!
   * console.log('Hello from ' + guild + '!');
   */
  toString() {
    return this.name;
  }

  _addMember(guildUser, emitEvent = true) {
    const existing = this.members.has(guildUser.user.id);
    if (!(guildUser.user instanceof User)) guildUser.user = this.client.dataManager.newUser(guildUser.user);

    guildUser.joined_at = guildUser.joined_at || 0;
    const member = new GuildMember(this, guildUser);
    this.members.set(member.id, member);

    if (this._rawVoiceStates && this._rawVoiceStates.has(member.user.id)) {
      const voiceState = this._rawVoiceStates.get(member.user.id);
      member.serverMute = voiceState.mute;
      member.serverDeaf = voiceState.deaf;
      member.selfMute = voiceState.self_mute;
      member.selfDeaf = voiceState.self_deaf;
      member.voiceSessionID = voiceState.session_id;
      member.voiceChannelID = voiceState.channel_id;
      if (this.client.channels.has(voiceState.channel_id)) {
        this.client.channels.get(voiceState.channel_id).members.set(member.user.id, member);
      } else {
        this.client.emit('warn', `Member ${member.id} added in guild ${this.id} with an uncached voice channel`);
      }
    }

    /**
     * Emitted whenever a user joins a guild.
     * @event Client#guildMemberAdd
     * @param {GuildMember} member The member that has joined a guild
     */
    if (this.client.ws.connection.status === Constants.Status.READY && emitEvent && !existing) {
      this.client.emit(Constants.Events.GUILD_MEMBER_ADD, member);
    }

    return member;
  }

  _updateMember(member, data) {
    const oldMember = Util.cloneObject(member);

    if (data.roles) member._roles = data.roles;
    if (typeof data.nick !== 'undefined') member.nickname = data.nick;

    const notSame = member.nickname !== oldMember.nickname || !Util.arraysEqual(member._roles, oldMember._roles);

    if (this.client.ws.connection.status === Constants.Status.READY && notSame) {
      /**
       * Emitted whenever a guild member changes - i.e. new role, removed role, nickname.
       * @event Client#guildMemberUpdate
       * @param {GuildMember} oldMember The member before the update
       * @param {GuildMember} newMember The member after the update
       */
      this.client.emit(Constants.Events.GUILD_MEMBER_UPDATE, oldMember, member);
    }

    return {
      old: oldMember,
      mem: member,
    };
  }

  _removeMember(guildMember) {
    if (guildMember.voiceChannel) guildMember.voiceChannel.members.delete(guildMember.id);
    this.members.delete(guildMember.id);
  }

  _memberSpeakUpdate(user, speaking) {
    const member = this.members.get(user);
    if (member && member.speaking !== speaking) {
      member.speaking = speaking;
      /**
       * Emitted once a guild member starts/stops speaking.
       * @event Client#guildMemberSpeaking
       * @param {GuildMember} member The member that started/stopped speaking
       * @param {boolean} speaking Whether or not the member is speaking
       */
      this.client.emit(Constants.Events.GUILD_MEMBER_SPEAKING, member, speaking);
    }
  }

  _setPresence(id, presence) {
    if (this.presences.get(id)) {
      this.presences.get(id).update(presence);
      return;
    }
    this.presences.set(id, new Presence(presence, this.client));
  }

  /**
   * Set the position of a role in this guild.
   * @param {string|Role} role The role to edit, can be a role object or a role ID
   * @param {number} position The new position of the role
   * @param {boolean} [relative=false] Position Moves the role relative to its current position
   * @returns {Promise<Guild>}
   */
  setRolePosition(role, position, relative = false) {
    if (typeof role === 'string') {
      role = this.roles.get(role);
      if (!role) return Promise.reject(new Error('Supplied role is not a role or snowflake.'));
    }

    position = Number(position);
    if (isNaN(position)) return Promise.reject(new Error('Supplied position is not a number.'));

    let updatedRoles = this._sortedRoles.array();

    Util.moveElementInArray(updatedRoles, role, position, relative);

    updatedRoles = updatedRoles.map((r, i) => ({ id: r.id, position: i }));
    return this.client.rest.methods.setRolePositions(this.id, updatedRoles);
  }

  /**
   * Set the position of a channel in this guild.
   * @param {string|GuildChannel} channel The channel to edit, can be a channel object or a channel ID
   * @param {number} position The new position of the channel
   * @param {boolean} [relative=false] Position Moves the channel relative to its current position
   * @returns {Promise<Guild>}
   */
  setChannelPosition(channel, position, relative = false) {
    if (typeof channel === 'string') {
      channel = this.channels.get(channel);
      if (!channel) return Promise.reject(new Error('Supplied channel is not a channel or snowflake.'));
    }

    position = Number(position);
    if (isNaN(position)) return Promise.reject(new Error('Supplied position is not a number.'));

    let updatedChannels = this._sortedChannels(channel.type).array();

    Util.moveElementInArray(updatedChannels, channel, position, relative);

    updatedChannels = updatedChannels.map((c, i) => ({ id: c.id, position: i }));
    return this.client.rest.methods.setChannelPositions(this.id, updatedChannels);
  }

  /**
   * Fetches a collection of channels in the current guild sorted by position.
   * @param {string} type The channel type
   * @returns {Collection<Snowflake, GuildChannel>}
   * @private
   */
  _sortedChannels(type) {
    return this._sortPositionWithID(this.channels.filter(c => {
      if (type === 'voice' && c.type === 'voice') return true;
      else if (type !== 'voice' && c.type !== 'voice') return true;
      else return type === c.type;
    }));
  }

  /**
   * Sorts a collection by object position or ID if the positions are equivalent.
   * Intended to be identical to Discord's sorting method.
   * @param {Collection} collection The collection to sort
   * @returns {Collection}
   * @private
   */
  _sortPositionWithID(collection) {
    return collection.sort((a, b) =>
      a.position !== b.position ?
        a.position - b.position :
        Long.fromString(b.id).sub(Long.fromString(a.id)).toNumber()
    );
  }
}

/**
 * The `#general` TextChannel of the guild
 * @name Guild#defaultChannel
 * @type {TextChannel}
 * @readonly
 * @deprecated
 */
Object.defineProperty(Guild.prototype, 'defaultChannel', {
  get: util.deprecate(function defaultChannel() {
    return this.channels.get(this.id);
  }, 'Guild#defaultChannel: This property is obsolete, will be removed in v12.0.0, and may not function as expected.'),
});

Guild.prototype.allowDMs =
  util.deprecate(Guild.prototype.allowDMs, 'Guild#allowDMs: userbot methods will be removed');

Guild.prototype.acknowledge =
  util.deprecate(Guild.prototype.acknowledge, 'Guild#acknowledge: userbot methods will be removed');

Guild.prototype.setPosition =
  util.deprecate(Guild.prototype.setPosition, 'Guild#setPosition: userbot methods will be removed');

Guild.prototype.search =
  util.deprecate(Guild.prototype.search, 'Guild#search: userbot methods will be removed');

Guild.prototype.sync =
  util.deprecate(Guild.prototype.sync, 'Guild#sync:, userbot methods will be removed');

module.exports = Guild;<|MERGE_RESOLUTION|>--- conflicted
+++ resolved
@@ -185,7 +185,6 @@
       data.default_message_notifications;
 
     /**
-<<<<<<< HEAD
      * The type of premium tier:
      * * 0: NONE
      * * 1: TIER_1
@@ -208,7 +207,8 @@
     if (typeof data.premium_subscription_count !== 'undefined') {
       this.premiumSubscriptionCount = data.premium_subscription_count;
     }
-=======
+
+    /**
      * The hash of the guild banner
      * @type {?string}
      */
@@ -262,7 +262,6 @@
      * @type {?string}
      */
     this.vanityURLCode = data.vanity_url_code;
->>>>>>> e6a378b3
 
     this.id = data.id;
     this.available = !data.unavailable;
