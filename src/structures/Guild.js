const Long = require('long');
const Role = require('./Role');
const Invite = require('./Invite');
const GuildAuditLogs = require('./GuildAuditLogs');
const Webhook = require('./Webhook');
<<<<<<< HEAD
const { Presence } = require('./Presence');
=======
const GuildChannel = require('./GuildChannel');
>>>>>>> 0607720e
const GuildMember = require('./GuildMember');
const VoiceRegion = require('./VoiceRegion');
const Constants = require('../util/Constants');
const Collection = require('../util/Collection');
const Util = require('../util/Util');
const Snowflake = require('../util/Snowflake');
const Permissions = require('../util/Permissions');
const Shared = require('./shared');
const GuildMemberStore = require('../stores/GuildMemberStore');
const RoleStore = require('../stores/RoleStore');
const EmojiStore = require('../stores/EmojiStore');
const GuildChannelStore = require('../stores/GuildChannelStore');
const PresenceStore = require('../stores/PresenceStore');
const Base = require('./Base');
const { Error, TypeError } = require('../errors');

/**
 * Represents a guild (or a server) on Discord.
 * <info>It's recommended to see if a guild is available before performing operations or reading data from it. You can
 * check this with `guild.available`.</info>
 * @extends {Base}
 */
class Guild extends Base {
  constructor(client, data) {
    super(client);

    /**
     * A collection of members that are in this guild. The key is the member's ID, the value is the member
     * @type {GuildMemberStore<Snowflake, GuildMember>}
     */
    this.members = new GuildMemberStore(this);

    /**
     * A collection of channels that are in this guild. The key is the channel's ID, the value is the channel
     * @type {GuildChannelStore<Snowflake, GuildChannel>}
     */
    this.channels = new GuildChannelStore(this);

    /**
     * A collection of roles that are in this guild. The key is the role's ID, the value is the role
     * @type {Collection<Snowflake, Role>}
     */
    this.roles = new RoleStore(this);

    /**
     * A collection of presences in this guild
     * @type {PresenceStore<Snowflake, Presence>}
     */
    this.presences = new PresenceStore(this.client);

    if (!data) return;
    if (data.unavailable) {
      /**
       * Whether the guild is available to access. If it is not available, it indicates a server outage
       * @type {boolean}
       */
      this.available = false;

      /**
       * The Unique ID of the guild, useful for comparisons
       * @type {Snowflake}
       */
      this.id = data.id;
    } else {
      this._patch(data);
      if (!data.channels) this.available = false;
    }
  }

  /**
   * Sets up the guild.
   * @param {*} data The raw data of the guild
   * @private
   */
  _patch(data) {
    /**
     * The name of the guild
     * @type {string}
     */
    this.name = data.name;

    /**
     * The hash of the guild icon
     * @type {?string}
     */
    this.icon = data.icon;

    /**
     * The hash of the guild splash image (VIP only)
     * @type {?string}
     */
    this.splash = data.splash;

    /**
     * The region the guild is located in
     * @type {string}
     */
    this.region = data.region;

    /**
     * The full amount of members in this guild as of `READY`
     * @type {number}
     */
    this.memberCount = data.member_count || this.memberCount;

    /**
     * Whether the guild is "large" (has more than 250 members)
     * @type {boolean}
     */
    this.large = Boolean('large' in data ? data.large : this.large);

    /**
     * An array of guild features
     * @type {Object[]}
     */
    this.features = data.features;

    /**
     * The ID of the application that created this guild (if applicable)
     * @type {?Snowflake}
     */
    this.applicationID = data.application_id;

    /**
     * The time in seconds before a user is counted as "away from keyboard"
     * @type {?number}
     */
    this.afkTimeout = data.afk_timeout;

    /**
     * The ID of the voice channel where AFK members are moved
     * @type {?Snowflake}
     */
    this.afkChannelID = data.afk_channel_id;

    /**
     * The ID of the system channel
     * @type {?Snowflake}
     */
    this.systemChannelID = data.system_channel_id;

    /**
     * Whether embedded images are enabled on this guild
     * @type {boolean}
     */
    this.embedEnabled = data.embed_enabled;

    /**
     * The verification level of the guild
     * @type {number}
     */
    this.verificationLevel = data.verification_level;

    /**
     * The explicit content filter level of the guild
     * @type {number}
     */
    this.explicitContentFilter = data.explicit_content_filter;

    /**
     * The timestamp the client user joined the guild at
     * @type {number}
     */
    this.joinedTimestamp = data.joined_at ? new Date(data.joined_at).getTime() : this.joinedTimestamp;

    this.id = data.id;
    this.available = !data.unavailable;
    this.features = data.features || this.features || [];

    if (data.members) {
      this.members.clear();
      for (const guildUser of data.members) this.members.create(guildUser);
    }

    if (data.owner_id) {
      /**
       * The user ID of this guild's owner
       * @type {Snowflake}
       */
      this.ownerID = data.owner_id;
    }

    if (data.channels) {
      this.channels.clear();
      for (const rawChannel of data.channels) {
        this.client.channels.create(rawChannel, this);
      }
    }

    if (data.roles) {
      this.roles.clear();
      for (const role of data.roles) this.roles.create(role);
    }

    if (data.presences) {
      for (const presence of data.presences) {
        this.presences.create(presence);
      }
    }

    this.voiceStates = new VoiceStateCollection(this);
    if (data.voice_states) {
      for (const voiceState of data.voice_states) this.voiceStates.set(voiceState.user_id, voiceState);
    }

    if (!this.emojis) {
      /**
       * A collection of emojis that are in this guild. The key is the emoji's ID, the value is the emoji.
       * @type {EmojiStore<Snowflake, Emoji>}
       */
      this.emojis = new EmojiStore(this);
      if (data.emojis) for (const emoji of data.emojis) this.emojis.create(emoji);
    } else {
      this.client.actions.GuildEmojisUpdate.handle({
        guild_id: this.id,
        emojis: data.emojis,
      });
    }
  }

  /**
   * The timestamp the guild was created at
   * @type {number}
   * @readonly
   */
  get createdTimestamp() {
    return Snowflake.deconstruct(this.id).timestamp;
  }

  /**
   * The time the guild was created
   * @type {Date}
   * @readonly
   */
  get createdAt() {
    return new Date(this.createdTimestamp);
  }

  /**
   * The time the client user joined the guild
   * @type {Date}
   * @readonly
   */
  get joinedAt() {
    return new Date(this.joinedTimestamp);
  }

  /**
   * The URL to this guild's icon.
   * @param {Object} [options={}] Options for the icon url
   * @param {string} [options.format='webp'] One of `webp`, `png`, `jpg`
   * @param {number} [options.size=128] One of `128`, '256', `512`, `1024`, `2048`
   * @returns {?string}
   */
  iconURL({ format, size } = {}) {
    if (!this.icon) return null;
    return this.client.rest.cdn.Icon(this.id, this.icon, format, size);
  }

  /**
   * The acronym that shows up in place of a guild icon.
   * @type {string}
   * @readonly
   */
  get nameAcronym() {
    return this.name.replace(/\w+/g, name => name[0]).replace(/\s/g, '');
  }

  /**
   * The URL to this guild's splash.
   * @param {Object} [options={}] Options for the splash url
   * @param {string} [options.format='webp'] One of `webp`, `png`, `jpg`
   * @param {number} [options.size=128] One of `128`, '256', `512`, `1024`, `2048`
   * @returns {?string}
   */
  splashURL({ format, size } = {}) {
    if (!this.splash) return null;
    return this.client.rest.cdn.Splash(this.id, this.splash, format, size);
  }

  /**
   * The owner of the guild
   * @type {GuildMember}
   * @readonly
   */
  get owner() {
    return this.members.get(this.ownerID);
  }

  /**
   * AFK voice channel for this guild
   * @type {?VoiceChannel}
   * @readonly
   */
  get afkChannel() {
    return this.client.channels.get(this.afkChannelID) || null;
  }

  /**
   * System channel for this guild
   * @type {?GuildChannel}
   * @readonly
   */
  get systemChannel() {
    return this.client.channels.get(this.systemChannelID) || null;
  }

  /**
   * If the client is connected to any voice channel in this guild, this will be the relevant VoiceConnection
   * @type {?VoiceConnection}
   * @readonly
   */
  get voiceConnection() {
    if (this.client.browser) return null;
    return this.client.voice.connections.get(this.id) || null;
  }

  /**
   * The position of this guild
   * <warn>This is only available when using a user account.</warn>
   * @type {?number}
   * @readonly
   */
  get position() {
    if (this.client.user.bot) return null;
    if (!this.client.user.settings.guildPositions) return null;
    return this.client.user.settings.guildPositions.indexOf(this.id);
  }

  /**
   * Whether the guild is muted
   * <warn>This is only available when using a user account.</warn>
   * @type {?boolean}
   * @readonly
   */
  get muted() {
    if (this.client.user.bot) return null;
    try {
      return this.client.user.guildSettings.get(this.id).muted;
    } catch (err) {
      return false;
    }
  }

  /**
   * The type of message that should notify you
   * one of `EVERYTHING`, `MENTIONS`, `NOTHING`
   * <warn>This is only available when using a user account.</warn>
   * @type {?string}
   * @readonly
   */
  get messageNotifications() {
    if (this.client.user.bot) return null;
    try {
      return this.client.user.guildSettings.get(this.id).messageNotifications;
    } catch (err) {
      return null;
    }
  }

  /**
   * Whether to receive mobile push notifications
   * <warn>This is only available when using a user account.</warn>
   * @type {?boolean}
   * @readonly
   */
  get mobilePush() {
    if (this.client.user.bot) return null;
    try {
      return this.client.user.guildSettings.get(this.id).mobilePush;
    } catch (err) {
      return false;
    }
  }

  /**
   * Whether to suppress everyone messages
   * <warn>This is only available when using a user account.</warn>
   * @type {?boolean}
   * @readonly
   */
  get suppressEveryone() {
    if (this.client.user.bot) return null;
    try {
      return this.client.user.guildSettings.get(this.id).suppressEveryone;
    } catch (err) {
      return null;
    }
  }

  /*
   * The `@everyone` role of the guild
   * @type {Role}
   * @readonly
   */
  get defaultRole() {
    return this.roles.get(this.id);
  }

  /**
   * The client user as a GuildMember of this guild
   * @type {?GuildMember}
   * @readonly
   */
  get me() {
    return this.members.get(this.client.user.id);
  }

  /**
   * Fetches a collection of roles in the current guild sorted by position
   * @type {Collection<Snowflake, Role>}
   * @readonly
   * @private
   */
  get _sortedRoles() {
    return this._sortPositionWithID(this.roles);
  }

  /**
   * Returns the GuildMember form of a User object, if the user is present in the guild.
   * @param {UserResolvable} user The user that you want to obtain the GuildMember of
   * @returns {?GuildMember}
   * @example
   * // Get the guild member of a user
   * const member = guild.member(message.author);
   */
  member(user) {
    return this.client.resolver.resolveGuildMember(this, user);
  }

  /**
   * Fetch a collection of banned users in this guild.
   * The returned collection contains user objects keyed under `user` and reasons keyed under `reason`.
   * @returns {Promise<Collection<Snowflake, Object>>}
   */
  fetchBans() {
    return this.client.api.guilds(this.id).bans.get().then(bans =>
      bans.reduce((collection, ban) => {
        collection.set(ban.user.id, {
          reason: ban.reason,
          user: this.client.users.create(ban.user),
        });
        return collection;
      }, new Collection())
    );
  }

  /**
   * Fetch a collection of invites to this guild.
   * Resolves with a collection mapping invites by their codes.
   * @returns {Promise<Collection<string, Invite>>}
   */
  fetchInvites() {
    return this.client.api.guilds(this.id).invites.get()
      .then(inviteItems => {
        const invites = new Collection();
        for (const inviteItem of inviteItems) {
          const invite = new Invite(this.client, inviteItem);
          invites.set(invite.code, invite);
        }
        return invites;
      });
  }

  /**
   * Fetch all webhooks for the guild.
   * @returns {Promise<Collection<Snowflake, Webhook>>}
   */
  fetchWebhooks() {
    return this.client.api.guilds(this.id).webhooks.get().then(data => {
      const hooks = new Collection();
      for (const hook of data) hooks.set(hook.id, new Webhook(this.client, hook));
      return hooks;
    });
  }

  /**
   * Fetch available voice regions.
   * @returns {Promise<Collection<string, VoiceRegion>>}
   */
  fetchVoiceRegions() {
    return this.client.api.guilds(this.id).regions.get().then(res => {
      const regions = new Collection();
      for (const region of res) regions.set(region.id, new VoiceRegion(region));
      return regions;
    });
  }

  /**
   * Fetch audit logs for this guild.
   * @param {Object} [options={}] Options for fetching audit logs
   * @param {Snowflake|GuildAuditLogsEntry} [options.before] Limit to entries from before specified entry
   * @param {Snowflake|GuildAuditLogsEntry} [options.after] Limit to entries from after specified entry
   * @param {number} [options.limit] Limit number of entries
   * @param {UserResolvable} [options.user] Only show entries involving this user
   * @param {ActionType|number} [options.type] Only show entries involving this action type
   * @returns {Promise<GuildAuditLogs>}
   */
  fetchAuditLogs(options = {}) {
    if (options.before && options.before instanceof GuildAuditLogs.Entry) options.before = options.before.id;
    if (options.after && options.after instanceof GuildAuditLogs.Entry) options.after = options.after.id;
    if (typeof options.type === 'string') options.type = GuildAuditLogs.Actions[options.type];

    return this.client.api.guilds(this.id)['audit-logs'].get({ query: {
      before: options.before,
      after: options.after,
      limit: options.limit,
      user_id: this.client.resolver.resolveUserID(options.user),
      action_type: options.type,
    } })
      .then(data => GuildAuditLogs.build(this, data));
  }

  /**
   * Adds a user to the guild using OAuth2. Requires the `CREATE_INSTANT_INVITE` permission.
   * @param {UserResolvable} user User to add to the guild
   * @param {Object} options Options for the addition
   * @param {string} options.accessToken An OAuth2 access token for the user with the `guilds.join` scope granted to the
   * bot's application
   * @param {string} [options.nick] Nickname to give the member (requires `MANAGE_NICKNAMES`)
   * @param {Collection<Snowflake, Role>|RoleResolvable[]} [options.roles] Roles to add to the member
   * (requires `MANAGE_ROLES`)
   * @param {boolean} [options.mute] Whether the member should be muted (requires `MUTE_MEMBERS`)
   * @param {boolean} [options.deaf] Whether the member should be deafened (requires `DEAFEN_MEMBERS`)
   * @returns {Promise<GuildMember>}
   */
  addMember(user, options) {
    if (this.members.has(user.id)) return Promise.resolve(this.members.get(user.id));
    options.access_token = options.accessToken;
    if (options.roles) {
      const roles = [];
      for (let role of options.roles instanceof Collection ? options.roles.values() : options.roles) {
        role = this.client.resolver.resolveRole(this, role);
        if (!role) {
          return Promise.reject(new TypeError('INVALID_TYPE', 'options.roles',
            'Array or Collection of Roles or Snowflakes', true));
        }
        roles.push(role.id);
      }
    }
    return this.client.api.guilds(this.id).members(user.id).put({ data: options })
      .then(data => this.client.actions.GuildMemberGet.handle(this, data).member);
  }

  /**
<<<<<<< HEAD
   * Fetch a single guild member from a user.
   * @param {UserResolvable} user The user to fetch the member for
   * @param {boolean} [cache=true] Insert the user into the users cache
   * @returns {Promise<GuildMember>}
   */
  fetchMember(user, cache = true) {
    user = this.client.resolver.resolveUser(user);
    if (!user) return Promise.reject(new Error('USER_NOT_CACHED'));
    if (this.members.has(user.id)) return Promise.resolve(this.members.get(user.id));
    return this.client.api.guilds(this.id).members(user.id).get()
      .then(data => {
        if (cache) return this.client.actions.GuildMemberGet.handle(this, data).member;
        else return new GuildMember(this, data);
      });
  }

  /**
   * Fetches all the members in the guild, even if they are offline. If the guild has less than 250 members,
   * this should not be necessary.
   * @param {Object} [options] Options for the fetch operation
   * @param {string} [options.query=''] Limit fetch to members with similar usernames
   * @param {number} [options.limit=0] Maximum number of members to request
   * @returns {Promise<Collection<Snowflake, GuildMember>>}
   */
  fetchMembers({ query = '', limit = 0 } = {}) {
    return new Promise((resolve, reject) => {
      if (this.memberCount === this.members.size) {
        resolve(query || limit ? new Collection() : this.members);
        return;
      }
      this.client.ws.send({
        op: Constants.OPCodes.REQUEST_GUILD_MEMBERS,
        d: {
          guild_id: this.id,
          query,
          limit,
        },
      });
      const fetchedMembers = new Collection();
      const handler = (members, guild) => {
        if (guild.id !== this.id) return;
        for (const member of members.values()) {
          if (query || limit) fetchedMembers.set(member.user.id, member);
        }
        if (this.memberCount === this.members.size || ((query || limit) && members.size < 1000)) {
          this.client.removeListener(Constants.Events.GUILD_MEMBERS_CHUNK, handler);
          resolve(query || limit ? fetchedMembers : this.members);
        }
      };
      this.client.on(Constants.Events.GUILD_MEMBERS_CHUNK, handler);
      this.client.setTimeout(() => {
        this.client.removeListener(Constants.Events.GUILD_MEMBERS_CHUNK, handler);
        reject(new Error('GUILD_MEMBERS_TIMEOUT'));
      }, 120e3);
    });
  }

  /**
=======
>>>>>>> 0607720e
   * Performs a search within the entire guild.
   * <warn>This is only available when using a user account.</warn>
   * @param {MessageSearchOptions} [options={}] Options to pass to the search
   * @returns {Promise<MessageSearchResult>}
   * @example
   * guild.search({
   *   content: 'discord.js',
   *   before: '2016-11-17'
   * }).then(res => {
   *   const hit = res.results[0].find(m => m.hit).content;
   *   console.log(`I found: **${hit}**, total results: ${res.total}`);
   * }).catch(console.error);
   */
  search(options = {}) {
    return Shared.search(this, options);
  }

  /**
   * The data for editing a guild.
   * @typedef {Object} GuildEditData
   * @property {string} [name] The name of the guild
   * @property {string} [region] The region of the guild
   * @property {number} [verificationLevel] The verification level of the guild
   * @property {number} [explicitContentFilter] The level of the explicit content filter
   * @property {ChannelResolvable} [afkChannel] The AFK channel of the guild
   * @property {ChannelResolvable} [systemChannel] The system channel of the guild
   * @property {number} [afkTimeout] The AFK timeout of the guild
   * @property {Base64Resolvable} [icon] The icon of the guild
   * @property {GuildMemberResolvable} [owner] The owner of the guild
   * @property {Base64Resolvable} [splash] The splash screen of the guild
   */

  /**
   * Updates the guild with new information - e.g. a new name.
   * @param {GuildEditData} data The data to update the guild with
   * @param {string} [reason] Reason for editing this guild
   * @returns {Promise<Guild>}
   * @example
   * // Set the guild name and region
   * guild.edit({
   *   name: 'Discord Guild',
   *   region: 'london',
   * })
   *   .then(updated => console.log(`New guild name ${updated.name} in region ${updated.region}`))
   *   .catch(console.error);
   */
  edit(data, reason) {
    const _data = {};
    if (data.name) _data.name = data.name;
    if (data.region) _data.region = data.region;
    if (typeof data.verificationLevel !== 'undefined') _data.verification_level = Number(data.verificationLevel);
    if (typeof data.afkChannel !== 'undefined') {
      _data.afk_channel_id = this.client.resolver.resolveChannelID(data.afkChannel);
    }
    if (typeof data.systemChannel !== 'undefined') {
      _data.system_channel_id = this.client.resolver.resolveChannelID(data.systemChannel);
    }
    if (data.afkTimeout) _data.afk_timeout = Number(data.afkTimeout);
    if (typeof data.icon !== 'undefined') _data.icon = data.icon;
    if (data.owner) _data.owner_id = this.client.resolver.resolveUser(data.owner).id;
    if (data.splash) _data.splash = data.splash;
    if (typeof data.explicitContentFilter !== 'undefined') {
      _data.explicit_content_filter = Number(data.explicitContentFilter);
    }
    return this.client.api.guilds(this.id).patch({ data: _data, reason })
      .then(newData => this.client.actions.GuildUpdate.handle(newData).updated);
  }

  /**
   * Edit the level of the explicit content filter.
   * @param {number} explicitContentFilter The new level of the explicit content filter
   * @param {string} [reason] Reason for changing the level of the guild's explicit content filter
   * @returns {Promise<Guild>}
   */
  setExplicitContentFilter(explicitContentFilter, reason) {
    return this.edit({ explicitContentFilter }, reason);
  }

  /**
   * Edit the name of the guild.
   * @param {string} name The new name of the guild
   * @param {string} [reason] Reason for changing the guild's name
   * @returns {Promise<Guild>}
   * @example
   * // Edit the guild name
   * guild.setName('Discord Guild')
   *  .then(updated => console.log(`Updated guild name to ${guild.name}`))
   *  .catch(console.error);
   */
  setName(name, reason) {
    return this.edit({ name }, reason);
  }

  /**
   * Edit the region of the guild.
   * @param {string} region The new region of the guild
   * @param {string} [reason] Reason for changing the guild's region
   * @returns {Promise<Guild>}
   * @example
   * // Edit the guild region
   * guild.setRegion('london')
   *  .then(updated => console.log(`Updated guild region to ${guild.region}`))
   *  .catch(console.error);
   */
  setRegion(region, reason) {
    return this.edit({ region }, reason);
  }

  /**
   * Edit the verification level of the guild.
   * @param {number} verificationLevel The new verification level of the guild
   * @param {string} [reason] Reason for changing the guild's verification level
   * @returns {Promise<Guild>}
   * @example
   * // Edit the guild verification level
   * guild.setVerificationLevel(1)
   *  .then(updated => console.log(`Updated guild verification level to ${guild.verificationLevel}`))
   *  .catch(console.error);
   */
  setVerificationLevel(verificationLevel, reason) {
    return this.edit({ verificationLevel }, reason);
  }

  /**
   * Edit the AFK channel of the guild.
   * @param {ChannelResolvable} afkChannel The new AFK channel
   * @param {string} [reason] Reason for changing the guild's AFK channel
   * @returns {Promise<Guild>}
   * @example
   * // Edit the guild AFK channel
   * guild.setAFKChannel(channel)
   *  .then(updated => console.log(`Updated guild AFK channel to ${guild.afkChannel}`))
   *  .catch(console.error);
   */
  setAFKChannel(afkChannel, reason) {
    return this.edit({ afkChannel }, reason);
  }

  /**
   * Edit the system channel of the guild.
   * @param {ChannelResolvable} systemChannel The new system channel
   * @param {string} [reason] Reason for changing the guild's system channel
   * @returns {Promise<Guild>}
   */
  setSystemChannel(systemChannel, reason) {
    return this.edit({ systemChannel }, reason);
  }

  /**
   * Edit the AFK timeout of the guild.
   * @param {number} afkTimeout The time in seconds that a user must be idle to be considered AFK
   * @param {string} [reason] Reason for changing the guild's AFK timeout
   * @returns {Promise<Guild>}
   * @example
   * // Edit the guild AFK channel
   * guild.setAFKTimeout(60)
   *  .then(updated => console.log(`Updated guild AFK timeout to ${guild.afkTimeout}`))
   *  .catch(console.error);
   */
  setAFKTimeout(afkTimeout, reason) {
    return this.edit({ afkTimeout }, reason);
  }

  /**
   * Set a new guild icon.
   * @param {Base64Resolvable|BufferResolvable} icon The new icon of the guild
   * @param {string} [reason] Reason for changing the guild's icon
   * @returns {Promise<Guild>}
   * @example
   * // Edit the guild icon
   * guild.setIcon('./icon.png')
   *  .then(updated => console.log('Updated the guild icon'))
   *  .catch(console.error);
   */
  async setIcon(icon, reason) {
    return this.edit({ icon: await this.client.resolver.resolveImage(icon), reason });
  }

  /**
   * Sets a new owner of the guild.
   * @param {GuildMemberResolvable} owner The new owner of the guild
   * @param {string} [reason] Reason for setting the new owner
   * @returns {Promise<Guild>}
   * @example
   * // Edit the guild owner
   * guild.setOwner(guild.members.first())
   *  .then(updated => console.log(`Updated the guild owner to ${updated.owner.username}`))
   *  .catch(console.error);
   */
  setOwner(owner, reason) {
    return this.edit({ owner }, reason);
  }

  /**
   * Set a new guild splash screen.
   * @param {Base64Resolvable|BufferResolvable} splash The new splash screen of the guild
   * @param {string} [reason] Reason for changing the guild's splash screen
   * @returns {Promise<Guild>}
   * @example
   * // Edit the guild splash
   * guild.setSplash('./splash.png')
   *  .then(updated => console.log('Updated the guild splash'))
   *  .catch(console.error);
   */
  async setSplash(splash, reason) {
    return this.edit({ splash: await this.client.resolver.resolveImage(splash), reason });
  }

  /**
   * Sets the position of the guild in the guild listing.
   * <warn>This is only available when using a user account.</warn>
   * @param {number} position Absolute or relative position
   * @param {boolean} [relative=false] Whether to position relatively or absolutely
   * @returns {Promise<Guild>}
   */
  setPosition(position, relative) {
    if (this.client.user.bot) {
      return Promise.reject(new Error('FEATURE_USER_ONLY'));
    }
    return this.client.user.settings.setGuildPosition(this, position, relative);
  }

  /**
   * Marks all messages in this guild as read.
   * <warn>This is only available when using a user account.</warn>
   * @returns {Promise<Guild>}
   */
  acknowledge() {
    return this.client.api.guilds(this.id).ack
      .post({ data: { token: this.client.rest._ackToken } })
      .then(res => {
        if (res.token) this.client.rest._ackToken = res.token;
        return this;
      });
  }

  /**
   * Allow direct messages from guild members.
   * <warn>This is only available when using a user account.</warn>
   * @param {boolean} allow Whether to allow direct messages
   * @returns {Promise<Guild>}
   */
  allowDMs(allow) {
    const settings = this.client.user.settings;
    if (allow) return settings.removeRestrictedGuild(this);
    else return settings.addRestrictedGuild(this);
  }

  /**
   * Bans a user from the guild.
   * @param {UserResolvable} user The user to ban
   * @param {Object|number|string} [options] Ban options. If a number, the number of days to delete messages for, if a
   * string, the ban reason. Supplying an object allows you to do both.
   * @param {number} [options.days=0] Number of days of messages to delete
   * @param {string} [options.reason] Reason for banning
   * @returns {Promise<GuildMember|User|string>} Result object will be resolved as specifically as possible.
   * If the GuildMember cannot be resolved, the User will instead be attempted to be resolved. If that also cannot
   * be resolved, the user ID will be the result.
   * @example
   * // Ban a user by ID (or with a user/guild member object)
   * guild.ban('some user ID')
   *   .then(user => console.log(`Banned ${user.username || user.id || user} from ${guild.name}`))
   *   .catch(console.error);
   */
  ban(user, options = { days: 0 }) {
    if (options.days) options['delete-message-days'] = options.days;
    const id = this.client.resolver.resolveUserID(user);
    if (!id) return Promise.reject(new Error('BAN_RESOLVE_ID', true));
    return this.client.api.guilds(this.id).bans[id].put({ query: options })
      .then(() => {
        if (user instanceof GuildMember) return user;
        const _user = this.client.resolver.resolveUser(id);
        if (_user) {
          const member = this.client.resolver.resolveGuildMember(this, _user);
          return member || _user;
        }
        return id;
      });
  }

  /**
   * Unbans a user from the guild.
   * @param {UserResolvable} user The user to unban
   * @param {string} [reason] Reason for unbanning user
   * @returns {Promise<User>}
   * @example
   * // Unban a user by ID (or with a user/guild member object)
   * guild.unban('some user ID')
   *   .then(user => console.log(`Unbanned ${user.username} from ${guild.name}`))
   *   .catch(console.error);
   */
  unban(user, reason) {
    const id = this.client.resolver.resolveUserID(user);
    if (!id) throw new Error('BAN_RESOLVE_ID');
    return this.client.api.guilds(this.id).bans[id].delete({ reason })
      .then(() => user);
  }

  /**
   * Prunes members from the guild based on how long they have been inactive.
   * @param {Object} [options] Prune options
   * @param {number} [options.days=7] Number of days of inactivity required to kick
   * @param {boolean} [options.dry=false] Get number of users that will be kicked, without actually kicking them
   * @param {string} [options.reason] Reason for this prune
   * @returns {Promise<number>} The number of members that were/will be kicked
   * @example
   * // See how many members will be pruned
   * guild.pruneMembers({ dry: true })
   *   .then(pruned => console.log(`This will prune ${pruned} people!`))
   *   .catch(console.error);
   * @example
   * // Actually prune the members
   * guild.pruneMembers({ days: 1, reason: 'too many people!' })
   *   .then(pruned => console.log(`I just pruned ${pruned} people!`))
   *   .catch(console.error);
   */
  pruneMembers({ days = 7, dry = false, reason } = {}) {
    if (typeof days !== 'number') throw new TypeError('PRUNE_DAYS_TYPE');
    return this.client.api.guilds(this.id).prune[dry ? 'get' : 'post']({ query: { days }, reason })
      .then(data => data.pruned);
  }

  /**
   * Syncs this guild (already done automatically every 30 seconds).
   * <warn>This is only available when using a user account.</warn>
   */
  sync() {
    if (!this.client.user.bot) this.client.syncGuilds([this]);
  }

  /**
   * Can be used to overwrite permissions when creating a channel.
   * @typedef {Object} ChannelCreationOverwrites
   * @property {PermissionResolvable[]|number} [allow] The permissions to allow
   * @property {PermissionResolvable[]|number} [deny] The permissions to deny
   * @property {RoleResolvable|UserResolvable} id ID of the role or member this overwrite is for
   */

  /**
   * Creates a new channel in the guild.
   * @param {string} name The name of the new channel
   * @param {string} type The type of the new channel, either `text`, `voice`, or `category`
   * @param {Object} [options] Options
   * @param {Array<PermissionOverwrites|ChannelCreationOverwrites>} [options.overwrites] Permission overwrites
   * @param {string} [options.reason] Reason for creating this channel
   * @returns {Promise<TextChannel|VoiceChannel>}
   * @example
   * // Create a new text channel
   * guild.createChannel('new-general', 'text')
   *   .then(channel => console.log(`Created new channel ${channel}`))
   *   .catch(console.error);
   */
  createChannel(name, type, { overwrites, reason } = {}) {
    if (overwrites instanceof Collection || overwrites instanceof Array) {
      overwrites = overwrites.map(overwrite => {
        let allow = overwrite.allow || overwrite._allowed;
        let deny = overwrite.deny || overwrite._denied;
        if (allow instanceof Array) allow = Permissions.resolve(allow);
        if (deny instanceof Array) deny = Permissions.resolve(deny);

        const role = this.client.resolver.resolveRole(this, overwrite.id);
        if (role) {
          overwrite.id = role.id;
          overwrite.type = 'role';
        } else {
          overwrite.id = this.client.resolver.resolveUserID(overwrite.id);
          overwrite.type = 'member';
        }

        return {
          allow,
          deny,
          type: overwrite.type,
          id: overwrite.id,
        };
      });
    }

    return this.client.api.guilds(this.id).channels.post({
      data: {
        name,
        type: Constants.ChannelTypes[type.toUpperCase()],
        permission_overwrites: overwrites,
      },
      reason,
    }).then(data => this.client.actions.ChannelCreate.handle(data).channel);
  }

  /**
   * The data needed for updating a channel's position.
   * @typedef {Object} ChannelPosition
   * @property {ChannelResolvable} channel Channel to update
   * @property {number} position New position for the channel
   */

  /**
   * Set the position of a channel in this guild.
   * @param {ChannelResolvable} channel The channel to edit, can be a channel object or a channel ID
   * @param {number} position The new position of the channel
   * @param {boolean} [relative=false] Position Moves the channel relative to its current position
   * @returns {Promise<Guild>}
   */
  setChannelPosition(channel, position, relative = false) {
    if (typeof channel === 'string') {
      channel = this.channels.get(channel);
    }
    if (!(channel instanceof GuildChannel)) {
      return Promise.reject(new TypeError('INVALID_TYPE', 'channel', 'GuildChannel nor a Snowflake'));
    }

    position = Number(position);
    if (isNaN(position)) return Promise.reject(new TypeError('INVALID_TYPE', 'position', 'number'));

    let updatedChannels = this._sortedChannels(channel.type).array();

    Util.moveElementInArray(updatedChannels, channel, position, relative);

    updatedChannels = updatedChannels.map((r, i) => ({ id: r.id, position: i }));
    return this.client.api.guilds(this.id).channels.patch({ data: updatedChannels })
      .then(() =>
        this.client.actions.GuildChannelsPositionUpdate.handle({
          guild_id: this.id,
          channels: updatedChannels,
        }).guild
      );
  }

  /**
   * Batch-updates the guild's channels' positions.
   * @param {ChannelPosition[]} channelPositions Channel positions to update
   * @returns {Promise<Guild>}
   * @example
   * guild.setChannelPositions([{ channel: channelID, position: newChannelIndex }])
   *   .then(guild => console.log(`Updated channel positions for ${guild.id}`))
   *   .catch(console.error);
   */
  setChannelPositions(channelPositions) {
    const updatedChannels = channelPositions.map(r => ({
      id: this.client.resolver.resolveChannelID(r.channel),
      position: r.position,
    }));

    return this.client.api.guilds(this.id).channels.patch({ data: updatedChannels }).then(() =>
      this.client.actions.GuildChannelsPositionUpdate.handle({
        guild_id: this.id,
        channels: updatedChannels,
      }).guild
    );
  }

  /**
   * Creates a new role in the guild with given information
   * <warn>The position will silently reset to 1 if an invalid one is provided, or none.</warn>
   * @param {Object} [options] Options
   * @param {RoleData} [options.data] The data to update the role with
   * @param {string} [options.reason] Reason for creating this role
   * @returns {Promise<Role>}
   * @example
   * // Create a new role
   * guild.createRole()
   *   .then(role => console.log(`Created role ${role}`))
   *   .catch(console.error);
   * @example
   * // Create a new role with data and a reason
   * guild.createRole({
   *   data: {
   *     name: 'Super Cool People',
   *     color: 'BLUE',
   *   },
   *   reason: 'we needed a role for Super Cool People',
   * })
   *   .then(role => console.log(`Created role ${role}`))
   *   .catch(console.error)
   */
  createRole({ data = {}, reason } = {}) {
    if (data.color) data.color = Util.resolveColor(data.color);
    if (data.permissions) data.permissions = Permissions.resolve(data.permissions);

    return this.client.api.guilds(this.id).roles.post({ data, reason }).then(r => {
      const { role } = this.client.actions.GuildRoleCreate.handle({
        guild_id: this.id,
        role: r,
      });
      if (data.position) return role.setPosition(data.position, reason);
      return role;
    });
  }

  /**
   * Creates a new custom emoji in the guild.
   * @param {BufferResolvable|Base64Resolvable} attachment The image for the emoji
   * @param {string} name The name for the emoji
   * @param {Object} [options] Options
   * @param {Collection<Snowflake, Role>|RoleResolvable[]} [options.roles] Roles to limit the emoji to
   * @param {string} [options.reason] Reason for creating the emoji
   * @returns {Promise<Emoji>} The created emoji
   * @example
   * // Create a new emoji from a url
   * guild.createEmoji('https://i.imgur.com/w3duR07.png', 'rip')
   *   .then(emoji => console.log(`Created new emoji with name ${emoji.name}!`))
   *   .catch(console.error);
   * @example
   * // Create a new emoji from a file on your computer
   * guild.createEmoji('./memes/banana.png', 'banana')
   *   .then(emoji => console.log(`Created new emoji with name ${emoji.name}!`))
   *   .catch(console.error);
   */
  createEmoji(attachment, name, { roles, reason } = {}) {
    if (typeof attachment === 'string' && attachment.startsWith('data:')) {
      const data = { image: attachment, name };
      if (roles) {
        data.roles = [];
        for (let role of roles instanceof Collection ? roles.values() : roles) {
          role = this.client.resolver.resolveRole(this, role);
          if (!role) {
            return Promise.reject(new TypeError('INVALID_TYPE', 'options.roles',
              'Array or Collection of Roles or Snowflakes', true));
          }
          data.roles.push(role.id);
        }
      }

      return this.client.api.guilds(this.id).emojis.post({ data, reason })
        .then(emoji => this.client.actions.GuildEmojiCreate.handle(this, emoji).emoji);
    }

    return this.client.resolver.resolveImage(attachment)
      .then(image => this.createEmoji(image, name, { roles, reason }));
  }

  /**
   * Causes the client to leave the guild.
   * @returns {Promise<Guild>}
   * @example
   * // Leave a guild
   * guild.leave()
   *   .then(g => console.log(`Left the guild ${g}`))
   *   .catch(console.error);
   */
  leave() {
    if (this.ownerID === this.client.user.id) return Promise.reject(new Error('GUILD_OWNED'));
    return this.client.api.users('@me').guilds(this.id).delete()
      .then(() => this.client.actions.GuildDelete.handle({ id: this.id }).guild);
  }

  /**
   * Causes the client to delete the guild.
   * @returns {Promise<Guild>}
   * @example
   * // Delete a guild
   * guild.delete()
   *   .then(g => console.log(`Deleted the guild ${g}`))
   *   .catch(console.error);
   */
  delete() {
    return this.client.api.guilds(this.id).delete()
      .then(() => this.client.actions.GuildDelete.handle({ id: this.id }).guild);
  }

  /**
   * Whether this guild equals another guild. It compares all properties, so for most operations
   * it is advisable to just compare `guild.id === guild2.id` as it is much faster and is often
   * what most users need.
   * @param {Guild} guild The guild to compare with
   * @returns {boolean}
   */
  equals(guild) {
    let equal =
      guild &&
      guild instanceof this.constructor &&
      this.id === guild.id &&
      this.available === guild.available &&
      this.splash === guild.splash &&
      this.region === guild.region &&
      this.name === guild.name &&
      this.memberCount === guild.memberCount &&
      this.large === guild.large &&
      this.icon === guild.icon &&
      Util.arraysEqual(this.features, guild.features) &&
      this.ownerID === guild.ownerID &&
      this.verificationLevel === guild.verificationLevel &&
      this.embedEnabled === guild.embedEnabled;

    if (equal) {
      if (this.embedChannel) {
        if (!guild.embedChannel || this.embedChannel.id !== guild.embedChannel.id) equal = false;
      } else if (guild.embedChannel) {
        equal = false;
      }
    }

    return equal;
  }

  /**
   * When concatenated with a string, this automatically concatenates the guild's name instead of the guild object.
   * @returns {string}
   * @example
   * // Logs: Hello from My Guild!
   * console.log(`Hello from ${guild}!`);
   * @example
   * // Logs: Hello from My Guild!
   * console.log('Hello from ' + guild + '!');
   */
  toString() {
    return this.name;
  }

  _memberSpeakUpdate(user, speaking) {
    const member = this.members.get(user);
    if (member && member.speaking !== speaking) {
      member.speaking = speaking;
      /**
       * Emitted once a guild member starts/stops speaking.
       * @event Client#guildMemberSpeaking
       * @param {GuildMember} member The member that started/stopped speaking
       * @param {boolean} speaking Whether or not the member is speaking
       */
      this.client.emit(Constants.Events.GUILD_MEMBER_SPEAKING, member, speaking);
    }
  }

  /**
   * Set the position of a role in this guild.
   * @param {RoleResolvable} role The role to edit, can be a role object or a role ID
   * @param {number} position The new position of the role
   * @param {boolean} [relative=false] Position Moves the role relative to its current position
   * @returns {Promise<Guild>}
   */
  setRolePosition(role, position, relative = false) {
    if (typeof role === 'string') {
      role = this.roles.get(role);
    }
    if (!(role instanceof Role)) return Promise.reject(new TypeError('INVALID_TYPE', 'role', 'Role nor a Snowflake'));

    position = Number(position);
    if (isNaN(position)) return Promise.reject(new TypeError('INVALID_TYPE', 'position', 'number'));

    let updatedRoles = this._sortedRoles.array();

    Util.moveElementInArray(updatedRoles, role, position, relative);

    updatedRoles = updatedRoles.map((r, i) => ({ id: r.id, position: i }));
    return this.client.api.guilds(this.id).roles.patch({ data: updatedRoles })
      .then(() =>
        this.client.actions.GuildRolesPositionUpdate.handle({
          guild_id: this.id,
          roles: updatedRoles,
        }).guild
      );
  }

  /**
<<<<<<< HEAD
   * @param {GuildChannel} channel Channel
=======
   * Fetches a collection of channels in the current guild sorted by position.
   * @param {string} type The channel type
>>>>>>> 0607720e
   * @returns {Collection<Snowflake, GuildChannel>}
   * @private
   */
  _sortedChannels(channel) {
    return this.channels
      .filter(c => c.type === channel.type)
      .sort((a, b) => a.rawPosition - b.rawPosition || Long.fromString(a.id).sub(Long.fromString(b.id)).toNumber());
  }
}

class VoiceStateCollection extends Collection {
  constructor(guild) {
    super();
    this.guild = guild;
  }
  set(id, voiceState) {
    const member = this.guild.members.get(id);
    if (member) {
      if (member.voiceChannel && member.voiceChannel.id !== voiceState.channel_id) {
        member.voiceChannel.members.delete(member.id);
      }
      if (!voiceState.channel_id) member.speaking = null;
      const newChannel = this.guild.channels.get(voiceState.channel_id);
      if (newChannel) newChannel.members.set(member.user.id, member);
    }
    super.set(id, voiceState);
  }
}

module.exports = Guild;<|MERGE_RESOLUTION|>--- conflicted
+++ resolved
@@ -3,11 +3,7 @@
 const Invite = require('./Invite');
 const GuildAuditLogs = require('./GuildAuditLogs');
 const Webhook = require('./Webhook');
-<<<<<<< HEAD
-const { Presence } = require('./Presence');
-=======
 const GuildChannel = require('./GuildChannel');
->>>>>>> 0607720e
 const GuildMember = require('./GuildMember');
 const VoiceRegion = require('./VoiceRegion');
 const Constants = require('../util/Constants');
@@ -553,67 +549,6 @@
   }
 
   /**
-<<<<<<< HEAD
-   * Fetch a single guild member from a user.
-   * @param {UserResolvable} user The user to fetch the member for
-   * @param {boolean} [cache=true] Insert the user into the users cache
-   * @returns {Promise<GuildMember>}
-   */
-  fetchMember(user, cache = true) {
-    user = this.client.resolver.resolveUser(user);
-    if (!user) return Promise.reject(new Error('USER_NOT_CACHED'));
-    if (this.members.has(user.id)) return Promise.resolve(this.members.get(user.id));
-    return this.client.api.guilds(this.id).members(user.id).get()
-      .then(data => {
-        if (cache) return this.client.actions.GuildMemberGet.handle(this, data).member;
-        else return new GuildMember(this, data);
-      });
-  }
-
-  /**
-   * Fetches all the members in the guild, even if they are offline. If the guild has less than 250 members,
-   * this should not be necessary.
-   * @param {Object} [options] Options for the fetch operation
-   * @param {string} [options.query=''] Limit fetch to members with similar usernames
-   * @param {number} [options.limit=0] Maximum number of members to request
-   * @returns {Promise<Collection<Snowflake, GuildMember>>}
-   */
-  fetchMembers({ query = '', limit = 0 } = {}) {
-    return new Promise((resolve, reject) => {
-      if (this.memberCount === this.members.size) {
-        resolve(query || limit ? new Collection() : this.members);
-        return;
-      }
-      this.client.ws.send({
-        op: Constants.OPCodes.REQUEST_GUILD_MEMBERS,
-        d: {
-          guild_id: this.id,
-          query,
-          limit,
-        },
-      });
-      const fetchedMembers = new Collection();
-      const handler = (members, guild) => {
-        if (guild.id !== this.id) return;
-        for (const member of members.values()) {
-          if (query || limit) fetchedMembers.set(member.user.id, member);
-        }
-        if (this.memberCount === this.members.size || ((query || limit) && members.size < 1000)) {
-          this.client.removeListener(Constants.Events.GUILD_MEMBERS_CHUNK, handler);
-          resolve(query || limit ? fetchedMembers : this.members);
-        }
-      };
-      this.client.on(Constants.Events.GUILD_MEMBERS_CHUNK, handler);
-      this.client.setTimeout(() => {
-        this.client.removeListener(Constants.Events.GUILD_MEMBERS_CHUNK, handler);
-        reject(new Error('GUILD_MEMBERS_TIMEOUT'));
-      }, 120e3);
-    });
-  }
-
-  /**
-=======
->>>>>>> 0607720e
    * Performs a search within the entire guild.
    * <warn>This is only available when using a user account.</warn>
    * @param {MessageSearchOptions} [options={}] Options to pass to the search
@@ -1267,19 +1202,18 @@
   }
 
   /**
-<<<<<<< HEAD
-   * @param {GuildChannel} channel Channel
-=======
    * Fetches a collection of channels in the current guild sorted by position.
-   * @param {string} type The channel type
->>>>>>> 0607720e
+   * @param {Channel} channel Channel
    * @returns {Collection<Snowflake, GuildChannel>}
    * @private
    */
   _sortedChannels(channel) {
-    return this.channels
-      .filter(c => c.type === channel.type)
+    const sort = col => col
       .sort((a, b) => a.rawPosition - b.rawPosition || Long.fromString(a.id).sub(Long.fromString(b.id)).toNumber());
+    if (channel.type === Constants.ChannelTypes.CATEGORY) {
+      return sort(this.channels.filter(c => c.type === Constants.ChannelTypes.CATEGORY));
+    }
+    return sort(this.channels.filter(c => c.parent === channel.parent));
   }
 }
 
