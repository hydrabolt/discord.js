--- conflicted
+++ resolved
@@ -363,12 +363,7 @@
         resolve(this);
         return;
       }
-<<<<<<< HEAD
-      this._fetchWaiter = resolve;
       this.client.ws.managers.get(this.shardID).send({
-=======
-      this.client.ws.send({
->>>>>>> 306ea97f
         op: Constants.OPCodes.REQUEST_GUILD_MEMBERS,
         d: {
           guild_id: this.id,
