--- conflicted
+++ resolved
@@ -971,17 +971,9 @@
    */
   createChannel(name, type, { overwrites, reason } = {}) {
     if (overwrites instanceof Collection || overwrites instanceof Array) {
-<<<<<<< HEAD
-      overwrites = overwrites.map(overwrite => ({
-        allow: overwrite.allow || overwrite.allowed.bitfield,
-        deny: overwrite.deny || overwrite.denied.bitfield,
-        type: overwrite.type,
-        id: overwrite.id,
-      }));
-=======
       overwrites = overwrites.map(overwrite => {
-        let allow = overwrite.allow || overwrite._allowed;
-        let deny = overwrite.deny || overwrite._denied;
+        let allow = overwrite.allow || overwrite.allowed.bitfield;
+        let deny = overwrite.deny || overwrite.denied.bitfield;
         if (allow instanceof Array) allow = Permissions.resolve(allow);
         if (deny instanceof Array) deny = Permissions.resolve(deny);
 
@@ -1001,7 +993,6 @@
           id: overwrite.id,
         };
       });
->>>>>>> 0c0ec72c
     }
 
     return this.client.api.guilds(this.id).channels.post({
