const User = require('./User');
const Role = require('./Role');
const Emoji = require('./Emoji');
const Presence = require('./Presence').Presence;
const GuildMember = require('./GuildMember');
const Constants = require('../util/Constants');
const Collection = require('../util/Collection');
const Util = require('../util/Util');
const Snowflake = require('../util/Snowflake');

/**
 * Represents a guild (or a server) on Discord.
 * <info>It's recommended to see if a guild is available before performing operations or reading data from it. You can
 * check this with `guild.available`.</info>
 */
class Guild {
  constructor(client, data) {
    /**
     * The Client that created the instance of the the Guild.
     * @name Guild#client
     * @type {Client}
     * @readonly
     */
    Object.defineProperty(this, 'client', { value: client });

    /**
     * A collection of members that are in this guild. The key is the member's ID, the value is the member.
     * @type {Collection<Snowflake, GuildMember>}
     */
    this.members = new Collection();

    /**
     * A collection of channels that are in this guild. The key is the channel's ID, the value is the channel.
     * @type {Collection<Snowflake, GuildChannel>}
     */
    this.channels = new Collection();

    /**
     * A collection of roles that are in this guild. The key is the role's ID, the value is the role.
     * @type {Collection<Snowflake, Role>}
     */
    this.roles = new Collection();

    /**
     * A collection of presences in this guild
     * @type {Collection<Snowflake, Presence>}
     */
    this.presences = new Collection();

    if (!data) return;
    if (data.unavailable) {
      /**
       * Whether the guild is available to access. If it is not available, it indicates a server outage.
       * @type {boolean}
       */
      this.available = false;

      /**
       * The Unique ID of the Guild, useful for comparisons.
       * @type {Snowflake}
       */
      this.id = data.id;
    } else {
      this.available = true;
      this.setup(data);
    }
  }

  /**
   * Sets up the Guild
   * @param {*} data The raw data of the guild
   * @private
   */
  setup(data) {
    /**
     * The name of the guild
     * @type {string}
     */
    this.name = data.name;

    /**
     * The hash of the guild icon, or null if there is no icon.
     * @type {?string}
     */
    this.icon = data.icon;

    /**
     * The hash of the guild splash image, or null if no splash (VIP only)
     * @type {?string}
     */
    this.splash = data.splash;

    /**
     * The region the guild is located in
     * @type {string}
     */
    this.region = data.region;

    /**
     * The full amount of members in this guild as of `READY`
     * @type {number}
     */
    this.memberCount = data.member_count || this.memberCount;

    /**
     * Whether the guild is "large" (has more than 250 members)
     * @type {boolean}
     */
    this.large = Boolean('large' in data ? data.large : this.large);

    /**
     * An array of guild features.
     * @type {Object[]}
     */
    this.features = data.features;

    /**
     * The ID of the application that created this guild (if applicable)
     * @type {?Snowflake}
     */
    this.applicationID = data.application_id;

    /**
     * A collection of emojis that are in this guild. The key is the emoji's ID, the value is the emoji.
     * @type {Collection<Snowflake, Emoji>}
     */
    this.emojis = new Collection();
    for (const emoji of data.emojis) this.emojis.set(emoji.id, new Emoji(this, emoji));

    /**
     * The time in seconds before a user is counted as "away from keyboard".
     * @type {?number}
     */
    this.afkTimeout = data.afk_timeout;

    /**
     * The ID of the voice channel where AFK members are moved.
     * @type {?string}
     */
    this.afkChannelID = data.afk_channel_id;

    /**
     * Whether embedded images are enabled on this guild.
     * @type {boolean}
     */
    this.embedEnabled = data.embed_enabled;

    /**
     * The verification level of the guild.
     * @type {number}
     */
    this.verificationLevel = data.verification_level;

    /**
     * The timestamp the client user joined the guild at
     * @type {number}
     */
    this.joinedTimestamp = data.joined_at ? new Date(data.joined_at).getTime() : this.joinedTimestamp;

    this.id = data.id;
    this.available = !data.unavailable;
    this.features = data.features || this.features || [];

    if (data.members) {
      this.members.clear();
      for (const guildUser of data.members) this._addMember(guildUser, false);
    }

    if (data.owner_id) {
      /**
       * The user ID of this guild's owner.
       * @type {Snowflake}
       */
      this.ownerID = data.owner_id;
    }

    if (data.channels) {
      this.channels.clear();
      for (const channel of data.channels) this.client.dataManager.newChannel(channel, this);
    }

    if (data.roles) {
      this.roles.clear();
      for (const role of data.roles) {
        const newRole = new Role(this, role);
        this.roles.set(newRole.id, newRole);
      }
    }

    if (data.presences) {
      for (const presence of data.presences) {
        this._setPresence(presence.user.id, presence);
      }
    }

    this._rawVoiceStates = new Collection();
    if (data.voice_states) {
      for (const voiceState of data.voice_states) {
        this._rawVoiceStates.set(voiceState.user_id, voiceState);
        const member = this.members.get(voiceState.user_id);
        if (member) {
          member.serverMute = voiceState.mute;
          member.serverDeaf = voiceState.deaf;
          member.selfMute = voiceState.self_mute;
          member.selfDeaf = voiceState.self_deaf;
          member.voiceSessionID = voiceState.session_id;
          member.voiceChannelID = voiceState.channel_id;
          this.channels.get(voiceState.channel_id).members.set(member.user.id, member);
        }
      }
    }
  }

  /**
   * The timestamp the guild was created at
   * @type {number}
   * @readonly
   */
  get createdTimestamp() {
    return Snowflake.deconstruct(this.id).timestamp;
  }

  /**
   * The time the guild was created
   * @type {Date}
   * @readonly
   */
  get createdAt() {
    return new Date(this.createdTimestamp);
  }

  /**
   * The time the client user joined the guild
   * @type {Date}
   * @readonly
   */
  get joinedAt() {
    return new Date(this.joinedTimestamp);
  }

  /**
   * Gets the URL to this guild's icon (if it has one, otherwise it returns null)
   * @type {?string}
   * @readonly
   */
  get iconURL() {
    if (!this.icon) return null;
    return Constants.Endpoints.guildIcon(this.id, this.icon);
  }

  /**
   * Gets the URL to this guild's splash (if it has one, otherwise it returns null)
   * @type {?string}
   * @readonly
   */
  get splashURL() {
    if (!this.splash) return null;
    return Constants.Endpoints.guildSplash(this.id, this.splash);
  }

  /**
   * The owner of the guild
   * @type {GuildMember}
   * @readonly
   */
  get owner() {
    return this.members.get(this.ownerID);
  }

  /**
   * If the client is connected to any voice channel in this guild, this will be the relevant VoiceConnection.
   * @type {?VoiceConnection}
   * @readonly
   */
  get voiceConnection() {
    if (this.client.browser) return null;
    return this.client.voice.connections.get(this.id) || null;
  }

  /**
   * The `#general` TextChannel of the guild.
   * @type {TextChannel}
   * @readonly
   */
  get defaultChannel() {
    return this.channels.get(this.id);
  }

  /**
<<<<<<< HEAD
   * Get the position of this guild
   * <warn>This is only available when using a user account.</warn>
   * @type {?number}
   */
  get position() {
    if (this.client.user.bot) return null;
    if (!this.client.user.settings.guildPositions) return null;
    return this.client.user.settings.guildPositions.indexOf(this.id);
=======
   * The `@everyone` Role of the guild.
   * @type {Role}
   * @readonly
   */
  get defaultRole() {
    return this.roles.get(this.id);
>>>>>>> f73e6a3e
  }

  /**
   * Returns the GuildMember form of a User object, if the user is present in the guild.
   * @param {UserResolvable} user The user that you want to obtain the GuildMember of
   * @returns {?GuildMember}
   * @example
   * // get the guild member of a user
   * const member = guild.member(message.author);
   */
  member(user) {
    return this.client.resolver.resolveGuildMember(this, user);
  }

  /**
   * Fetch a collection of banned users in this guild.
   * @returns {Promise<Collection<Snowflake, User>>}
   */
  fetchBans() {
    return this.client.rest.methods.getGuildBans(this);
  }

  /**
   * Fetch a collection of invites to this guild. Resolves with a collection mapping invites by their codes.
   * @returns {Promise<Collection<string, Invite>>}
   */
  fetchInvites() {
    return this.client.rest.methods.getGuildInvites(this);
  }

  /**
   * Fetch all webhooks for the guild.
   * @returns {Collection<Snowflake, Webhook>}
   */
  fetchWebhooks() {
    return this.client.rest.methods.getGuildWebhooks(this);
  }

  /**
   * Fetch available voice regions
   * @returns {Collection<string, VoiceRegion>}
   */
  fetchVoiceRegions() {
    return this.client.rest.methods.fetchVoiceRegions(this.id);
  }

  /**
   * Adds a user to the guild using OAuth2. Requires the `CREATE_INSTANT_INVITE` permission.
   * @param {UserResolvable} user User to add to the guild
   * @param {Object} options Options for the addition
   * @param {string} options.accessToken An OAuth2 access token for the user with the `guilds.join` scope granted to the
   * bot's application
   * @param {string} [options.nick] Nickname to give the member (requires `MANAGE_NICKNAMES`)
   * @param {Collection<Snowflake, Role>|Role[]|Snowflake[]} [options.roles] Roles to add to the member
   * (requires `MANAGE_ROLES`)
   * @param {boolean} [options.mute] Whether the member should be muted (requires `MUTE_MEMBERS`)
   * @param {boolean} [options.deaf] Whether the member should be deafened (requires `DEAFEN_MEMBERS`)
   * @returns {Promise<GuildMember>}
   */
  addMember(user, options) {
    if (this.members.has(user.id)) return Promise.resolve(this.members.get(user.id));
    return this.client.rest.methods.putGuildMember(this, user, options);
  }

  /**
   * Fetch a single guild member from a user.
   * @param {UserResolvable} user The user to fetch the member for
   * @param {boolean} [cache=true] Insert the user into the users cache
   * @returns {Promise<GuildMember>}
   */
  fetchMember(user, cache = true) {
    user = this.client.resolver.resolveUser(user);
    if (!user) return Promise.reject(new Error('User is not cached. Use Client.fetchUser first.'));
    if (this.members.has(user.id)) return Promise.resolve(this.members.get(user.id));
    return this.client.rest.methods.getGuildMember(this, user, cache);
  }

  /**
   * Fetches all the members in the guild, even if they are offline. If the guild has less than 250 members,
   * this should not be necessary.
   * @param {string} [query=''] Limit fetch to members with similar usernames
   * @param {number} [limit=0] Maximum number of members to request
   * @returns {Promise<Guild>}
   */
  fetchMembers(query = '', limit = 0) {
    return new Promise((resolve, reject) => {
      if (this.memberCount === this.members.size) {
        // Uncomment in v12
        // resolve(this.members)
        resolve(this);
        return;
      }
      this.client.ws.send({
        op: Constants.OPCodes.REQUEST_GUILD_MEMBERS,
        d: {
          guild_id: this.id,
          query,
          limit,
        },
      });
      const handler = (members, guild) => {
        if (guild.id !== this.id) return;
        if (this.memberCount === this.members.size || members.length < 1000) {
          this.client.removeListener(Constants.Events.GUILD_MEMBERS_CHUNK, handler);
          // Uncomment in v12
          // resolve(this.members)
          resolve(this);
        }
      };
      this.client.on(Constants.Events.GUILD_MEMBERS_CHUNK, handler);
      this.client.setTimeout(() => reject(new Error('Members didn\'t arrive in time.')), 120 * 1000);
    });
  }

  /**
   * Performs a search within the entire guild.
   * @param {MessageSearchOptions} [options={}] Options to pass to the search
   * @returns {Promise<Array<Message[]>>}
   * An array containing arrays of messages. Each inner array is a search context cluster.
   * The message which has triggered the result will have the `hit` property set to `true`.
   * @example
   * guild.search({
   *   content: 'discord.js',
   *   before: '2016-11-17'
   * }).then(res => {
   *   const hit = res.messages[0].find(m => m.hit).content;
   *   console.log(`I found: **${hit}**, total results: ${res.totalResults}`);
   * }).catch(console.error);
   */
  search(options) {
    return this.client.rest.methods.search(this, options);
  }

  /**
   * The data for editing a guild
   * @typedef {Object} GuildEditData
   * @property {string} [name] The name of the guild
   * @property {string} [region] The region of the guild
   * @property {number} [verificationLevel] The verification level of the guild
   * @property {ChannelResolvable} [afkChannel] The AFK channel of the guild
   * @property {number} [afkTimeout] The AFK timeout of the guild
   * @property {Base64Resolvable} [icon] The icon of the guild
   * @property {GuildMemberResolvable} [owner] The owner of the guild
   * @property {Base64Resolvable} [splash] The splash screen of the guild
   */

  /**
   * Updates the Guild with new information - e.g. a new name.
   * @param {GuildEditData} data The data to update the guild with
   * @returns {Promise<Guild>}
   * @example
   * // set the guild name and region
   * guild.edit({
   *  name: 'Discord Guild',
   *  region: 'london',
   * })
   * .then(updated => console.log(`New guild name ${updated.name} in region ${updated.region}`))
   * .catch(console.error);
   */
  edit(data) {
    return this.client.rest.methods.updateGuild(this, data);
  }

  /**
   * Edit the name of the guild.
   * @param {string} name The new name of the guild
   * @returns {Promise<Guild>}
   * @example
   * // edit the guild name
   * guild.setName('Discord Guild')
   *  .then(updated => console.log(`Updated guild name to ${guild.name}`))
   *  .catch(console.error);
   */
  setName(name) {
    return this.edit({ name });
  }

  /**
   * Edit the region of the guild.
   * @param {string} region The new region of the guild.
   * @returns {Promise<Guild>}
   * @example
   * // edit the guild region
   * guild.setRegion('london')
   *  .then(updated => console.log(`Updated guild region to ${guild.region}`))
   *  .catch(console.error);
   */
  setRegion(region) {
    return this.edit({ region });
  }

  /**
   * Edit the verification level of the guild.
   * @param {number} verificationLevel The new verification level of the guild
   * @returns {Promise<Guild>}
   * @example
   * // edit the guild verification level
   * guild.setVerificationLevel(1)
   *  .then(updated => console.log(`Updated guild verification level to ${guild.verificationLevel}`))
   *  .catch(console.error);
   */
  setVerificationLevel(verificationLevel) {
    return this.edit({ verificationLevel });
  }

  /**
   * Edit the AFK channel of the guild.
   * @param {ChannelResolvable} afkChannel The new AFK channel
   * @returns {Promise<Guild>}
   * @example
   * // edit the guild AFK channel
   * guild.setAFKChannel(channel)
   *  .then(updated => console.log(`Updated guild AFK channel to ${guild.afkChannel}`))
   *  .catch(console.error);
   */
  setAFKChannel(afkChannel) {
    return this.edit({ afkChannel });
  }

  /**
   * Edit the AFK timeout of the guild.
   * @param {number} afkTimeout The time in seconds that a user must be idle to be considered AFK
   * @returns {Promise<Guild>}
   * @example
   * // edit the guild AFK channel
   * guild.setAFKTimeout(60)
   *  .then(updated => console.log(`Updated guild AFK timeout to ${guild.afkTimeout}`))
   *  .catch(console.error);
   */
  setAFKTimeout(afkTimeout) {
    return this.edit({ afkTimeout });
  }

  /**
   * Set a new guild icon.
   * @param {Base64Resolvable} icon The new icon of the guild
   * @returns {Promise<Guild>}
   * @example
   * // edit the guild icon
   * guild.setIcon(fs.readFileSync('./icon.png'))
   *  .then(updated => console.log('Updated the guild icon'))
   *  .catch(console.error);
   */
  setIcon(icon) {
    return this.edit({ icon });
  }

  /**
   * Sets a new owner of the guild.
   * @param {GuildMemberResolvable} owner The new owner of the guild
   * @returns {Promise<Guild>}
   * @example
   * // edit the guild owner
   * guild.setOwner(guilds.members[0])
   *  .then(updated => console.log(`Updated the guild owner to ${updated.owner.username}`))
   *  .catch(console.error);
   */
  setOwner(owner) {
    return this.edit({ owner });
  }

  /**
   * Set a new guild splash screen.
   * @param {Base64Resolvable} splash The new splash screen of the guild
   * @returns {Promise<Guild>}
   * @example
   * // edit the guild splash
   * guild.setIcon(fs.readFileSync('./splash.png'))
   *  .then(updated => console.log('Updated the guild splash'))
   *  .catch(console.error);
   */
  setSplash(splash) {
    return this.edit({ splash });
  }

  /**
   * Bans a user from the guild.
   * @param {UserResolvable} user The user to ban
   * @param {number} [deleteDays=0] The amount of days worth of messages from this user that should
   * also be deleted. Between `0` and `7`.
   * @returns {Promise<GuildMember|User|string>} Result object will be resolved as specifically as possible.
   * If the GuildMember cannot be resolved, the User will instead be attempted to be resolved. If that also cannot
   * be resolved, the user ID will be the result.
   * @example
   * // ban a user by ID (or with a user/guild member object)
   * guild.ban('some user ID')
   *  .then(user => console.log(`Banned ${user.username || user.id || user} from ${guild.name}`))
   *  .catch(console.error);
   */
  ban(user, deleteDays = 0) {
    return this.client.rest.methods.banGuildMember(this, user, deleteDays);
  }

  /**
   * Unbans a user from the guild.
   * @param {UserResolvable} user The user to unban
   * @returns {Promise<User>}
   * @example
   * // unban a user by ID (or with a user/guild member object)
   * guild.unban('some user ID')
   *  .then(user => console.log(`Unbanned ${user.username} from ${guild.name}`))
   *  .catch(console.error);
   */
  unban(user) {
    return this.client.rest.methods.unbanGuildMember(this, user);
  }

  /**
   * Prunes members from the guild based on how long they have been inactive.
   * @param {number} days Number of days of inactivity required to kick
   * @param {boolean} [dry=false] If true, will return number of users that will be kicked, without actually doing it
   * @returns {Promise<number>} The number of members that were/will be kicked
   * @example
   * // see how many members will be pruned
   * guild.pruneMembers(12, true)
   *   .then(pruned => console.log(`This will prune ${pruned} people!`))
   *   .catch(console.error);
   * @example
   * // actually prune the members
   * guild.pruneMembers(12)
   *   .then(pruned => console.log(`I just pruned ${pruned} people!`))
   *   .catch(console.error);
   */
  pruneMembers(days, dry = false) {
    if (typeof days !== 'number') throw new TypeError('Days must be a number.');
    return this.client.rest.methods.pruneGuildMembers(this, days, dry);
  }

  /**
   * Syncs this guild (already done automatically every 30 seconds).
   * <warn>This is only available when using a user account.</warn>
   */
  sync() {
    if (!this.client.user.bot) this.client.syncGuilds([this]);
  }

  /**
   * Creates a new channel in the guild.
   * @param {string} name The name of the new channel
   * @param {string} type The type of the new channel, either `text` or `voice`
   * @param {Array<PermissionOverwrites|Object>} overwrites Permission overwrites to apply to the new channel
   * @returns {Promise<TextChannel|VoiceChannel>}
   * @example
   * // create a new text channel
   * guild.createChannel('new-general', 'text')
   *  .then(channel => console.log(`Created new channel ${channel}`))
   *  .catch(console.error);
   */
  createChannel(name, type, overwrites) {
    return this.client.rest.methods.createChannel(this, name, type, overwrites);
  }

  /**
   * The data needed for updating a channel's position.
   * @typedef {Object} ChannelPosition
   * @property {ChannelResolvable} channel Channel to update
   * @property {number} position New position for the channel
   */

  /**
   * Batch-updates the guild's channels' positions.
   * @param {ChannelPosition[]} channelPositions Channel positions to update
   * @returns {Promise<Guild>}
   * @example
   * guild.updateChannels([{ channel: channelID, position: newChannelIndex }])
   *  .then(guild => console.log(`Updated channel positions for ${guild.id}`))
   *  .catch(console.error);
   */
  setChannelPositions(channelPositions) {
    return this.client.rest.methods.updateChannelPositions(this.id, channelPositions);
  }

  /**
   * Creates a new role in the guild with given information
   * @param {RoleData} [data] The data to update the role with
   * @returns {Promise<Role>}
   * @example
   * // create a new role
   * guild.createRole()
   *  .then(role => console.log(`Created role ${role}`))
   *  .catch(console.error);
   * @example
   * // create a new role with data
   * guild.createRole({
   *   name: 'Super Cool People',
   *   color: 'BLUE',
   * })
   * .then(role => console.log(`Created role ${role}`))
   * .catch(console.error)
   */
  createRole(data) {
    return this.client.rest.methods.createGuildRole(this, data);
  }

  /**
   * Set the position of a role in this guild
   * @param {Role|Snowflake} role the role to edit, can be a role object or a role ID.
   * @param {number} position the new position of the role
   * @param {boolean} [relative=false] Position moves the role relative to its current position
   * @returns {Promise<Guild>}
   */
  setRolePosition(role, position, relative = false) {
    if (typeof role === 'string') {
      role = this.roles.get(role);
      if (!role) return Promise.reject(new Error('Supplied role is not a role or string.'));
    }

    position = Number(position);
    if (isNaN(position)) return Promise.reject(new Error('Supplied position is not a number.'));

    let updatedRoles = Object.assign([], this.roles.array()
      .sort((r1, r2) => r1.position !== r2.position ? r1.position - r2.position : r1.id - r2.id));

    Util.moveElementInArray(updatedRoles, role, position, relative);

    updatedRoles = updatedRoles.map((r, i) => ({ id: r.id, position: i }));
    return this.client.rest.methods.setRolePositions(this.id, updatedRoles);
  }

  /**
   * Creates a new custom emoji in the guild.
   * @param {BufferResolvable|Base64Resolvable} attachment The image for the emoji.
   * @param {string} name The name for the emoji.
   * @param {Collection<Snowflake, Role>|Role[]} [roles] Roles to limit the emoji to
   * @returns {Promise<Emoji>} The created emoji.
   * @example
   * // create a new emoji from a url
   * guild.createEmoji('https://i.imgur.com/w3duR07.png', 'rip')
   *  .then(emoji => console.log(`Created new emoji with name ${emoji.name}!`))
   *  .catch(console.error);
   * @example
   * // create a new emoji from a file on your computer
   * guild.createEmoji('./memes/banana.png', 'banana')
   *  .then(emoji => console.log(`Created new emoji with name ${emoji.name}!`))
   *  .catch(console.error);
   */
  createEmoji(attachment, name, roles) {
    return new Promise(resolve => {
      if (typeof attachment === 'string' && attachment.startsWith('data:')) {
        resolve(this.client.rest.methods.createEmoji(this, attachment, name, roles));
      } else {
        this.client.resolver.resolveBuffer(attachment).then(data => {
          const dataURI = this.client.resolver.resolveBase64(data);
          resolve(this.client.rest.methods.createEmoji(this, dataURI, name, roles));
        });
      }
    });
  }

  /**
   * Delete an emoji.
   * @param {Emoji|string} emoji The emoji to delete.
   * @returns {Promise}
   */
  deleteEmoji(emoji) {
    if (!(emoji instanceof Emoji)) emoji = this.emojis.get(emoji);
    return this.client.rest.methods.deleteEmoji(emoji);
  }

  /**
   * Causes the Client to leave the guild.
   * @returns {Promise<Guild>}
   * @example
   * // leave a guild
   * guild.leave()
   *  .then(g => console.log(`Left the guild ${g}`))
   *  .catch(console.error);
   */
  leave() {
    return this.client.rest.methods.leaveGuild(this);
  }

  /**
   * Causes the Client to delete the guild.
   * @returns {Promise<Guild>}
   * @example
   * // delete a guild
   * guild.delete()
   *  .then(g => console.log(`Deleted the guild ${g}`))
   *  .catch(console.error);
   */
  delete() {
    return this.client.rest.methods.deleteGuild(this);
  }

  /**
   * Marks all messages in this guild as read
   * <warn>This is only available when using a user account.</warn>
   * @returns {Promise<Guild>} this guild
   */
  acknowledge() {
    return this.client.rest.methods.ackGuild(this);
  }

  /**
   * @param {number} position Absolute or relative position
   * @param {boolean} [relative=false] Whether to position relatively or absolutely
   * @returns {Promise<Guild>}
   */
  setPosition(position, relative) {
    if (this.client.user.bot) {
      return Promise.reject(new Error('Setting guild position is only available for user accounts'));
    }
    return this.client.user.settings.setGuildPosition(this, position, relative);
  }

  /**
   * Allow direct messages from guild members
   * @param {boolean} allow Whether to allow direct messages
   * @returns {Promise<Guild>}
   */
  allowDMs(allow) {
    const settings = this.client.user.settings;
    if (allow) return settings.removeRestrictedGuild(this);
    else return settings.addRestrictedGuild(this);
  }

  /**
   * Whether this Guild equals another Guild. It compares all properties, so for most operations
   * it is advisable to just compare `guild.id === guild2.id` as it is much faster and is often
   * what most users need.
   * @param {Guild} guild Guild to compare with
   * @returns {boolean}
   */
  equals(guild) {
    let equal =
      guild &&
      this.id === guild.id &&
      this.available === !guild.unavailable &&
      this.splash === guild.splash &&
      this.region === guild.region &&
      this.name === guild.name &&
      this.memberCount === guild.member_count &&
      this.large === guild.large &&
      this.icon === guild.icon &&
      Util.arraysEqual(this.features, guild.features) &&
      this.ownerID === guild.owner_id &&
      this.verificationLevel === guild.verification_level &&
      this.embedEnabled === guild.embed_enabled;

    if (equal) {
      if (this.embedChannel) {
        if (this.embedChannel.id !== guild.embed_channel_id) equal = false;
      } else if (guild.embed_channel_id) {
        equal = false;
      }
    }

    return equal;
  }

  /**
   * When concatenated with a string, this automatically concatenates the guild's name instead of the Guild object.
   * @returns {string}
   * @example
   * // logs: Hello from My Guild!
   * console.log(`Hello from ${guild}!`);
   * @example
   * // logs: Hello from My Guild!
   * console.log(`Hello from ' + guild + '!');
   */
  toString() {
    return this.name;
  }

  _addMember(guildUser, emitEvent = true) {
    const existing = this.members.has(guildUser.user.id);
    if (!(guildUser.user instanceof User)) guildUser.user = this.client.dataManager.newUser(guildUser.user);

    guildUser.joined_at = guildUser.joined_at || 0;
    const member = new GuildMember(this, guildUser);
    this.members.set(member.id, member);

    if (this._rawVoiceStates && this._rawVoiceStates.has(member.user.id)) {
      const voiceState = this._rawVoiceStates.get(member.user.id);
      member.serverMute = voiceState.mute;
      member.serverDeaf = voiceState.deaf;
      member.selfMute = voiceState.self_mute;
      member.selfDeaf = voiceState.self_deaf;
      member.voiceSessionID = voiceState.session_id;
      member.voiceChannelID = voiceState.channel_id;
      if (this.client.channels.has(voiceState.channel_id)) {
        this.client.channels.get(voiceState.channel_id).members.set(member.user.id, member);
      } else {
        this.client.emit('warn', `Member ${member.id} added in guild ${this.id} with an uncached voice channel`);
      }
    }

    /**
     * Emitted whenever a user joins a guild.
     * @event Client#guildMemberAdd
     * @param {GuildMember} member The member that has joined a guild
     */
    if (this.client.ws.status === Constants.Status.READY && emitEvent && !existing) {
      this.client.emit(Constants.Events.GUILD_MEMBER_ADD, member);
    }

    return member;
  }

  _updateMember(member, data) {
    const oldMember = Util.cloneObject(member);

    if (data.roles) member._roles = data.roles;
    if (typeof data.nick !== 'undefined') member.nickname = data.nick;

    const notSame = member.nickname !== oldMember.nickname || !Util.arraysEqual(member._roles, oldMember._roles);

    if (this.client.ws.status === Constants.Status.READY && notSame) {
      /**
       * Emitted whenever a guild member changes - i.e. new role, removed role, nickname
       * @event Client#guildMemberUpdate
       * @param {GuildMember} oldMember The member before the update
       * @param {GuildMember} newMember The member after the update
       */
      this.client.emit(Constants.Events.GUILD_MEMBER_UPDATE, oldMember, member);
    }

    return {
      old: oldMember,
      mem: member,
    };
  }

  _removeMember(guildMember) {
    this.members.delete(guildMember.id);
  }

  _memberSpeakUpdate(user, speaking) {
    const member = this.members.get(user);
    if (member && member.speaking !== speaking) {
      member.speaking = speaking;
      /**
       * Emitted once a guild member starts/stops speaking
       * @event Client#guildMemberSpeaking
       * @param {GuildMember} member The member that started/stopped speaking
       * @param {boolean} speaking Whether or not the member is speaking
       */
      this.client.emit(Constants.Events.GUILD_MEMBER_SPEAKING, member, speaking);
    }
  }

  _setPresence(id, presence) {
    if (this.presences.get(id)) {
      this.presences.get(id).update(presence);
      return;
    }
    this.presences.set(id, new Presence(presence));
  }
}

module.exports = Guild;<|MERGE_RESOLUTION|>--- conflicted
+++ resolved
@@ -287,7 +287,6 @@
   }
 
   /**
-<<<<<<< HEAD
    * Get the position of this guild
    * <warn>This is only available when using a user account.</warn>
    * @type {?number}
@@ -296,14 +295,15 @@
     if (this.client.user.bot) return null;
     if (!this.client.user.settings.guildPositions) return null;
     return this.client.user.settings.guildPositions.indexOf(this.id);
-=======
+  }
+
+  /*
    * The `@everyone` Role of the guild.
    * @type {Role}
    * @readonly
    */
   get defaultRole() {
     return this.roles.get(this.id);
->>>>>>> f73e6a3e
   }
 
   /**
