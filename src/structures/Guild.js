const Long = require('long');
const User = require('./User');
const Role = require('./Role');
const Emoji = require('./Emoji');
const Invite = require('./Invite');
const GuildAuditLogs = require('./GuildAuditLogs');
const Webhook = require('./Webhook');
const { Presence } = require('./Presence');
const GuildMember = require('./GuildMember');
const VoiceRegion = require('./VoiceRegion');
const Constants = require('../util/Constants');
const Collection = require('../util/Collection');
const Util = require('../util/Util');
const Snowflake = require('../util/Snowflake');
const Permissions = require('../util/Permissions');
const Shared = require('./shared');
const { Error, TypeError } = require('../errors');

/**
 * Represents a guild (or a server) on Discord.
 * <info>It's recommended to see if a guild is available before performing operations or reading data from it. You can
 * check this with `guild.available`.</info>
 */
class Guild {
  constructor(client, data) {
    /**
     * The client that created the instance of the guild
     * @name Guild#client
     * @type {Client}
     * @readonly
     */
    Object.defineProperty(this, 'client', { value: client });

    /**
     * A collection of members that are in this guild. The key is the member's ID, the value is the member
     * @type {Collection<Snowflake, GuildMember>}
     */
    this.members = new Collection();

    /**
     * A collection of channels that are in this guild. The key is the channel's ID, the value is the channel
     * @type {Collection<Snowflake, GuildChannel>}
     */
    this.channels = new Collection();

    /**
     * A collection of roles that are in this guild. The key is the role's ID, the value is the role
     * @type {Collection<Snowflake, Role>}
     */
    this.roles = new Collection();

    /**
     * A collection of presences in this guild
     * @type {Collection<Snowflake, Presence>}
     */
    this.presences = new Collection();

    if (!data) return;
    if (data.unavailable) {
      /**
       * Whether the guild is available to access. If it is not available, it indicates a server outage
       * @type {boolean}
       */
      this.available = false;

      /**
       * The Unique ID of the guild, useful for comparisons
       * @type {Snowflake}
       */
      this.id = data.id;
    } else {
      this.setup(data);
      if (!data.channels) this.available = false;
    }
  }

  /**
   * Sets up the guild.
   * @param {*} data The raw data of the guild
   * @private
   */
  setup(data) {
    /**
     * The name of the guild
     * @type {string}
     */
    this.name = data.name;

    /**
     * The hash of the guild icon
     * @type {?string}
     */
    this.icon = data.icon;

    /**
     * The hash of the guild splash image (VIP only)
     * @type {?string}
     */
    this.splash = data.splash;

    /**
     * The region the guild is located in
     * @type {string}
     */
    this.region = data.region;

    /**
     * The full amount of members in this guild as of `READY`
     * @type {number}
     */
    this.memberCount = data.member_count || this.memberCount;

    /**
     * Whether the guild is "large" (has more than 250 members)
     * @type {boolean}
     */
    this.large = Boolean('large' in data ? data.large : this.large);

    /**
     * An array of guild features
     * @type {Object[]}
     */
    this.features = data.features;

    /**
     * The ID of the application that created this guild (if applicable)
     * @type {?Snowflake}
     */
    this.applicationID = data.application_id;

    /**
     * The time in seconds before a user is counted as "away from keyboard"
     * @type {?number}
     */
    this.afkTimeout = data.afk_timeout;

    /**
     * The ID of the voice channel where AFK members are moved
     * @type {?Snowflake}
     */
    this.afkChannelID = data.afk_channel_id;

    /**
     * Whether embedded images are enabled on this guild
     * @type {boolean}
     */
    this.embedEnabled = data.embed_enabled;

    /**
     * The verification level of the guild
     * @type {number}
     */
    this.verificationLevel = data.verification_level;

    /**
     * The explicit content filter level of the guild
     * @type {number}
     */
    this.explicitContentFilter = data.explicit_content_filter;

    /**
     * The timestamp the client user joined the guild at
     * @type {number}
     */
    this.joinedTimestamp = data.joined_at ? new Date(data.joined_at).getTime() : this.joinedTimestamp;

    this.id = data.id;
    this.available = !data.unavailable;
    this.features = data.features || this.features || [];

    if (data.members) {
      this.members.clear();
      for (const guildUser of data.members) this._addMember(guildUser, false);
    }

    if (data.owner_id) {
      /**
       * The user ID of this guild's owner
       * @type {Snowflake}
       */
      this.ownerID = data.owner_id;
    }

    if (data.channels) {
      this.channels.clear();
      for (const channel of data.channels) this.client.dataManager.newChannel(channel, this);
    }

    if (data.roles) {
      this.roles.clear();
      for (const role of data.roles) {
        const newRole = new Role(this, role);
        this.roles.set(newRole.id, newRole);
      }
    }

    if (data.presences) {
      for (const presence of data.presences) {
        this._setPresence(presence.user.id, presence);
      }
    }

    this._rawVoiceStates = new Collection();
    if (data.voice_states) {
      for (const voiceState of data.voice_states) {
        this._rawVoiceStates.set(voiceState.user_id, voiceState);
        const member = this.members.get(voiceState.user_id);
        if (member) {
          member.serverMute = voiceState.mute;
          member.serverDeaf = voiceState.deaf;
          member.selfMute = voiceState.self_mute;
          member.selfDeaf = voiceState.self_deaf;
          member.voiceSessionID = voiceState.session_id;
          member.voiceChannelID = voiceState.channel_id;
          this.channels.get(voiceState.channel_id).members.set(member.user.id, member);
        }
      }
    }

    if (!this.emojis) {
      /**
       * A collection of emojis that are in this guild. The key is the emoji's ID, the value is the emoji.
       * @type {Collection<Snowflake, Emoji>}
       */
      this.emojis = new Collection();
      for (const emoji of data.emojis) this.emojis.set(emoji.id, new Emoji(this, emoji));
    } else {
      this.client.actions.GuildEmojisUpdate.handle({
        guild_id: this.id,
        emojis: data.emojis,
      });
    }
  }

  /**
   * The timestamp the guild was created at
   * @type {number}
   * @readonly
   */
  get createdTimestamp() {
    return Snowflake.deconstruct(this.id).timestamp;
  }

  /**
   * The time the guild was created
   * @type {Date}
   * @readonly
   */
  get createdAt() {
    return new Date(this.createdTimestamp);
  }

  /**
   * The time the client user joined the guild
   * @type {Date}
   * @readonly
   */
  get joinedAt() {
    return new Date(this.joinedTimestamp);
  }

  /**
   * Gets the URL to this guild's icon
   * @param {Object} [options={}] Options for the icon url
   * @param {string} [options.format='webp'] One of `webp`, `png`, `jpg`
   * @param {number} [options.size=128] One of `128`, '256', `512`, `1024`, `2048`
   * @returns {?string}
   */
  iconURL({ format, size } = {}) {
    if (!this.icon) return null;
    return Constants.Endpoints.CDN(this.client.options.http.cdn).Icon(this.id, this.icon, format, size);
  }

  /**
   * Gets the acronym that shows up in place of a guild icon
   * @type {string}
   * @readonly
   */
  get nameAcronym() {
    return this.name.replace(/\w+/g, name => name[0]).replace(/\s/g, '');
  }

  /**
   * The URL to this guild's splash
   * @param {Object} [options={}] Options for the splash url
   * @param {string} [options.format='webp'] One of `webp`, `png`, `jpg`
   * @param {number} [options.size=128] One of `128`, '256', `512`, `1024`, `2048`
   * @returns {?string}
   */
  splashURL({ format, size } = {}) {
    if (!this.splash) return null;
    return Constants.Endpoints.CDN(this.client.options.http.cdn).Splash(this.id, this.splash, format, size);
  }

  /**
   * The owner of the guild
   * @type {GuildMember}
   * @readonly
   */
  get owner() {
    return this.members.get(this.ownerID);
  }

  /**
   * If the client is connected to any voice channel in this guild, this will be the relevant VoiceConnection
   * @type {?VoiceConnection}
   * @readonly
   */
  get voiceConnection() {
    if (this.client.browser) return null;
    return this.client.voice.connections.get(this.id) || null;
  }

  /**
   * The position of this guild
   * <warn>This is only available when using a user account.</warn>
   * @type {?number}
   * @readonly
   */
  get position() {
    if (this.client.user.bot) return null;
    if (!this.client.user.settings.guildPositions) return null;
    return this.client.user.settings.guildPositions.indexOf(this.id);
  }

  /**
   * Whether the guild is muted
   * <warn>This is only available when using a user account.</warn>
   * @type {?boolean}
   * @readonly
   */
  get muted() {
    if (this.client.user.bot) return null;
    try {
      return this.client.user.guildSettings.get(this.id).muted;
    } catch (err) {
      return false;
    }
  }

  /**
   * The type of message that should notify you
   * one of `EVERYTHING`, `MENTIONS`, `NOTHING`
   * <warn>This is only available when using a user account.</warn>
   * @type {?string}
   * @readonly
   */
  get messageNotifications() {
    if (this.client.user.bot) return null;
    try {
      return this.client.user.guildSettings.get(this.id).messageNotifications;
    } catch (err) {
      return null;
    }
  }

  /**
   * Whether to receive mobile push notifications
   * <warn>This is only available when using a user account.</warn>
   * @type {?boolean}
   * @readonly
   */
  get mobilePush() {
    if (this.client.user.bot) return null;
    try {
      return this.client.user.guildSettings.get(this.id).mobilePush;
    } catch (err) {
      return false;
    }
  }

  /**
   * Whether to suppress everyone messages
   * <warn>This is only available when using a user account.</warn>
   * @type {?boolean}
   * @readonly
   */
  get suppressEveryone() {
    if (this.client.user.bot) return null;
    try {
      return this.client.user.guildSettings.get(this.id).suppressEveryone;
    } catch (err) {
      return null;
    }
  }

  /*
   * The `@everyone` role of the guild
   * @type {Role}
   * @readonly
   */
  get defaultRole() {
    return this.roles.get(this.id);
  }

  /**
   * The client user as a GuildMember of this guild
   * @type {?GuildMember}
   * @readonly
   */
  get me() {
    return this.members.get(this.client.user.id);
  }

  /**
   * Fetches a collection of roles in the current guild sorted by position
   * @type {Collection<Snowflake, Role>}
   * @readonly
   * @private
   */
  get _sortedRoles() {
    return this._sortPositionWithID(this.roles);
  }

  /**
   * Returns the GuildMember form of a User object, if the user is present in the guild.
   * @param {UserResolvable} user The user that you want to obtain the GuildMember of
   * @returns {?GuildMember}
   * @example
   * // Get the guild member of a user
   * const member = guild.member(message.author);
   */
  member(user) {
    return this.client.resolver.resolveGuildMember(this, user);
  }

  /**
   * Fetch a collection of banned users in this guild.
   * The returned collection contains user objects keyed under `user` and reasons keyed under `reason`.
   * @returns {Promise<Collection<Snowflake, Object>>}
   */
  fetchBans() {
    return this.client.api.guilds(this.id).bans.get().then(bans =>
      bans.reduce((collection, ban) => {
        collection.set(ban.user.id, {
          reason: ban.reason,
          user: this.client.dataManager.newUser(ban.user),
        });
        return collection;
      }, new Collection())
    );
  }

  /**
   * Fetch a collection of invites to this guild. Resolves with a collection mapping invites by their codes.
   * @returns {Promise<Collection<string, Invite>>}
   */
  fetchInvites() {
    return this.client.api.guilds(this.id).invites.get()
      .then(inviteItems => {
        const invites = new Collection();
        for (const inviteItem of inviteItems) {
          const invite = new Invite(this.client, inviteItem);
          invites.set(invite.code, invite);
        }
        return invites;
      });
  }

  /**
   * Fetch all webhooks for the guild.
   * @returns {Promise<Collection<Snowflake, Webhook>>}
   */
  fetchWebhooks() {
    return this.client.api.guilds(this.id).webhooks.get().then(data => {
      const hooks = new Collection();
      for (const hook of data) hooks.set(hook.id, new Webhook(this.client, hook));
      return hooks;
    });
  }

  /**
   * Fetch available voice regions.
   * @returns {Promise<Collection<string, VoiceRegion>>}
   */
  fetchVoiceRegions() {
    return this.client.api.guilds(this.id).regions.get().then(res => {
      const regions = new Collection();
      for (const region of res) regions.set(region.id, new VoiceRegion(region));
      return regions;
    });
  }

  /**
   * Fetch audit logs for this guild.
   * @param {Object} [options={}] Options for fetching audit logs
   * @param {Snowflake|GuildAuditLogsEntry} [options.before] Limit to entries from before specified entry
   * @param {Snowflake|GuildAuditLogsEntry} [options.after] Limit to entries from after specified entry
   * @param {number} [options.limit] Limit number of entries
   * @param {UserResolvable} [options.user] Only show entries involving this user
   * @param {string|number} [options.type] Only show entries involving this action type
   * @returns {Promise<GuildAuditLogs>}
   */
  fetchAuditLogs(options = {}) {
    if (options.before && options.before instanceof GuildAuditLogs.Entry) options.before = options.before.id;
    if (options.after && options.after instanceof GuildAuditLogs.Entry) options.after = options.after.id;
    if (typeof options.type === 'string') options.type = GuildAuditLogs.Actions[options.type];

    return this.client.api.guilds(this.id)['audit-logs'].get({ query: {
      before: options.before,
      after: options.after,
      limit: options.limit,
      user_id: this.client.resolver.resolveUserID(options.user),
      action_type: options.type,
    } })
      .then(data => GuildAuditLogs.build(this, data));
  }

  /**
   * Adds a user to the guild using OAuth2. Requires the `CREATE_INSTANT_INVITE` permission.
   * @param {UserResolvable} user User to add to the guild
   * @param {Object} options Options for the addition
   * @param {string} options.accessToken An OAuth2 access token for the user with the `guilds.join` scope granted to the
   * bot's application
   * @param {string} [options.nick] Nickname to give the member (requires `MANAGE_NICKNAMES`)
   * @param {Collection<Snowflake, Role>|RoleResolvable[]} [options.roles] Roles to add to the member
   * (requires `MANAGE_ROLES`)
   * @param {boolean} [options.mute] Whether the member should be muted (requires `MUTE_MEMBERS`)
   * @param {boolean} [options.deaf] Whether the member should be deafened (requires `DEAFEN_MEMBERS`)
   * @returns {Promise<GuildMember>}
   */
  addMember(user, options) {
    if (this.members.has(user.id)) return Promise.resolve(this.members.get(user.id));
    options.access_token = options.accessToken;
    if (options.roles) {
      const roles = [];
      for (let role of options.roles instanceof Collection ? options.roles.values() : options.roles) {
        role = this.client.resolver.resolveRole(this, role);
        if (!role) {
          return Promise.reject(new TypeError('INVALID_TYPE', 'options.roles',
            'Array or Collection of Roles or Snowflakes', true));
        }
        roles.push(role.id);
      }
    }
    return this.client.api.guilds(this.id).members(user.id).put({ data: options })
      .then(data => this.client.actions.GuildMemberGet.handle(this, data).member);
  }

  /**
   * Fetch a single guild member from a user.
   * @param {UserResolvable} user The user to fetch the member for
   * @param {boolean} [cache=true] Insert the user into the users cache
   * @returns {Promise<GuildMember>}
   */
  fetchMember(user, cache = true) {
    user = this.client.resolver.resolveUser(user);
    if (!user) return Promise.reject(new Error('USER_NOT_CACHED'));
    if (this.members.has(user.id)) return Promise.resolve(this.members.get(user.id));
    return this.client.api.guilds(this.id).members(user.id).get()
      .then(data => {
        if (cache) return this.client.actions.GuildMemberGet.handle(this, data).member;
        else return new GuildMember(this, data);
      });
  }

  /**
   * Fetches all the members in the guild, even if they are offline. If the guild has less than 250 members,
   * this should not be necessary.
   * @param {Object} [options] Options for the fetch operation
   * @param {string} [options.query=''] Limit fetch to members with similar usernames
   * @param {number} [options.limit=0] Maximum number of members to request
   * @returns {Promise<Collection<Snowflake, GuildMember>>}
   */
  fetchMembers({ query = '', limit = 0 } = {}) {
    return new Promise((resolve, reject) => {
      if (this.memberCount === this.members.size) {
        resolve(query || limit ? new Collection() : this.members);
        return;
      }
      this.client.ws.send({
        op: Constants.OPCodes.REQUEST_GUILD_MEMBERS,
        d: {
          guild_id: this.id,
          query,
          limit,
        },
      });
      const fetchedMembers = new Collection();
      const handler = (members, guild) => {
        if (guild.id !== this.id) return;
        for (const member of members.values()) {
          if (query || limit) fetchedMembers.set(member.user.id, member);
        }
        if (this.memberCount === this.members.size || ((query || limit) && members.size < 1000)) {
          this.client.removeListener(Constants.Events.GUILD_MEMBERS_CHUNK, handler);
          resolve(query || limit ? fetchedMembers : this.members);
        }
      };
      this.client.on(Constants.Events.GUILD_MEMBERS_CHUNK, handler);
      this.client.setTimeout(() => {
        this.client.removeListener(Constants.Events.GUILD_MEMBERS_CHUNK, handler);
        reject(new Error('GUILD_MEMBERS_TIMEOUT'));
      }, 120e3);
    });
  }

  /**
   * Performs a search within the entire guild.
   * <warn>This is only available when using a user account.</warn>
   * @param {MessageSearchOptions} [options={}] Options to pass to the search
   * @returns {Promise<MessageSearchResult>}
   * @example
   * guild.search({
   *   content: 'discord.js',
   *   before: '2016-11-17'
   * }).then(res => {
   *   const hit = res.results[0].find(m => m.hit).content;
   *   console.log(`I found: **${hit}**, total results: ${res.total}`);
   * }).catch(console.error);
   */
  search(options = {}) {
    return Shared.search(this, options);
  }

  /**
   * The data for editing a guild.
   * @typedef {Object} GuildEditData
   * @property {string} [name] The name of the guild
   * @property {string} [region] The region of the guild
   * @property {number} [verificationLevel] The verification level of the guild
   * @property {number} [explicitContentFilter] The level of the explicit content filter
   * @property {ChannelResolvable} [afkChannel] The AFK channel of the guild
   * @property {number} [afkTimeout] The AFK timeout of the guild
   * @property {Base64Resolvable} [icon] The icon of the guild
   * @property {GuildMemberResolvable} [owner] The owner of the guild
   * @property {Base64Resolvable} [splash] The splash screen of the guild
   */

  /**
   * Updates the guild with new information - e.g. a new name.
   * @param {GuildEditData} data The data to update the guild with
   * @param {string} [reason] Reason for editing this guild
   * @returns {Promise<Guild>}
   * @example
   * // Set the guild name and region
   * guild.edit({
   *  name: 'Discord Guild',
   *  region: 'london',
   * })
   * .then(updated => console.log(`New guild name ${updated.name} in region ${updated.region}`))
   * .catch(console.error);
   */
  edit(data, reason) {
    const _data = {};
    if (data.name) _data.name = data.name;
    if (data.region) _data.region = data.region;
    if (typeof data.verificationLevel !== 'undefined') _data.verification_level = Number(data.verificationLevel);
    if (data.afkChannel) _data.afk_channel_id = this.client.resolver.resolveChannel(data.afkChannel).id;
    if (data.afkTimeout) _data.afk_timeout = Number(data.afkTimeout);
    if (data.icon) _data.icon = this.client.resolver.resolveBase64(data.icon);
    if (data.owner) _data.owner_id = this.client.resolver.resolveUser(data.owner).id;
    if (data.splash) _data.splash = this.client.resolver.resolveBase64(data.splash);
    if (typeof data.explicitContentFilter !== 'undefined') {
      _data.explicit_content_filter = Number(data.explicitContentFilter);
    }
    return this.client.api.guilds(this.id).patch({ data: _data, reason })
      .then(newData => this.client.actions.GuildUpdate.handle(newData).updated);
  }

  /**
   * Edit the level of the explicit content filter.
   * @param {number} explicitContentFilter The new level of the explicit content filter
   * @param {string} [reason] Reason for changing the level of the guild's explicit content filter
   * @returns {Promise<Guild>}
   */
  setExplicitContentFilter(explicitContentFilter, reason) {
    return this.edit({ explicitContentFilter }, reason);
  }

  /**
   * Edit the name of the guild.
   * @param {string} name The new name of the guild
   * @param {string} [reason] Reason for changing the guild's name
   * @returns {Promise<Guild>}
   * @example
   * // Edit the guild name
   * guild.setName('Discord Guild')
   *  .then(updated => console.log(`Updated guild name to ${guild.name}`))
   *  .catch(console.error);
   */
  setName(name, reason) {
    return this.edit({ name }, reason);
  }

  /**
   * Edit the region of the guild.
   * @param {string} region The new region of the guild
   * @param {string} [reason] Reason for changing the guild's region
   * @returns {Promise<Guild>}
   * @example
   * // Edit the guild region
   * guild.setRegion('london')
   *  .then(updated => console.log(`Updated guild region to ${guild.region}`))
   *  .catch(console.error);
   */
  setRegion(region, reason) {
    return this.edit({ region }, reason);
  }

  /**
   * Edit the verification level of the guild.
   * @param {number} verificationLevel The new verification level of the guild
   * @param {string} [reason] Reason for changing the guild's verification level
   * @returns {Promise<Guild>}
   * @example
   * // Edit the guild verification level
   * guild.setVerificationLevel(1)
   *  .then(updated => console.log(`Updated guild verification level to ${guild.verificationLevel}`))
   *  .catch(console.error);
   */
  setVerificationLevel(verificationLevel, reason) {
    return this.edit({ verificationLevel }, reason);
  }

  /**
   * Edit the AFK channel of the guild.
   * @param {ChannelResolvable} afkChannel The new AFK channel
   * @param {string} [reason] Reason for changing the guild's AFK channel
   * @returns {Promise<Guild>}
   * @example
   * // Edit the guild AFK channel
   * guild.setAFKChannel(channel)
   *  .then(updated => console.log(`Updated guild AFK channel to ${guild.afkChannel}`))
   *  .catch(console.error);
   */
  setAFKChannel(afkChannel, reason) {
    return this.edit({ afkChannel }, reason);
  }

  /**
   * Edit the AFK timeout of the guild.
   * @param {number} afkTimeout The time in seconds that a user must be idle to be considered AFK
   * @param {string} [reason] Reason for changing the guild's AFK timeout
   * @returns {Promise<Guild>}
   * @example
   * // Edit the guild AFK channel
   * guild.setAFKTimeout(60)
   *  .then(updated => console.log(`Updated guild AFK timeout to ${guild.afkTimeout}`))
   *  .catch(console.error);
   */
  setAFKTimeout(afkTimeout, reason) {
    return this.edit({ afkTimeout }, reason);
  }

  /**
   * Set a new guild icon.
   * @param {Base64Resolvable} icon The new icon of the guild
   * @param {string} [reason] Reason for changing the guild's icon
   * @returns {Promise<Guild>}
   * @example
   * // Edit the guild icon
   * guild.setIcon(fs.readFileSync('./icon.png'))
   *  .then(updated => console.log('Updated the guild icon'))
   *  .catch(console.error);
   */
  setIcon(icon, reason) {
    return this.edit({ icon }, reason);
  }

  /**
   * Sets a new owner of the guild.
   * @param {GuildMemberResolvable} owner The new owner of the guild
   * @param {string} [reason] Reason for setting the new owner
   * @returns {Promise<Guild>}
   * @example
   * // Edit the guild owner
   * guild.setOwner(guild.members.first())
   *  .then(updated => console.log(`Updated the guild owner to ${updated.owner.username}`))
   *  .catch(console.error);
   */
  setOwner(owner, reason) {
    return this.edit({ owner }, reason);
  }

  /**
   * Set a new guild splash screen.
   * @param {Base64Resolvable} splash The new splash screen of the guild
   * @param {string} [reason] Reason for changing the guild's splash screen
   * @returns {Promise<Guild>}
   * @example
   * // Edit the guild splash
   * guild.setIcon(fs.readFileSync('./splash.png'))
   *  .then(updated => console.log('Updated the guild splash'))
   *  .catch(console.error);
   */
  setSplash(splash, reason) {
    return this.edit({ splash }, reason);
  }

  /**
   * Sets the position of the guild in the guild listing.
   * <warn>This is only available when using a user account.</warn>
   * @param {number} position Absolute or relative position
   * @param {boolean} [relative=false] Whether to position relatively or absolutely
   * @returns {Promise<Guild>}
   */
  setPosition(position, relative) {
    if (this.client.user.bot) {
      return Promise.reject(new Error('FEATURE_USER_ONLY'));
    }
    return this.client.user.settings.setGuildPosition(this, position, relative);
  }

  /**
   * Marks all messages in this guild as read.
   * <warn>This is only available when using a user account.</warn>
   * @returns {Promise<Guild>}
   */
  acknowledge() {
    return this.client.api.guilds(this.id).ack
      .post({ data: { token: this.client.rest._ackToken } })
      .then(res => {
        if (res.token) this.client.rest._ackToken = res.token;
        return this;
      });
  }

  /**
   * Allow direct messages from guild members.
   * @param {boolean} allow Whether to allow direct messages
   * @returns {Promise<Guild>}
   */
  allowDMs(allow) {
    const settings = this.client.user.settings;
    if (allow) return settings.removeRestrictedGuild(this);
    else return settings.addRestrictedGuild(this);
  }

  /**
   * Bans a user from the guild.
   * @param {UserResolvable} user The user to ban
   * @param {Object|number|string} [options] Ban options. If a number, the number of days to delete messages for, if a
   * string, the ban reason. Supplying an object allows you to do both.
   * @param {number} [options.days=0] Number of days of messages to delete
   * @param {string} [options.reason] Reason for banning
   * @returns {Promise<GuildMember|User|string>} Result object will be resolved as specifically as possible.
   * If the GuildMember cannot be resolved, the User will instead be attempted to be resolved. If that also cannot
   * be resolved, the user ID will be the result.
   * @example
   * // Ban a user by ID (or with a user/guild member object)
   * guild.ban('some user ID')
   *  .then(user => console.log(`Banned ${user.username || user.id || user} from ${guild.name}`))
   *  .catch(console.error);
   */
  ban(user, options = { days: 0 }) {
    if (options.days) options['delete-message-days'] = options.days;
    const id = this.client.resolver.resolveUserID(user);
    if (!id) return Promise.reject(new Error('BAN_RESOLVE_ID', true));
    return this.client.api.guilds(this.id).bans[id].put({ query: options })
      .then(() => {
        if (user instanceof GuildMember) return user;
        const _user = this.client.resolver.resolveUser(id);
        if (_user) {
          const member = this.client.resolver.resolveGuildMember(this, _user);
          return member || _user;
        }
        return id;
      });
  }

  /**
   * Unbans a user from the guild.
   * @param {UserResolvable} user The user to unban
   * @param {string} [reason] Reason for unbanning user
   * @returns {Promise<User>}
   * @example
   * // Unban a user by ID (or with a user/guild member object)
   * guild.unban('some user ID')
   *  .then(user => console.log(`Unbanned ${user.username} from ${guild.name}`))
   *  .catch(console.error);
   */
  unban(user, reason) {
    const id = this.client.resolver.resolveUserID(user);
    if (!id) throw new Error('BAN_RESOLVE_ID');
    return this.client.api.guilds(this.id).bans[id].delete({ reason })
      .then(() => user);
  }

  /**
   * Prunes members from the guild based on how long they have been inactive.
   * @param {number} [options.days=7] Number of days of inactivity required to kick
   * @param {boolean} [options.dry=false] Get number of users that will be kicked, without actually kicking them
   * @param {string} [options.reason] Reason for this prune
   * @returns {Promise<number>} The number of members that were/will be kicked
   * @example
   * // See how many members will be pruned
   * guild.pruneMembers({ dry: true })
   *   .then(pruned => console.log(`This will prune ${pruned} people!`))
   *   .catch(console.error);
   * @example
   * // Actually prune the members
   * guild.pruneMembers({ days: 1, reason: 'too many people!' })
   *   .then(pruned => console.log(`I just pruned ${pruned} people!`))
   *   .catch(console.error);
   */
  pruneMembers({ days = 7, dry = false, reason } = {}) {
    if (typeof days !== 'number') throw new TypeError('PRUNE_DAYS_TYPE');
    return this.client.api.guilds(this.id).prune[dry ? 'get' : 'post']({ query: { days }, reason })
      .then(data => data.pruned);
  }

  /**
   * Syncs this guild (already done automatically every 30 seconds).
   * <warn>This is only available when using a user account.</warn>
   */
  sync() {
    if (!this.client.user.bot) this.client.syncGuilds([this]);
  }

  /**
   * Can be used to overwrite permissions when creating a channel.
   * @typedef {Object} ChannelCreationOverwrites
   * @property {PermissionResolvable[]|number} [allow] The permissions to allow
   * @property {PermissionResolvable[]|number} [deny] The permissions to deny
   * @property {RoleResolvable|UserResolvable} id ID of the group or member this overwrite is for
   */

  /**
   * Creates a new channel in the guild.
   * @param {string} name The name of the new channel
   * @param {string} type The type of the new channel, either `text`, `voice`, or `category`
   * @param {Object} options Options
   * @param {Array<PermissionOverwrites|ChannelCreationOverwrites>} [options.overwrites] Permission overwrites
   * @param {string} [options.reason] Reason for creating this channel
   * @returns {Promise<TextChannel|VoiceChannel>}
   * @example
   * // Create a new text channel
   * guild.createChannel('new-general', 'text')
   *  .then(channel => console.log(`Created new channel ${channel}`))
   *  .catch(console.error);
   */
  createChannel(name, type, { overwrites, reason } = {}) {
    if (overwrites instanceof Collection || overwrites instanceof Array) {
      overwrites = overwrites.map(overwrite => {
        let allow = overwrite.allow || overwrite._allowed;
        let deny = overwrite.deny || overwrite._denied;
        if (allow instanceof Array) allow = Permissions.resolve(allow);
        if (deny instanceof Array) deny = Permissions.resolve(deny);

        const role = this.client.resolver.resolveRole(this, overwrite.id);
        if (role) {
          overwrite.id = role.id;
          overwrite.type = 'role';
        } else {
          overwrite.id = this.client.resolver.resolveUserID(overwrite.id);
          overwrite.type = 'member';
        }

        return {
          allow,
          deny,
          type: overwrite.type,
          id: overwrite.id,
        };
      });
    }

    return this.client.api.guilds(this.id).channels.post({
      data: {
        name,
<<<<<<< HEAD
        type: Constants.ChannelTypes[type],
=======
        type: Constants.ChannelTypes[type.toUpperCase()],
>>>>>>> 57977b06
        permission_overwrites: overwrites,
      },
      reason,
    }).then(data => this.client.actions.ChannelCreate.handle(data).channel);
  }

  /**
   * The data needed for updating a channel's position.
   * @typedef {Object} ChannelPosition
   * @property {ChannelResolvable} channel Channel to update
   * @property {number} position New position for the channel
   */

  /**
   * Batch-updates the guild's channels' positions.
   * @param {ChannelPosition[]} channelPositions Channel positions to update
   * @returns {Promise<Guild>}
   * @example
   * guild.updateChannels([{ channel: channelID, position: newChannelIndex }])
   *  .then(guild => console.log(`Updated channel positions for ${guild.id}`))
   *  .catch(console.error);
   */
  setChannelPositions(channelPositions) {
    const data = new Array(channelPositions.length);
    for (let i = 0; i < channelPositions.length; i++) {
      data[i] = {
        id: this.client.resolver.resolveChannelID(channelPositions[i].channel),
        position: channelPositions[i].position,
      };
    }

    return this.client.api.guilds(this.id).channels.patch({ data: {
      guild_id: this.id,
      channels: channelPositions,
    } }).then(() =>
      this.client.actions.GuildChannelsPositionUpdate.handle({
        guild_id: this.id,
        channels: channelPositions,
      }).guild
    );
  }

  /**
   * Creates a new role in the guild with given information
   * @param {Object} [options] Options
   * @param {RoleData} [options.data] The data to update the role with
   * @param {string} [options.reason] Reason for creating this role
   * @returns {Promise<Role>}
   * @example
   * // Create a new role
   * guild.createRole()
   *  .then(role => console.log(`Created role ${role}`))
   *  .catch(console.error);
   * @example
   * // Create a new role with data and a reason
   * guild.createRole({
   *   data: {
   *     name: 'Super Cool People',
   *     color: 'BLUE',
   *   },
   *   reason: 'we needed a role for Super Cool People',
   * })
   * .then(role => console.log(`Created role ${role}`))
   * .catch(console.error)
   */
  createRole({ data = {}, reason } = {}) {
    if (data.color) data.color = Util.resolveColor(data.color);
    if (data.permissions) data.permissions = Permissions.resolve(data.permissions);

    return this.client.api.guilds(this.id).roles.post({ data, reason }).then(role =>
      this.client.actions.GuildRoleCreate.handle({
        guild_id: this.id,
        role,
      }).role
    );
  }

  /**
   * Creates a new custom emoji in the guild.
   * @param {BufferResolvable|Base64Resolvable} attachment The image for the emoji
   * @param {string} name The name for the emoji
   * @param {Object} [options] Options
   * @param {Collection<Snowflake, Role>|RoleResolvable[]} [options.roles] Roles to limit the emoji to
   * @param {string} [options.reason] Reason for creating the emoji
   * @returns {Promise<Emoji>} The created emoji
   * @example
   * // Create a new emoji from a url
   * guild.createEmoji('https://i.imgur.com/w3duR07.png', 'rip')
   *  .then(emoji => console.log(`Created new emoji with name ${emoji.name}!`))
   *  .catch(console.error);
   * @example
   * // Create a new emoji from a file on your computer
   * guild.createEmoji('./memes/banana.png', 'banana')
   *  .then(emoji => console.log(`Created new emoji with name ${emoji.name}!`))
   *  .catch(console.error);
   */
  createEmoji(attachment, name, { roles, reason } = {}) {
    if (typeof attachment === 'string' && attachment.startsWith('data:')) {
      const data = { image: attachment, name };
      if (roles) {
        data.roles = [];
        for (let role of roles instanceof Collection ? roles.values() : roles) {
          role = this.client.resolver.resolveRole(this, role);
          if (!role) {
            return Promise.reject(new TypeError('INVALID_TYPE', 'options.roles',
              'Array or Collection of Roles or Snowflakes', true));
          }
          data.roles.push(role.id);
        }
      }

      return this.client.api.guilds(this.id).emojis.post({ data, reason })
        .then(emoji => this.client.actions.GuildEmojiCreate.handle(this, emoji).emoji);
    }

    return this.client.resolver.resolveBuffer(attachment)
      .then(data => {
        const dataURI = this.client.resolver.resolveBase64(data);
        return this.createEmoji(dataURI, name, { roles, reason });
      });
  }

  /**
   * Delete an emoji.
   * @param {Emoji|string} emoji The emoji to delete
   * @param {string} [reason] Reason for deleting the emoji
   * @returns {Promise}
   */
  deleteEmoji(emoji, reason) {
    if (!(emoji instanceof Emoji)) emoji = this.emojis.get(emoji);
    return this.client.api.guilds(this.id).emojis(emoji.id).delete({ reason })
      .then(() => this.client.actions.GuildEmojiDelete.handle(emoji).data);
  }

  /**
   * Causes the client to leave the guild.
   * @returns {Promise<Guild>}
   * @example
   * // Leave a guild
   * guild.leave()
   *  .then(g => console.log(`Left the guild ${g}`))
   *  .catch(console.error);
   */
  leave() {
    if (this.ownerID === this.client.user.id) return Promise.reject(new Error('GUILD_OWNED'));
    return this.client.api.users('@me').guilds(this.id).delete()
      .then(() => this.client.actions.GuildDelete.handle({ id: this.id }).guild);
  }

  /**
   * Causes the client to delete the guild.
   * @returns {Promise<Guild>}
   * @example
   * // Delete a guild
   * guild.delete()
   *  .then(g => console.log(`Deleted the guild ${g}`))
   *  .catch(console.error);
   */
  delete() {
    return this.client.api.guilds(this.id).delete()
      .then(() => this.client.actions.GuildDelete.handle({ id: this.id }).guild);
  }

  /**
   * Whether this guild equals another guild. It compares all properties, so for most operations
   * it is advisable to just compare `guild.id === guild2.id` as it is much faster and is often
   * what most users need.
   * @param {Guild} guild The guild to compare with
   * @returns {boolean}
   */
  equals(guild) {
    let equal =
      guild &&
      guild instanceof this.constructor &&
      this.id === guild.id &&
      this.available === guild.available &&
      this.splash === guild.splash &&
      this.region === guild.region &&
      this.name === guild.name &&
      this.memberCount === guild.memberCount &&
      this.large === guild.large &&
      this.icon === guild.icon &&
      Util.arraysEqual(this.features, guild.features) &&
      this.ownerID === guild.ownerID &&
      this.verificationLevel === guild.verificationLevel &&
      this.embedEnabled === guild.embedEnabled;

    if (equal) {
      if (this.embedChannel) {
        if (!guild.embedChannel || this.embedChannel.id !== guild.embedChannel.id) equal = false;
      } else if (guild.embedChannel) {
        equal = false;
      }
    }

    return equal;
  }

  /**
   * When concatenated with a string, this automatically concatenates the guild's name instead of the guild object.
   * @returns {string}
   * @example
   * // Logs: Hello from My Guild!
   * console.log(`Hello from ${guild}!`);
   * @example
   * // Logs: Hello from My Guild!
   * console.log('Hello from ' + guild + '!');
   */
  toString() {
    return this.name;
  }

  _addMember(guildUser, emitEvent = true) {
    const existing = this.members.has(guildUser.user.id);
    if (!(guildUser.user instanceof User)) guildUser.user = this.client.dataManager.newUser(guildUser.user);

    guildUser.joined_at = guildUser.joined_at || 0;
    const member = new GuildMember(this, guildUser);
    this.members.set(member.id, member);

    if (this._rawVoiceStates && this._rawVoiceStates.has(member.user.id)) {
      const voiceState = this._rawVoiceStates.get(member.user.id);
      member.serverMute = voiceState.mute;
      member.serverDeaf = voiceState.deaf;
      member.selfMute = voiceState.self_mute;
      member.selfDeaf = voiceState.self_deaf;
      member.voiceSessionID = voiceState.session_id;
      member.voiceChannelID = voiceState.channel_id;
      if (this.client.channels.has(voiceState.channel_id)) {
        this.client.channels.get(voiceState.channel_id).members.set(member.user.id, member);
      } else {
        this.client.emit('warn', `Member ${member.id} added in guild ${this.id} with an uncached voice channel`);
      }
    }

    /**
     * Emitted whenever a user joins a guild.
     * @event Client#guildMemberAdd
     * @param {GuildMember} member The member that has joined a guild
     */
    if (this.client.ws.connection.status === Constants.Status.READY && emitEvent && !existing) {
      this.client.emit(Constants.Events.GUILD_MEMBER_ADD, member);
    }

    return member;
  }

  _updateMember(member, data) {
    const oldMember = Util.cloneObject(member);

    if (data.roles) member._roles = data.roles;
    if (typeof data.nick !== 'undefined') member.nickname = data.nick;

    const notSame = member.nickname !== oldMember.nickname || !Util.arraysEqual(member._roles, oldMember._roles);

    if (this.client.ws.connection.status === Constants.Status.READY && notSame) {
      /**
       * Emitted whenever a guild member changes - i.e. new role, removed role, nickname.
       * @event Client#guildMemberUpdate
       * @param {GuildMember} oldMember The member before the update
       * @param {GuildMember} newMember The member after the update
       */
      this.client.emit(Constants.Events.GUILD_MEMBER_UPDATE, oldMember, member);
    }

    return {
      old: oldMember,
      mem: member,
    };
  }

  _removeMember(guildMember) {
    this.members.delete(guildMember.id);
  }

  _memberSpeakUpdate(user, speaking) {
    const member = this.members.get(user);
    if (member && member.speaking !== speaking) {
      member.speaking = speaking;
      /**
       * Emitted once a guild member starts/stops speaking.
       * @event Client#guildMemberSpeaking
       * @param {GuildMember} member The member that started/stopped speaking
       * @param {boolean} speaking Whether or not the member is speaking
       */
      this.client.emit(Constants.Events.GUILD_MEMBER_SPEAKING, member, speaking);
    }
  }

  _setPresence(id, presence) {
    if (this.presences.get(id)) {
      this.presences.get(id).update(presence);
      return;
    }
    this.presences.set(id, new Presence(presence));
  }

  /**
   * Set the position of a role in this guild.
   * @param {string|Role} role The role to edit, can be a role object or a role ID
   * @param {number} position The new position of the role
   * @param {boolean} [relative=false] Position Moves the role relative to its current position
   * @returns {Promise<Guild>}
   */
  setRolePosition(role, position, relative = false) {
    if (typeof role === 'string') {
      role = this.roles.get(role);
    }
    if (!(role instanceof Role)) return Promise.reject(new TypeError('INVALID_TYPE', 'role', 'Role nor a Snowflake'));

    position = Number(position);
    if (isNaN(position)) return Promise.reject(new TypeError('INVALID_TYPE', 'position', 'number'));

    let updatedRoles = this._sortedRoles.array();

    Util.moveElementInArray(updatedRoles, role, position, relative);

    updatedRoles = updatedRoles.map((r, i) => ({ id: r.id, position: i }));
    return this.client.api.guilds(this.id).roles.patch({ data: updatedRoles })
      .then(() =>
        this.client.actions.GuildRolesPositionUpdate.handle({
          guild_id: this.id,
          roles: updatedRoles,
        }).guild
      );
  }

  /**
   * @param {GuildChannel} channel Channel
   * @returns {Collection<Snowflake, GuildChannel>}
   * @private
   */
  _sortedChannels(channel) {
    return this.channels
      .filter(c => c.type === channel.type)
      .sort((a, b) => a.rawPosition - b.rawPosition || Long.fromString(a.id).sub(Long.fromString(b.id)).toNumber());
  }
}

module.exports = Guild;<|MERGE_RESOLUTION|>--- conflicted
+++ resolved
@@ -959,11 +959,7 @@
     return this.client.api.guilds(this.id).channels.post({
       data: {
         name,
-<<<<<<< HEAD
-        type: Constants.ChannelTypes[type],
-=======
         type: Constants.ChannelTypes[type.toUpperCase()],
->>>>>>> 57977b06
         permission_overwrites: overwrites,
       },
       reason,
