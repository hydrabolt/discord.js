--- conflicted
+++ resolved
@@ -24,26 +24,7 @@
  */
 class Guild extends Base {
   constructor(client, data) {
-<<<<<<< HEAD
-    Object.defineProperties(this, {
-      /**
-       * The client that created the instance of the the guild
-       * @name Guild#client
-       * @type {Client}
-       * @readonly
-       */
-      client: { value: client },
-      /**
-       * The shard this guild belongs to
-       * @name Guild#shard
-       * @type {WebSocketConnection}
-       * @readonly
-       */
-      shard: { value: data.shard },
-    });
-=======
     super(client);
->>>>>>> b2f8304c
 
     /**
      * A collection of members that are in this guild. The key is the member's ID, the value is the member
@@ -594,68 +575,8 @@
         roles.push(role.id);
       }
     }
-<<<<<<< HEAD
-    return this.client.api.guilds(this.id).members(user.id).put({ data: options })
-      .then(data => this.client.actions.GuildMemberGet.handle(this, data).member);
-  }
-
-  /**
-   * Fetch a single guild member from a user.
-   * @param {UserResolvable} user The user to fetch the member for
-   * @param {boolean} [cache=true] Insert the user into the users cache
-   * @returns {Promise<GuildMember>}
-   */
-  fetchMember(user, cache = true) {
-    user = this.client.resolver.resolveUser(user);
-    if (!user) return Promise.reject(new Error('User is not cached. Use Client.fetchUser first.'));
-    if (this.members.has(user.id)) return Promise.resolve(this.members.get(user.id));
-    return this.client.api.guilds(this.id).members(user.id).get()
-    .then(data => {
-      if (cache) return this.client.actions.GuildMemberGet.handle(this, data).member;
-      else return new GuildMember(this, data);
-    });
-  }
-
-  /**
-   * Fetches all the members in the guild, even if they are offline. If the guild has less than 250 members,
-   * this should not be necessary.
-   * @param {string} [query=''] Limit fetch to members with similar usernames
-   * @param {number} [limit=0] Maximum number of members to request
-   * @returns {Promise<Collection<Snowflake, GuildMember>>}
-   */
-  fetchMembers(query = '', limit = 0) {
-    return new Promise((resolve, reject) => {
-      if (this.memberCount === this.members.size) {
-        resolve(new Collection());
-        return;
-      }
-      this.shard.send({
-        op: Constants.OPCodes.REQUEST_GUILD_MEMBERS,
-        d: {
-          guild_id: this.id,
-          query,
-          limit,
-        },
-      });
-      const fetchedMembers = new Collection();
-      const handler = (members, guild) => {
-        if (guild.id !== this.id) return;
-        for (const member of members.values()) fetchedMembers.set(member.user.id, member);
-        if (this.memberCount === this.members.size || ((query || limit) && members.size < 1000)) {
-          this.client.removeListener(Constants.Events.GUILD_MEMBERS_CHUNK, handler);
-          resolve(fetchedMembers);
-        }
-      };
-      this.client.on(Constants.Events.GUILD_MEMBERS_CHUNK, handler);
-      this.client.setTimeout(() => {
-        this.client.removeListener(Constants.Events.GUILD_MEMBERS_CHUNK, handler);
-        reject(new Error('Members didn\'t arrive in time.'));
-      }, 120 * 1000);
-    });
-=======
     return this.client.api.guilds(this.id).members(user).put({ data: options })
       .then(data => this.members.add(data));
->>>>>>> b2f8304c
   }
 
   /**
@@ -1026,65 +947,6 @@
     return this.name;
   }
 
-<<<<<<< HEAD
-  _addMember(guildUser, emitEvent = true) {
-    const existing = this.members.has(guildUser.user.id);
-    if (!(guildUser.user instanceof User)) guildUser.user = this.client.dataManager.newUser(guildUser.user);
-
-    guildUser.joined_at = guildUser.joined_at || 0;
-    const member = new GuildMember(this, guildUser);
-    this.members.set(member.id, member);
-
-    if (this._rawVoiceStates && this._rawVoiceStates.has(member.user.id)) {
-      const voiceState = this._rawVoiceStates.get(member.user.id);
-      member.serverMute = voiceState.mute;
-      member.serverDeaf = voiceState.deaf;
-      member.selfMute = voiceState.self_mute;
-      member.selfDeaf = voiceState.self_deaf;
-      member.voiceSessionID = voiceState.session_id;
-      member.voiceChannelID = voiceState.channel_id;
-      if (this.client.channels.has(voiceState.channel_id)) {
-        this.client.channels.get(voiceState.channel_id).members.set(member.user.id, member);
-      } else {
-        this.client.emit('warn', `Member ${member.id} added in guild ${this.id} with an uncached voice channel`);
-      }
-    }
-
-    /**
-     * Emitted whenever a user joins a guild.
-     * @event Client#guildMemberAdd
-     * @param {GuildMember} member The member that has joined a guild
-     */
-    if (this.client.ws.status === Constants.Status.READY && emitEvent && !existing) {
-      this.client.emit(Constants.Events.GUILD_MEMBER_ADD, member);
-    }
-
-    return member;
-  }
-
-  _updateMember(member, data) {
-    const oldMember = Util.cloneObject(member);
-
-    if (data.roles) member._roles = data.roles;
-    if (typeof data.nick !== 'undefined') member.nickname = data.nick;
-
-    const notSame = member.nickname !== oldMember.nickname || !Util.arraysEqual(member._roles, oldMember._roles);
-
-    if (this.client.ws.connection.status === Constants.Status.READY && notSame) {
-      /**
-       * Emitted whenever a guild member changes - i.e. new role, removed role, nickname.
-       * @event Client#guildMemberUpdate
-       * @param {GuildMember} oldMember The member before the update
-       * @param {GuildMember} newMember The member after the update
-       */
-      this.client.emit(Constants.Events.GUILD_MEMBER_UPDATE, oldMember, member);
-    }
-
-    return {
-      old: oldMember,
-      mem: member,
-    };
-=======
   /**
    * Creates a collection of this guild's roles, sorted by their position and IDs.
    * @returns {Collection<Role>}
@@ -1092,7 +954,6 @@
    */
   _sortedRoles() {
     return Util.discordSort(this.roles);
->>>>>>> b2f8304c
   }
 
   /**
