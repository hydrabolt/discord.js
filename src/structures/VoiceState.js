'use strict';

const Base = require('./Base');
const { browser } = require('../util/Constants');
const { Error, TypeError } = require('../errors');

/**
 * Represents the voice state for a Guild Member.
 */
class VoiceState extends Base {
  /**
   * @param {Guild} guild The guild the voice state is part of
   * @param {Object} data The data for the voice state
   */
  constructor(guild, data) {
    super(guild.client);
    /**
     * The guild of this voice state
     * @type {Guild}
     */
    this.guild = guild;
    /**
     * The ID of the member of this voice state
     * @type {Snowflake}
     */
    this.id = data.user_id;
    this._patch(data);
  }

  _patch(data) {
    /**
     * Whether this member is deafened server-wide
     * @type {?boolean}
     */
    this.serverDeaf = data.deaf;
    /**
     * Whether this member is muted server-wide
     * @type {?boolean}
     */
    this.serverMute = data.mute;
    /**
     * Whether this member is self-deafened
     * @type {?boolean}
     */
    this.selfDeaf = data.self_deaf;
    /**
     * Whether this member is self-muted
     * @type {?boolean}
     */
    this.selfMute = data.self_mute;
    /**
     * The session ID of this member's connection
     * @type {?string}
     */
    this.sessionID = data.session_id;
    /**
     * The ID of the voice channel that this member is in
     * @type {?Snowflake}
     */
    this.channelID = data.channel_id;
    return this;
  }

  /**
   * The member that this voice state belongs to
   * @type {?GuildMember}
   * @readonly
   */
  get member() {
    return this.guild.members.get(this.id) || null;
  }

  /**
   * The channel that the member is connected to
   * @type {?VoiceChannel}
   * @readonly
   */
  get channel() {
    return this.guild.channels.get(this.channelID) || null;
  }

  /**
   * If this is a voice state of the client user, then this will refer to the active VoiceConnection for this guild
   * @type {?VoiceConnection}
   * @readonly
   */
  get connection() {
    if (browser || this.id !== this.client.user.id) return null;
    return this.client.voice.connections.get(this.guild.id) || null;
  }

  /**
   * Whether this member is either self-deafened or server-deafened
   * @type {?boolean}
   * @readonly
   */
  get deaf() {
    return this.serverDeaf || this.selfDeaf;
  }

  /**
   * Whether this member is either self-muted or server-muted
   * @type {?boolean}
   * @readonly
   */
  get mute() {
    return this.serverMute || this.selfMute;
  }

  /**
   * Whether this member is currently speaking. A boolean if the information is available (aka
   * the bot is connected to any voice channel in the guild), otherwise this is null
   * @type {?boolean}
   * @readonly
   */
  get speaking() {
    return this.channel && this.channel.connection ?
      Boolean(this.channel.connection._speaking.get(this.id)) :
      null;
  }

  /**
   * Mutes/unmutes the member of this voice state.
   * @param {boolean} mute Whether or not the member should be muted
   * @param {string} [reason] Reason for muting or unmuting
   * @returns {Promise<GuildMember>}
   */
  setMute(mute, reason) {
    return this.member ? this.member.edit({ mute }, reason) : Promise.reject(new Error('VOICE_STATE_UNCACHED_MEMBER'));
  }

  /**
   * Deafens/undeafens the member of this voice state.
   * @param {boolean} deaf Whether or not the member should be deafened
   * @param {string} [reason] Reason for deafening or undeafening
   * @returns {Promise<GuildMember>}
   */
  setDeaf(deaf, reason) {
    return this.member ? this.member.edit({ deaf }, reason) : Promise.reject(new Error('VOICE_STATE_UNCACHED_MEMBER'));
  }

  /**
<<<<<<< HEAD
   * Moves the member to a different channel, or kick them from the one they're in.
   * @param {ChannelResolvable|null} [channel] Channel to move the member to, or `null` if you want to kick them from
   * voice
   * @param {string} [reason] Reason for moving member to another channel or kicking
   * @returns {Promise<GuildMember>}
   */
  setChannel(channel, reason) {
    return this.member ?
      this.member.edit({ channel }, reason) :
      Promise.reject(new Error('VOICE_STATE_UNCACHED_MEMBER'));
=======
   * Self-mutes/unmutes the bot for this voice state.
   * @param {boolean} mute Whether or not the bot should be self-muted
   * @returns {Promise<boolean>} true if the voice state was successfully updated, otherwise false
   */
  async setSelfMute(mute) {
    if (this.id !== this.client.user.id) throw new Error('VOICE_STATE_NOT_OWN');
    if (typeof mute !== 'boolean') throw new TypeError('VOICE_STATE_INVALID_TYPE', 'mute');
    if (!this.connection) return false;
    this.selfMute = mute;
    await this.connection.sendVoiceStateUpdate();
    return true;
  }

  /**
   * Self-deafens/undeafens the bot for this voice state.
   * @param {boolean} deaf Whether or not the bot should be self-deafened
   * @returns {Promise<boolean>} true if the voice state was successfully updated, otherwise false
   */
  async setSelfDeaf(deaf) {
    if (this.id !== this.client.user.id) return new Error('VOICE_STATE_NOT_OWN');
    if (typeof deaf !== 'boolean') return new TypeError('VOICE_STATE_INVALID_TYPE', 'deaf');
    if (!this.connection) return false;
    this.selfDeaf = deaf;
    await this.connection.sendVoiceStateUpdate();
    return true;
>>>>>>> d7f8fd1a
  }

  toJSON() {
    return super.toJSON({
      id: true,
      serverDeaf: true,
      serverMute: true,
      selfDeaf: true,
      selfMute: true,
      sessionID: true,
      channelID: 'channel',
    });
  }
}

module.exports = VoiceState;<|MERGE_RESOLUTION|>--- conflicted
+++ resolved
@@ -140,7 +140,6 @@
   }
 
   /**
-<<<<<<< HEAD
    * Moves the member to a different channel, or kick them from the one they're in.
    * @param {ChannelResolvable|null} [channel] Channel to move the member to, or `null` if you want to kick them from
    * voice
@@ -151,7 +150,9 @@
     return this.member ?
       this.member.edit({ channel }, reason) :
       Promise.reject(new Error('VOICE_STATE_UNCACHED_MEMBER'));
-=======
+  }
+
+  /**
    * Self-mutes/unmutes the bot for this voice state.
    * @param {boolean} mute Whether or not the bot should be self-muted
    * @returns {Promise<boolean>} true if the voice state was successfully updated, otherwise false
@@ -177,7 +178,6 @@
     this.selfDeaf = deaf;
     await this.connection.sendVoiceStateUpdate();
     return true;
->>>>>>> d7f8fd1a
   }
 
   toJSON() {
