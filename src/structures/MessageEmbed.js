'use strict';

const { RangeError } = require('../errors');
const Util = require('../util/Util');

/**
 * Represents an embed in a message (image/video preview, rich embed, etc.)
 */
class MessageEmbed {
  constructor(data = {}) {
    this.setup(data);
  }

  setup(data) {
    /**
     * The type of this embed, either:
     * * `rich` - a rich embed
     * * `image` - an image embed
     * * `video` - a video embed
     * * `gifv` - a gifv embed
     * * `article` - an article embed
     * * `link` - a link embed
     * @type {string}
     */
    this.type = data.type;

    /**
     * The title of this embed
     * @type {?string}
     */
    this.title = data.title;

    /**
     * The description of this embed
     * @type {?string}
     */
    this.description = data.description;

    /**
     * The URL of this embed
     * @type {?string}
     */
    this.url = data.url;

    /**
     * The color of this embed
     * @type {?number}
     */
    this.color = Util.resolveColor(data.color);

    /**
     * The timestamp of this embed
     * @type {?number}
     */
    this.timestamp = data.timestamp ? new Date(data.timestamp).getTime() : null;

    /**
     * @typedef {Object} EmbedField
     * @property {string} name The name of this field
     * @property {string} value The value of this field
     * @property {boolean} inline If this field will be displayed inline
     */

    /**
     * The fields of this embed
     * @type {EmbedField[]}
     */
    this.fields = data.fields ? data.fields.map(Util.cloneObject) : [];

    /**
     * @typedef {Object} MessageEmbedThumbnail
     * @property {string} url URL for this thumbnail
     * @property {string} proxyURL ProxyURL for this thumbnail
     * @property {number} height Height of this thumbnail
     * @property {number} width Width of this thumbnail
     */

    /**
     * The thumbnail of this embed (if there is one)
     * @type {?MessageEmbedThumbnail}
     */
    this.thumbnail = data.thumbnail
      ? {
          url: data.thumbnail.url,
          proxyURL: data.thumbnail.proxyURL || data.thumbnail.proxy_url,
          height: data.thumbnail.height,
          width: data.thumbnail.width,
        }
      : null;

    /**
     * @typedef {Object} MessageEmbedImage
     * @property {string} url URL for this image
     * @property {string} proxyURL ProxyURL for this image
     * @property {number} height Height of this image
     * @property {number} width Width of this image
     */

    /**
     * The image of this embed, if there is one
     * @type {?MessageEmbedImage}
     */
    this.image = data.image
      ? {
          url: data.image.url,
          proxyURL: data.image.proxyURL || data.image.proxy_url,
          height: data.image.height,
          width: data.image.width,
        }
      : null;

    /**
     * @typedef {Object} MessageEmbedVideo
     * @property {string} url URL of this video
     * @property {string} proxyURL ProxyURL for this video
     * @property {number} height Height of this video
     * @property {number} width Width of this video
     */

    /**
     * The video of this embed (if there is one)
     * @type {?MessageEmbedVideo}
     * @readonly
     */
    this.video = data.video
      ? {
          url: data.video.url,
          proxyURL: data.video.proxyURL || data.video.proxy_url,
          height: data.video.height,
          width: data.video.width,
        }
      : null;

    /**
     * @typedef {Object} MessageEmbedAuthor
     * @property {string} name The name of this author
     * @property {string} url URL of this author
     * @property {string} iconURL URL of the icon for this author
     * @property {string} proxyIconURL Proxied URL of the icon for this author
     */

    /**
     * The author of this embed (if there is one)
     * @type {?MessageEmbedAuthor}
     */
    this.author = data.author
      ? {
          name: data.author.name,
          url: data.author.url,
          iconURL: data.author.iconURL || data.author.icon_url,
          proxyIconURL: data.author.proxyIconURL || data.author.proxy_icon_url,
        }
      : null;

    /**
     * @typedef {Object} MessageEmbedProvider
     * @property {string} name The name of this provider
     * @property {string} url URL of this provider
     */

    /**
     * The provider of this embed (if there is one)
     * @type {?MessageEmbedProvider}
     */
    this.provider = data.provider
      ? {
          name: data.provider.name,
          url: data.provider.name,
        }
      : null;

    /**
     * @typedef {Object} MessageEmbedFooter
     * @property {string} text The text of this footer
     * @property {string} iconURL URL of the icon for this footer
     * @property {string} proxyIconURL Proxied URL of the icon for this footer
     */

    /**
     * The footer of this embed
     * @type {?MessageEmbedFooter}
     */
    this.footer = data.footer
      ? {
          text: data.footer.text,
          iconURL: data.footer.iconURL || data.footer.icon_url,
          proxyIconURL: data.footer.proxyIconURL || data.footer.proxy_icon_url,
        }
      : null;

    /**
     * The files of this embed
     * @type {Array<FileOptions|string|MessageAttachment>}
     */
    this.files = data.files || [];
  }

  /**
   * The date this embed was created at
   * @type {?Date}
   * @readonly
   */
  get createdAt() {
    return this.timestamp ? new Date(this.timestamp) : null;
  }

  /**
   * The hexadecimal version of the embed color, with a leading hash
   * @type {?string}
   * @readonly
   */
  get hexColor() {
    return this.color ? `#${this.color.toString(16).padStart(6, '0')}` : null;
  }

  /**
   * The accumulated length for the embed title, description, fields and footer text
   * @type {number}
   * @readonly
   */
  get length() {
    return (
      (this.title ? this.title.length : 0) +
      (this.description ? this.description.length : 0) +
      (this.fields.length >= 1
        ? this.fields.reduce((prev, curr) => prev + curr.name.length + curr.value.length, 0)
        : 0) +
      (this.footer ? this.footer.text.length : 0)
    );
  }

  /**
   * Adds a field to the embed (max 25).
   * @param {StringResolvable} name The name of this field
   * @param {StringResolvable} value The value of this field
   * @param {boolean} [inline=false] If this field will be displayed inline
   * @returns {MessageEmbed}
   */
  addField(name, value, inline) {
    return this.addFields({ name, value, inline });
  }

  /**
   * Adds fields to the embed (max 25).
   * @param {...EmbedFieldData|EmbedFieldData[]} fields The fields to add
   * @returns {MessageEmbed}
   */
  addFields(...fields) {
    this.fields.push(...this.constructor.normalizeFields(fields));
    return this;
  }

  /**
   * Removes, replaces, and inserts fields in the embed (max 25).
   * @param {number} index The index to start at
   * @param {number} deleteCount The number of fields to remove
   * @param {...EmbedFieldData|EmbedFieldData[]} [fields] The replacing field objects
   * @returns {MessageEmbed}
   */
  spliceFields(index, deleteCount, ...fields) {
    this.fields.splice(index, deleteCount, ...this.constructor.normalizeFields(...fields));
    return this;
  }

  /**
   * Sets the file to upload alongside the embed. This file can be accessed via `attachment://fileName.extension` when
   * setting an embed image or author/footer icons. Multiple files can be attached.
   * @param {Array<FileOptions|string|MessageAttachment>} files Files to attach
   * @returns {MessageEmbed}
   */
  attachFiles(files) {
    this.files = this.files.concat(files);
    return this;
  }

  /**
   * Sets the author of this embed.
   * @param {StringResolvable} name The name of the author
   * @param {string} [iconURL] The icon URL of the author
   * @param {string} [url] The URL of the author
   * @returns {MessageEmbed}
   */
  setAuthor(name, iconURL, url) {
    this.author = { name: Util.resolveString(name), iconURL, url };
    return this;
  }

  /**
   * Sets the color of this embed.
   * @param {ColorResolvable} color The color of the embed
   * @returns {MessageEmbed}
   */
  setColor(color) {
    this.color = Util.resolveColor(color);
    return this;
  }

  /**
   * Sets the description of this embed.
   * @param {StringResolvable} description The description
   * @returns {MessageEmbed}
   */
  setDescription(description) {
    description = Util.resolveString(description);
    this.description = description;
    return this;
  }

  /**
   * Sets the footer of this embed.
   * @param {StringResolvable} text The text of the footer
   * @param {string} [iconURL] The icon URL of the footer
   * @returns {MessageEmbed}
   */
  setFooter(text, iconURL) {
    text = Util.resolveString(text);
    this.footer = { text, iconURL };
    return this;
  }

  /**
   * Sets the image of this embed.
   * @param {string} url The URL of the image
   * @returns {MessageEmbed}
   */
  setImage(url) {
    this.image = { url };
    return this;
  }

  /**
   * Sets the thumbnail of this embed.
   * @param {string} url The URL of the thumbnail
   * @returns {MessageEmbed}
   */
  setThumbnail(url) {
    this.thumbnail = { url };
    return this;
  }

  /**
   * Sets the timestamp of this embed.
   * @param {Date|number} [timestamp=Date.now()] The timestamp or date
   * @returns {MessageEmbed}
   */
  setTimestamp(timestamp = Date.now()) {
    if (timestamp instanceof Date) timestamp = timestamp.getTime();
    this.timestamp = timestamp;
    return this;
  }

  /**
   * Sets the title of this embed.
   * @param {StringResolvable} title The title
   * @returns {MessageEmbed}
   */
  setTitle(title) {
    title = Util.resolveString(title);
    this.title = title;
    return this;
  }

  /**
   * Sets the URL of this embed.
   * @param {string} url The URL
   * @returns {MessageEmbed}
   */
  setURL(url) {
    this.url = url;
    return this;
  }

  /**
   * Transforms the embed to a plain object.
   * @returns {Object} The raw data of this embed
   */
  toJSON() {
    return {
      title: this.title,
      type: 'rich',
      description: this.description,
      url: this.url,
      timestamp: this.timestamp ? new Date(this.timestamp) : null,
      color: this.color,
      fields: this.fields,
      thumbnail: this.thumbnail,
      image: this.image,
      author: this.author
        ? {
            name: this.author.name,
            url: this.author.url,
            icon_url: this.author.iconURL,
          }
        : null,
      footer: this.footer
        ? {
            text: this.footer.text,
            icon_url: this.footer.iconURL,
          }
        : null,
    };
  }

  /**
   * Normalizes field input and resolves strings.
   * @param {StringResolvable} name The name of the field
   * @param {StringResolvable} value The value of the field
   * @param {boolean} [inline=false] Set the field to display inline
   * @returns {EmbedField}
   */
  static normalizeField(name, value, inline = false) {
    name = Util.resolveString(name);
    if (!name) throw new RangeError('EMBED_FIELD_NAME');
    value = Util.resolveString(value);
    if (!value) throw new RangeError('EMBED_FIELD_VALUE');
    return { name, value, inline };
  }

  /**
<<<<<<< HEAD
   * @typedef {Object} EmbedFieldData
   * @property {StringResolvable} name The name of this field
   * @property {StringResolvable} value The value of this field
   * @property {boolean} [inline] If this field will be displayed inline
   */
=======
    * @typedef {Object} EmbedFieldData
    * @property {StringResolvable} name The name of this field
    * @property {StringResolvable} value The value of this field
    * @property {boolean} [inline=false] If this field will be displayed inline
    */
>>>>>>> df88729c

  /**
   * Normalizes field input and resolves strings.
   * @param  {...EmbedFieldData|EmbedFieldData[]} fields Fields to normalize
   * @returns {EmbedField[]}
   */
  static normalizeFields(...fields) {
    return fields.flat(2).map(({ name, value, inline }) => this.normalizeField(name, value, inline));
  }
}

module.exports = MessageEmbed;<|MERGE_RESOLUTION|>--- conflicted
+++ resolved
@@ -417,19 +417,11 @@
   }
 
   /**
-<<<<<<< HEAD
    * @typedef {Object} EmbedFieldData
    * @property {StringResolvable} name The name of this field
    * @property {StringResolvable} value The value of this field
    * @property {boolean} [inline] If this field will be displayed inline
    */
-=======
-    * @typedef {Object} EmbedFieldData
-    * @property {StringResolvable} name The name of this field
-    * @property {StringResolvable} value The value of this field
-    * @property {boolean} [inline=false] If this field will be displayed inline
-    */
->>>>>>> df88729c
 
   /**
    * Normalizes field input and resolves strings.
