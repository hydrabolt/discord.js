'use strict';

const Util = require('../util/Util');
const { RangeError } = require('../errors');

/**
 * Represents an embed in a message (image/video preview, rich embed, etc.)
 */
class MessageEmbed {
  constructor(data = {}) {
    this.setup(data);
  }

  setup(data) { // eslint-disable-line complexity
    /**
     * The type of this embed, either:
     * * `image` - an image embed
     * * `video` - a video embed
     * * `gifv` - a gifv embed
     * * `link` - a link embed
     * * `rich` - a rich embed
     * @type {string}
     */
    this.type = data.type;

    /**
     * The title of this embed
     * @type {?string}
     */
    this.title = data.title;

    /**
     * The description of this embed
     * @type {?string}
     */
    this.description = data.description;

    /**
     * The URL of this embed
     * @type {?string}
     */
    this.url = data.url;

    /**
     * The color of this embed
     * @type {?number}
     */
    this.color = Util.resolveColor(data.color);

    /**
     * The timestamp of this embed
     * @type {?number}
     */
    this.timestamp = data.timestamp ? new Date(data.timestamp).getTime() : null;

    /**
     * @typedef {Object} EmbedField
     * @property {string} name The name of this field
     * @property {string} value The value of this field
     * @property {boolean} inline If this field will be displayed inline
     */

    /**
     * The fields of this embed
     * @type {EmbedField[]}
     */
    this.fields = data.fields ? data.fields.map(Util.cloneObject) : [];

    /**
     * @typedef {Object} MessageEmbedThumbnail
     * @property {string} url URL for this thumbnail
     * @property {string} proxyURL ProxyURL for this thumbnail
     * @property {number} height Height of this thumbnail
     * @property {number} width Width of this thumbnail
     */

    /**
     * The thumbnail of this embed (if there is one)
     * @type {?MessageEmbedThumbnail}
     */
    this.thumbnail = data.thumbnail ? {
      url: data.thumbnail.url,
      proxyURL: data.thumbnail.proxyURL || data.thumbnail.proxy_url,
      height: data.thumbnail.height,
      width: data.thumbnail.width,
    } : null;

    /**
     * @typedef {Object} MessageEmbedImage
     * @property {string} url URL for this image
     * @property {string} proxyURL ProxyURL for this image
     * @property {number} height Height of this image
     * @property {number} width Width of this image
     */

    /**
     * The image of this embed, if there is one
     * @type {?MessageEmbedImage}
     */
    this.image = data.image ? {
      url: data.image.url,
      proxyURL: data.image.proxyURL || data.image.proxy_url,
      height: data.image.height,
      width: data.image.width,
    } : null;

    /**
     * @typedef {Object} MessageEmbedVideo
     * @property {string} url URL of this video
     * @property {string} proxyURL ProxyURL for this video
     * @property {number} height Height of this video
     * @property {number} width Width of this video
     */

    /**
     * The video of this embed (if there is one)
     * @type {?MessageEmbedVideo}
     * @readonly
     */
    this.video = data.video ? {
      url: data.video.url,
      proxyURL: data.video.proxyURL || data.video.proxy_url,
      height: data.video.height,
      width: data.video.width,
    } : null;

    /**
     * @typedef {Object} MessageEmbedAuthor
     * @property {string} name The name of this author
     * @property {string} url URL of this author
     * @property {string} iconURL URL of the icon for this author
     * @property {string} proxyIconURL Proxied URL of the icon for this author
     */

    /**
     * The author of this embed (if there is one)
     * @type {?MessageEmbedAuthor}
     */
    this.author = data.author ? {
      name: data.author.name,
      url: data.author.url,
      iconURL: data.author.iconURL || data.author.icon_url,
      proxyIconURL: data.author.proxyIconURL || data.author.proxy_icon_url,
    } : null;

    /**
     * @typedef {Object} MessageEmbedProvider
     * @property {string} name The name of this provider
     * @property {string} url URL of this provider
     */

    /**
     * The provider of this embed (if there is one)
     * @type {?MessageEmbedProvider}
     */
    this.provider = data.provider ? {
      name: data.provider.name,
      url: data.provider.name,
    } : null;

    /**
     * @typedef {Object} MessageEmbedFooter
     * @property {string} text The text of this footer
     * @property {string} iconURL URL of the icon for this footer
     * @property {string} proxyIconURL Proxied URL of the icon for this footer
     */

    /**
     * The footer of this embed
     * @type {?MessageEmbedFooter}
     */
    this.footer = data.footer ? {
      text: data.footer.text,
      iconURL: data.footer.iconURL || data.footer.icon_url,
      proxyIconURL: data.footer.proxyIconURL || data.footer.proxy_icon_url,
    } : null;

    /**
     * The files of this embed
     * @type {Array<FileOptions|string|MessageAttachment>}
     */
    this.files = data.files || [];
  }

  /**
   * The date this embed was created at
   * @type {?Date}
   * @readonly
   */
  get createdAt() {
    return this.timestamp ? new Date(this.timestamp) : null;
  }

  /**
   * The hexadecimal version of the embed color, with a leading hash
   * @type {?string}
   * @readonly
   */
  get hexColor() {
    return this.color ? `#${this.color.toString(16).padStart(6, '0')}` : null;
  }

  /**
   * The accumulated length for the embed title, description, fields and footer text
   * @type {number}
   * @readonly
   */
  get length() {
    return (
      (this.title ? this.title.length : 0) +
      (this.description ? this.description.length : 0) +
      (this.fields.length >= 1 ? this.fields.reduce((prev, curr) =>
        prev + curr.name.length + curr.value.length, 0) : 0) +
      (this.footer ? this.footer.text.length : 0));
  }

  /**
<<<<<<< HEAD
   * Adds fields to the embed (max 25).
   * @param {...EmbedField|EmbedField[]} fields The fields to add
=======
   * Adds a fields to the embed (max 25).
   * @param {...EmbedFieldData|EmbedFieldData[]} fields The fields to add
>>>>>>> acf724e6
   * @returns {MessageEmbed}
   */
  addFields(...fields) {
    this.fields.push(...this.constructor.normalizeFields(fields));
    return this;
  }

  /**
   * Removes, replaces, and inserts fields in the embed (max 25).
   * @param {number} index The index to start at
   * @param {number} deleteCount The number of fields to remove
   * @param {...EmbedFieldData|EmbedFieldData[]} [fields] The replacing field objects
   * @returns {MessageEmbed}
   */
  spliceFields(index, deleteCount, ...fields) {
    this.fields.splice(index, deleteCount, ...this.constructor.normalizeFields(...fields));
    return this;
  }

  /**
   * Sets the file to upload alongside the embed. This file can be accessed via `attachment://fileName.extension` when
   * setting an embed image or author/footer icons. Multiple files can be attached.
   * @param {Array<FileOptions|string|MessageAttachment>} files Files to attach
   * @returns {MessageEmbed}
   */
  attachFiles(files) {
    this.files = this.files.concat(files);
    return this;
  }

  /**
   * Sets the author of this embed.
   * @param {StringResolvable} name The name of the author
   * @param {string} [iconURL] The icon URL of the author
   * @param {string} [url] The URL of the author
   * @returns {MessageEmbed}
   */
  setAuthor(name, iconURL, url) {
    this.author = { name: Util.resolveString(name), iconURL, url };
    return this;
  }

  /**
   * Sets the color of this embed.
   * @param {ColorResolvable} color The color of the embed
   * @returns {MessageEmbed}
   */
  setColor(color) {
    this.color = Util.resolveColor(color);
    return this;
  }

  /**
   * Sets the description of this embed.
   * @param {StringResolvable} description The description
   * @returns {MessageEmbed}
   */
  setDescription(description) {
    description = Util.resolveString(description);
    this.description = description;
    return this;
  }

  /**
   * Sets the footer of this embed.
   * @param {StringResolvable} text The text of the footer
   * @param {string} [iconURL] The icon URL of the footer
   * @returns {MessageEmbed}
   */
  setFooter(text, iconURL) {
    text = Util.resolveString(text);
    this.footer = { text, iconURL };
    return this;
  }

  /**
   * Sets the image of this embed.
   * @param {string} url The URL of the image
   * @returns {MessageEmbed}
   */
  setImage(url) {
    this.image = { url };
    return this;
  }

  /**
   * Sets the thumbnail of this embed.
   * @param {string} url The URL of the thumbnail
   * @returns {MessageEmbed}
   */
  setThumbnail(url) {
    this.thumbnail = { url };
    return this;
  }

  /**
   * Sets the timestamp of this embed.
   * @param {Date|number} [timestamp=Date.now()] The timestamp or date
   * @returns {MessageEmbed}
   */
  setTimestamp(timestamp = Date.now()) {
    if (timestamp instanceof Date) timestamp = timestamp.getTime();
    this.timestamp = timestamp;
    return this;
  }

  /**
   * Sets the title of this embed.
   * @param {StringResolvable} title The title
   * @returns {MessageEmbed}
   */
  setTitle(title) {
    title = Util.resolveString(title);
    this.title = title;
    return this;
  }

  /**
   * Sets the URL of this embed.
   * @param {string} url The URL
   * @returns {MessageEmbed}
   */
  setURL(url) {
    this.url = url;
    return this;
  }

  /**
   * Transforms the embed to a plain object.
   * @returns {Object} The raw data of this embed
   */
  toJSON() {
    return {
      title: this.title,
      type: 'rich',
      description: this.description,
      url: this.url,
      timestamp: this.timestamp ? new Date(this.timestamp) : null,
      color: this.color,
      fields: this.fields,
      thumbnail: this.thumbnail,
      image: this.image,
      author: this.author ? {
        name: this.author.name,
        url: this.author.url,
        icon_url: this.author.iconURL,
      } : null,
      footer: this.footer ? {
        text: this.footer.text,
        icon_url: this.footer.iconURL,
      } : null,
    };
  }

  /**
   * Normalizes field input and resolves strings.
   * @param {StringResolvable} name The name of the field
   * @param {StringResolvable} value The value of the field
   * @param {boolean} [inline=false] Set the field to display inline
   * @returns {EmbedField}
   */
  static normalizeField(name, value, inline = false) {
    name = Util.resolveString(name);
    if (!name) throw new RangeError('EMBED_FIELD_NAME');
    value = Util.resolveString(value);
    if (!value) throw new RangeError('EMBED_FIELD_VALUE');
    return { name, value, inline };
  }

  /**
<<<<<<< HEAD
   * Normalizes field input and resolves strings.
   * @param  {...EmbedField|EmbedField[]} fields Fields to normalize
=======
    * @typedef {Object} EmbedFieldData
    * @property {StringResolvable} name The name of this field
    * @property {StringResolvable} value The value of this field
    * @property {boolean} [inline] If this field will be displayed inline
    */

  /**
   * Check for valid field input and resolves strings
   * @param  {...EmbedFieldData|EmbedFieldData[]} fields Fields to normalize
>>>>>>> acf724e6
   * @returns {EmbedField[]}
   */
  static normalizeFields(...fields) {
    return fields.flat(2).map(({ name, value, inline }) => this.normalizeField(name, value, inline));
  }
}

module.exports = MessageEmbed;<|MERGE_RESOLUTION|>--- conflicted
+++ resolved
@@ -215,13 +215,8 @@
   }
 
   /**
-<<<<<<< HEAD
    * Adds fields to the embed (max 25).
-   * @param {...EmbedField|EmbedField[]} fields The fields to add
-=======
-   * Adds a fields to the embed (max 25).
    * @param {...EmbedFieldData|EmbedFieldData[]} fields The fields to add
->>>>>>> acf724e6
    * @returns {MessageEmbed}
    */
   addFields(...fields) {
@@ -392,10 +387,6 @@
   }
 
   /**
-<<<<<<< HEAD
-   * Normalizes field input and resolves strings.
-   * @param  {...EmbedField|EmbedField[]} fields Fields to normalize
-=======
     * @typedef {Object} EmbedFieldData
     * @property {StringResolvable} name The name of this field
     * @property {StringResolvable} value The value of this field
@@ -403,9 +394,8 @@
     */
 
   /**
-   * Check for valid field input and resolves strings
+   * Normalizes field input and resolves strings.
    * @param  {...EmbedFieldData|EmbedFieldData[]} fields Fields to normalize
->>>>>>> acf724e6
    * @returns {EmbedField[]}
    */
   static normalizeFields(...fields) {
