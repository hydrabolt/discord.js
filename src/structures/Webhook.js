--- conflicted
+++ resolved
@@ -8,25 +8,6 @@
  * Represents a webhook.
  */
 class Webhook {
-<<<<<<< HEAD
-  constructor(client, dataOrID, token) {
-    Object.defineProperty(this, 'token', { writable: true });
-
-    if (client) {
-      /**
-       * The client that instantiated the webhook
-       * @name Webhook#client
-       * @type {Client}
-       * @readonly
-       */
-      Object.defineProperty(this, 'client', { value: client });
-      if (dataOrID) this._patch(dataOrID);
-    } else {
-      this.id = dataOrID;
-      this.token = token;
-      Object.defineProperty(this, 'client', { value: this });
-    }
-=======
   constructor(client, data) {
     /**
      * The client that instantiated the webhook
@@ -36,7 +17,6 @@
      */
     Object.defineProperty(this, 'client', { value: client });
     if (data) this._patch(data);
->>>>>>> d6b276bc
   }
 
   _patch(data) {
@@ -291,10 +271,6 @@
     return this.client.api.webhooks(this.id, this.token).delete({ reason });
   }
 
-<<<<<<< HEAD
-  toJSON() {
-    return Util.flatten(this);
-=======
   static applyToClass(structure) {
     for (const prop of [
       'send',
@@ -305,7 +281,6 @@
       Object.defineProperty(structure.prototype, prop,
         Object.getOwnPropertyDescriptor(Webhook.prototype, prop));
     }
->>>>>>> d6b276bc
   }
 }
 
