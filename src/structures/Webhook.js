--- conflicted
+++ resolved
@@ -174,15 +174,7 @@
       query: { wait: true },
       auth: false,
       data: body,
-<<<<<<< HEAD
     }).then(data => data.toString() === 'ok');
-=======
-    }).then(d => {
-      const channel = this.client.channels ? this.client.channels.get(d.channel_id) : undefined;
-      if (!channel) return d;
-      return channel.messages.add(d, false);
-    });
->>>>>>> 3fcc862c
   }
 
   /**
