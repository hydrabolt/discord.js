--- conflicted
+++ resolved
@@ -20,10 +20,6 @@
    * Options for a reply to an {@link Interaction}.
    * @typedef {BaseMessageOptions} InteractionReplyOptions
    * @property {boolean} [ephemeral] Whether the reply should be ephemeral
-<<<<<<< HEAD
-   * @property {MessageEmbed[]|APIEmbed[]} [embeds] An array of embeds for the message
-=======
->>>>>>> 6cebeae1
    */
 
   /**
