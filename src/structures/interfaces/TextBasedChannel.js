const path = require('path');
const MessageCollector = require('../MessageCollector');
const Shared = require('../shared');
const Collection = require('../../util/Collection');
const Snowflake = require('../../util/Snowflake');

/**
 * Interface for classes that have text-channel-like features.
 * @interface
 */
class TextBasedChannel {
  constructor() {
    /**
     * A collection containing the messages sent to this channel
     * @type {Collection<Snowflake, Message>}
     */
    this.messages = new Collection();

    /**
     * The ID of the last message in the channel, if one was sent
     * @type {?Snowflake}
     */
    this.lastMessageID = null;

    /**
     * The Message object of the last message in the channel, if one was sent
     * @type {?Message}
     */
    this.lastMessage = null;
  }

  /**
   * Options provided when sending or editing a message.
   * @typedef {Object} MessageOptions
   * @property {boolean} [tts=false] Whether or not the message should be spoken aloud
   * @property {string} [nonce=''] The nonce for the message
   * @property {RichEmbed|Object} [embed] An embed for the message
   * (see [here](https://discordapp.com/developers/docs/resources/channel#embed-object) for more details)
   * @property {boolean} [disableEveryone=this.client.options.disableEveryone] Whether or not @everyone and @here
   * should be replaced with plain-text
<<<<<<< HEAD
   * @property {FileOptions|BufferResolvable} [file] A file to send with the message **(deprecated)**
   * @property {FileOptions[]|BufferResolvable[]} [files] Files to send with the message
=======
   * @property {FileOptions[]|string[]} [files] Files to send with the message
>>>>>>> 78960819
   * @property {string|boolean} [code] Language for optional codeblock formatting to apply
   * @property {boolean|SplitOptions} [split=false] Whether or not the message should be split into multiple messages if
   * it exceeds the character limit. If an object is provided, these are the options for splitting the message
   * @property {UserResolvable} [reply] User to reply to (prefixes the message with a mention, except in DMs)
   */

  /**
   * @typedef {Object} FileOptions
   * @property {BufferResolvable} attachment File to attach
   * @property {string} [name='file.jpg'] Filename of the attachment
   */

  /**
   * Options for splitting a message.
   * @typedef {Object} SplitOptions
   * @property {number} [maxLength=1950] Maximum character length per message piece
   * @property {string} [char='\n'] Character to split the message with
   * @property {string} [prepend=''] Text to prepend to every piece except the first
   * @property {string} [append=''] Text to append to every piece except the last
   */

  /**
   * Send a message to this channel.
   * @param {StringResolvable} [content] Text for the message
   * @param {MessageOptions} [options={}] Options for the message
   * @returns {Promise<Message|Message[]>}
   * @example
   * // Send a message
   * channel.send('hello!')
   *  .then(message => console.log(`Sent message: ${message.content}`))
   *  .catch(console.error);
   */
  send(content, options) {
    if (!options && typeof content === 'object' && !(content instanceof Array)) {
      options = content;
      content = '';
    } else if (!options) {
      options = {};
    }

    if (!options.content) options.content = content;

    if (options.embed && options.embed.file) options.file = options.embed.file;

    if (options.file) {
      if (options.files) options.files.push(options.file);
      else options.files = [options.file];
    }

    if (options.files) {
      for (let i = 0; i < options.files.length; i++) {
        let file = options.files[i];
        if (typeof file === 'string' || Buffer.isBuffer(file)) file = { attachment: file };
        if (!file.name) {
          if (typeof file.attachment === 'string') {
            file.name = path.basename(file.attachment);
          } else if (file.attachment && file.attachment.path) {
            file.name = path.basename(file.attachment.path);
          } else {
            file.name = 'file.jpg';
          }
        }
        options.files[i] = file;
      }

      return Promise.all(options.files.map(file =>
        this.client.resolver.resolveBuffer(file.attachment).then(buffer => {
          file.file = buffer;
          return file;
        })
      )).then(files => {
        options.files = files;
        return Shared.sendMessage(this, options);
      });
    }

    return Shared.sendMessage(this, options);
  }

  /**
   * Gets a single message from this channel, regardless of it being cached or not. Since the single message fetching
   * endpoint is reserved for bot accounts, this abstracts the `fetchMessages` method to obtain the single message when
   * using a user account.
   * @param {Snowflake} messageID ID of the message to get
   * @returns {Promise<Message>}
   * @example
   * // Get message
   * channel.fetchMessage('99539446449315840')
   *   .then(message => console.log(message.content))
   *   .catch(console.error);
   */
  fetchMessage(messageID) {
    const Message = require('../Message');
    if (!this.client.user.bot) {
      return this.fetchMessages({ limit: 1, around: messageID })
      .then(messages => {
        const msg = messages.get(messageID);
        if (!msg) throw new Error('Message not found.');
        return msg;
      });
    }
    return this.client.api.channels(this.id).messages(messageID).get()
    .then(data => {
      const msg = data instanceof Message ? data : new Message(this, data, this.client);
      this._cacheMessage(msg);
      return msg;
    });
  }

  /**
   * The parameters to pass in when requesting previous messages from a channel. `around`, `before` and
   * `after` are mutually exclusive. All the parameters are optional.
   * @typedef {Object} ChannelLogsQueryOptions
   * @property {number} [limit=50] Number of messages to acquire
   * @property {Snowflake} [before] ID of a message to get the messages that were posted before it
   * @property {Snowflake} [after] ID of a message to get the messages that were posted after it
   * @property {Snowflake} [around] ID of a message to get the messages that were posted around it
   */

  /**
   * Gets the past messages sent in this channel. Resolves with a collection mapping message ID's to Message objects.
   * @param {ChannelLogsQueryOptions} [options={}] Query parameters to pass in
   * @returns {Promise<Collection<Snowflake, Message>>}
   * @example
   * // Get messages
   * channel.fetchMessages({limit: 10})
   *  .then(messages => console.log(`Received ${messages.size} messages`))
   *  .catch(console.error);
   */
  fetchMessages(options = {}) {
    const Message = require('../Message');
    return this.client.api.channels(this.id).messages.get({ query: options })
    .then(data => {
      const messages = new Collection();
      for (const message of data) {
        const msg = new Message(this, message, this.client);
        messages.set(message.id, msg);
        this._cacheMessage(msg);
      }
      return messages;
    });
  }

  /**
   * Fetches the pinned messages of this channel and returns a collection of them.
   * @returns {Promise<Collection<Snowflake, Message>>}
   */
  fetchPinnedMessages() {
    const Message = require('../Message');
    return this.client.api.channels(this.id).pins.get().then(data => {
      const messages = new Collection();
      for (const message of data) {
        const msg = new Message(this, message, this.client);
        messages.set(message.id, msg);
        this._cacheMessage(msg);
      }
      return messages;
    });
  }

  /**
   * Performs a search within the channel.
   * <warn>This is only available when using a user account.</warn>
   * @param {MessageSearchOptions} [options={}] Options to pass to the search
   * @returns {Promise<Array<Message[]>>}
   * An array containing arrays of messages. Each inner array is a search context cluster
   * The message which has triggered the result will have the `hit` property set to `true`
   * @example
   * channel.search({
   *   content: 'discord.js',
   *   before: '2016-11-17'
   * }).then(res => {
   *   const hit = res.messages[0].find(m => m.hit).content;
   *   console.log(`I found: **${hit}**, total results: ${res.totalResults}`);
   * }).catch(console.error);
   */
  search(options = {}) {
    return Shared.search(this, options);
  }

  /**
   * Starts a typing indicator in the channel.
   * @param {number} [count] The number of times startTyping should be considered to have been called
   * @example
   * // Start typing in a channel
   * channel.startTyping();
   */
  startTyping(count) {
    if (typeof count !== 'undefined' && count < 1) throw new RangeError('Count must be at least 1.');
    if (!this.client.user._typing.has(this.id)) {
      const endpoint = this.client.api.channels(this.id).typing;
      this.client.user._typing.set(this.id, {
        count: count || 1,
        interval: this.client.setInterval(() => {
          endpoint.post();
        }, 9000),
      });
      endpoint.post();
    } else {
      const entry = this.client.user._typing.get(this.id);
      entry.count = count || entry.count + 1;
    }
  }

  /**
   * Stops the typing indicator in the channel.
   * The indicator will only stop if this is called as many times as startTyping().
   * <info>It can take a few seconds for the client user to stop typing.</info>
   * @param {boolean} [force=false] Whether or not to reset the call count and force the indicator to stop
   * @example
   * // Stop typing in a channel
   * channel.stopTyping();
   * @example
   * // Force typing to fully stop in a channel
   * channel.stopTyping(true);
   */
  stopTyping(force = false) {
    if (this.client.user._typing.has(this.id)) {
      const entry = this.client.user._typing.get(this.id);
      entry.count--;
      if (entry.count <= 0 || force) {
        this.client.clearInterval(entry.interval);
        this.client.user._typing.delete(this.id);
      }
    }
  }

  /**
   * Whether or not the typing indicator is being shown in the channel
   * @type {boolean}
   * @readonly
   */
  get typing() {
    return this.client.user._typing.has(this.id);
  }

  /**
   * Number of times `startTyping` has been called
   * @type {number}
   * @readonly
   */
  get typingCount() {
    if (this.client.user._typing.has(this.id)) return this.client.user._typing.get(this.id).count;
    return 0;
  }

  /**
   * Creates a Message Collector.
   * @param {CollectorFilter} filter The filter to create the collector with
   * @param {MessageCollectorOptions} [options={}] The options to pass to the collector
   * @returns {MessageCollector}
   * @example
   * // Create a message collector
   * const collector = channel.createCollector(
   *  m => m.content.includes('discord'),
   *  { time: 15000 }
   * );
   * collector.on('message', m => console.log(`Collected ${m.content}`));
   * collector.on('end', collected => console.log(`Collected ${collected.size} items`));
   */
  createMessageCollector(filter, options = {}) {
    return new MessageCollector(this, filter, options);
  }

  /**
   * An object containing the same properties as CollectorOptions, but a few more:
   * @typedef {MessageCollectorOptions} AwaitMessagesOptions
   * @property {string[]} [errors] Stop/end reasons that cause the promise to reject
   */

  /**
   * Similar to createCollector but in promise form. Resolves with a collection of messages that pass the specified
   * filter.
   * @param {CollectorFilter} filter The filter function to use
   * @param {AwaitMessagesOptions} [options={}] Optional options to pass to the internal collector
   * @returns {Promise<Collection<Snowflake, Message>>}
   * @example
   * // Await !vote messages
   * const filter = m => m.content.startsWith('!vote');
   * // Errors: ['time'] treats ending because of the time limit as an error
   * channel.awaitMessages(filter, { max: 4, time: 60000, errors: ['time'] })
   *  .then(collected => console.log(collected.size))
   *  .catch(collected => console.log(`After a minute, only ${collected.size} out of 4 voted.`));
   */
  awaitMessages(filter, options = {}) {
    return new Promise((resolve, reject) => {
      const collector = this.createMessageCollector(filter, options);
      collector.once('end', (collection, reason) => {
        if (options.errors && options.errors.includes(reason)) {
          reject(collection);
        } else {
          resolve(collection);
        }
      });
    });
  }

  /**
   * Bulk delete given messages that are newer than two weeks.
   * <warn>This is only available when using a bot account.</warn>
   * @param {Collection<Snowflake, Message>|Message[]|number} messages Messages or number of messages to delete
   * @param {boolean} [filterOld=false] Filter messages to remove those which are older than two weeks automatically
   * @returns {Promise<Collection<Snowflake, Message>>} Deleted messages
   */
  bulkDelete(messages, filterOld = false) {
    if (!isNaN(messages)) return this.fetchMessages({ limit: messages }).then(msgs => this.bulkDelete(msgs, filterOld));
    if (messages instanceof Array || messages instanceof Collection) {
      let messageIDs = messages instanceof Collection ? messages.keyArray() : messages.map(m => m.id);
      if (filterOld) {
        messageIDs = messageIDs.filter(id =>
          Date.now() - Snowflake.deconstruct(id).date.getTime() < 1209600000
        );
      }
      return this.client.api.channels(this.id).messages()['bulk-delete']
      .post({ data: { messages: messageIDs } })
      .then(() =>
        this.client.actions.MessageDeleteBulk.handle({
          channel_id: this.id,
          ids: messageIDs,
        }).messages
      );
    }
    throw new TypeError('The messages must be an Array, Collection, or number.');
  }

  /**
   * Marks all messages in this channel as read.
   * <warn>This is only available when using a user account.</warn>
   * @returns {Promise<TextChannel|GroupDMChannel|DMChannel>}
   */
  acknowledge() {
    if (!this.lastMessageID) return Promise.resolve(this);
    return this.client.api.channels(this.id).messages(this.lastMessageID).ack
      .post({ data: { token: this.client.rest._ackToken } })
      .then(res => {
        if (res.token) this.client.rest._ackToken = res.token;
        return this;
      });
  }

  _cacheMessage(message) {
    const maxSize = this.client.options.messageCacheMaxSize;
    if (maxSize === 0) return null;
    if (this.messages.size >= maxSize && maxSize > 0) this.messages.delete(this.messages.firstKey());
    this.messages.set(message.id, message);
    return message;
  }
}

<<<<<<< HEAD
/** @lends TextBasedChannel.prototype */
const Deprecated = {
  /**
   * Send a message to this channel.
   * @param {StringResolvable} [content] Text for the message
   * @param {MessageOptions} [options={}] Options for the message
   * @returns {Promise<Message|Message[]>}
   * @deprecated
   * @example
   * // Send a message
   * channel.sendMessage('hello!')
   *  .then(message => console.log(`Sent message: ${message.content}`))
   *  .catch(console.error);
   */
  sendMessage(content, options) {
    return this.send(content, options);
  },

  /**
   * Send an embed to this channel.
   * @param {RichEmbed|Object} embed Embed for the message
   * @param {string} [content] Text for the message
   * @param {MessageOptions} [options] Options for the message
   * @returns {Promise<Message>}
   * @deprecated
   */
  sendEmbed(embed, content, options) {
    if (!options && typeof content === 'object' && !(content instanceof Array)) {
      options = content;
      content = '';
    } else if (!options) {
      options = {};
    }
    return this.send(content, Object.assign(options, { embed }));
  },

  /**
   * Send files to this channel.
   * @param {FileOptions[]|BufferResolvable[]} files Files to send with the message
   * @param {StringResolvable} [content] Text for the message
   * @param {MessageOptions} [options] Options for the message
   * @returns {Promise<Message>}
   * @deprecated
   */
  sendFiles(files, content, options = {}) {
    return this.send(content, Object.assign(options, { files }));
  },

  /**
   * Send a file to this channel.
   * @param {BufferResolvable} attachment File to send
   * @param {string} [name='file.jpg'] Name and extension of the file
   * @param {StringResolvable} [content] Text for the message
   * @param {MessageOptions} [options] Options for the message
   * @returns {Promise<Message>}
   * @deprecated
   */
  sendFile(attachment, name, content, options = {}) {
    return this.send({ files: [{ attachment, name }], content, options });
  },

  /**
   * Send a code block to this channel.
   * @param {string} lang Language for the code block
   * @param {StringResolvable} content Content of the code block
   * @param {MessageOptions} [options] Options for the message
   * @returns {Promise<Message|Message[]>}
   * @deprecated
   */
  sendCode(lang, content, options = {}) {
    return this.send(content, Object.assign(options, { code: lang }));
  },
};

for (const key of Object.keys(Deprecated)) {
  TextBasedChannel.prototype[key] = util.deprecate(Deprecated[key], `TextChannel#${key}: use TextChannel#send instead`);
}

=======
>>>>>>> 78960819
exports.applyToClass = (structure, full = false, ignore = []) => {
  const props = ['send'];
  if (full) {
    props.push(
      '_cacheMessage',
      'acknowledge',
      'fetchMessages',
      'fetchMessage',
      'search',
      'bulkDelete',
      'startTyping',
      'stopTyping',
      'typing',
      'typingCount',
      'fetchPinnedMessages',
      'createMessageCollector',
      'awaitMessages'
    );
  }
  for (const prop of props) {
    if (ignore.includes(prop)) continue;
    Object.defineProperty(structure.prototype, prop, Object.getOwnPropertyDescriptor(TextBasedChannel.prototype, prop));
  }
};<|MERGE_RESOLUTION|>--- conflicted
+++ resolved
@@ -38,12 +38,7 @@
    * (see [here](https://discordapp.com/developers/docs/resources/channel#embed-object) for more details)
    * @property {boolean} [disableEveryone=this.client.options.disableEveryone] Whether or not @everyone and @here
    * should be replaced with plain-text
-<<<<<<< HEAD
-   * @property {FileOptions|BufferResolvable} [file] A file to send with the message **(deprecated)**
    * @property {FileOptions[]|BufferResolvable[]} [files] Files to send with the message
-=======
-   * @property {FileOptions[]|string[]} [files] Files to send with the message
->>>>>>> 78960819
    * @property {string|boolean} [code] Language for optional codeblock formatting to apply
    * @property {boolean|SplitOptions} [split=false] Whether or not the message should be split into multiple messages if
    * it exceeds the character limit. If an object is provided, these are the options for splitting the message
@@ -393,87 +388,6 @@
   }
 }
 
-<<<<<<< HEAD
-/** @lends TextBasedChannel.prototype */
-const Deprecated = {
-  /**
-   * Send a message to this channel.
-   * @param {StringResolvable} [content] Text for the message
-   * @param {MessageOptions} [options={}] Options for the message
-   * @returns {Promise<Message|Message[]>}
-   * @deprecated
-   * @example
-   * // Send a message
-   * channel.sendMessage('hello!')
-   *  .then(message => console.log(`Sent message: ${message.content}`))
-   *  .catch(console.error);
-   */
-  sendMessage(content, options) {
-    return this.send(content, options);
-  },
-
-  /**
-   * Send an embed to this channel.
-   * @param {RichEmbed|Object} embed Embed for the message
-   * @param {string} [content] Text for the message
-   * @param {MessageOptions} [options] Options for the message
-   * @returns {Promise<Message>}
-   * @deprecated
-   */
-  sendEmbed(embed, content, options) {
-    if (!options && typeof content === 'object' && !(content instanceof Array)) {
-      options = content;
-      content = '';
-    } else if (!options) {
-      options = {};
-    }
-    return this.send(content, Object.assign(options, { embed }));
-  },
-
-  /**
-   * Send files to this channel.
-   * @param {FileOptions[]|BufferResolvable[]} files Files to send with the message
-   * @param {StringResolvable} [content] Text for the message
-   * @param {MessageOptions} [options] Options for the message
-   * @returns {Promise<Message>}
-   * @deprecated
-   */
-  sendFiles(files, content, options = {}) {
-    return this.send(content, Object.assign(options, { files }));
-  },
-
-  /**
-   * Send a file to this channel.
-   * @param {BufferResolvable} attachment File to send
-   * @param {string} [name='file.jpg'] Name and extension of the file
-   * @param {StringResolvable} [content] Text for the message
-   * @param {MessageOptions} [options] Options for the message
-   * @returns {Promise<Message>}
-   * @deprecated
-   */
-  sendFile(attachment, name, content, options = {}) {
-    return this.send({ files: [{ attachment, name }], content, options });
-  },
-
-  /**
-   * Send a code block to this channel.
-   * @param {string} lang Language for the code block
-   * @param {StringResolvable} content Content of the code block
-   * @param {MessageOptions} [options] Options for the message
-   * @returns {Promise<Message|Message[]>}
-   * @deprecated
-   */
-  sendCode(lang, content, options = {}) {
-    return this.send(content, Object.assign(options, { code: lang }));
-  },
-};
-
-for (const key of Object.keys(Deprecated)) {
-  TextBasedChannel.prototype[key] = util.deprecate(Deprecated[key], `TextChannel#${key}: use TextChannel#send instead`);
-}
-
-=======
->>>>>>> 78960819
 exports.applyToClass = (structure, full = false, ignore = []) => {
   const props = ['send'];
   if (full) {
