const path = require('path');
const Message = require('../Message');
const MessageCollector = require('../MessageCollector');
const Util = require('../../util/Util');
const Collection = require('../../util/Collection');
<<<<<<< HEAD
const Snowflake = require('../../util/Snowflake');
const util = require('util');
=======
>>>>>>> ca926ee4

/**
 * Interface for classes that have text-channel-like features.
 * @interface
 */
class TextBasedChannel {
  constructor() {
    /**
     * A collection containing the messages sent to this channel
     * @type {Collection<Snowflake, Message>}
     */
    this.messages = new Collection();

    /**
     * The ID of the last message in the channel, if one was sent
     * @type {?Snowflake}
     */
    this.lastMessageID = null;

    /**
     * The Message object of the last message in the channel, if one was sent
     * @type {?Message}
     */
    this.lastMessage = null;
  }

  /**
   * Options provided when sending or editing a message.
   * @typedef {Object} MessageOptions
   * @property {boolean} [tts=false] Whether or not the message should be spoken aloud
   * @property {string} [nonce=''] The nonce for the message
   * @property {RichEmbed|Object} [embed] An embed for the message
   * (see [here](https://discordapp.com/developers/docs/resources/channel#embed-object) for more details)
   * @property {boolean} [disableEveryone=this.client.options.disableEveryone] Whether or not @everyone and @here
   * should be replaced with plain-text
   * @property {FileOptions[]|string[]} [files] Files to send with the message
   * @property {string|boolean} [code] Language for optional codeblock formatting to apply
   * @property {boolean|SplitOptions} [split=false] Whether or not the message should be split into multiple messages if
   * it exceeds the character limit. If an object is provided, these are the options for splitting the message
   * @property {UserResolvable} [reply] User to reply to (prefixes the message with a mention, except in DMs)
   */

  /**
   * @typedef {Object} FileOptions
   * @property {BufferResolvable} attachment File to attach
   * @property {string} [name='file.jpg'] Filename of the attachment
   */

  /**
   * Options for splitting a message.
   * @typedef {Object} SplitOptions
   * @property {number} [maxLength=1950] Maximum character length per message piece
   * @property {string} [char='\n'] Character to split the message with
   * @property {string} [prepend=''] Text to prepend to every piece except the first
   * @property {string} [append=''] Text to append to every piece except the last
   */

  /**
   * Send a message to this channel.
   * @param {StringResolvable} [content] Text for the message
   * @param {MessageOptions} [options={}] Options for the message
   * @returns {Promise<Message|Message[]>}
   * @example
   * // Send a message
   * channel.send('hello!')
   *  .then(message => console.log(`Sent message: ${message.content}`))
   *  .catch(console.error);
   */
  send(content, options) {
    if (!options && typeof content === 'object' && !(content instanceof Array)) {
      options = content;
      content = '';
    } else if (!options) {
      options = {};
    }

    if (options.embed && options.embed.file) options.file = options.embed.file;

    if (options.file) {
      if (options.files) options.files.push(options.file);
      else options.files = [options.file];
    }

    if (options.files) {
      for (let i = 0; i < options.files.length; i++) {
        let file = options.files[i];
        if (typeof file === 'string') file = { attachment: file };
        if (!file.name) {
          if (typeof file.attachment === 'string') {
            file.name = path.basename(file.attachment);
          } else if (file.attachment && file.attachment.path) {
            file.name = path.basename(file.attachment.path);
          } else {
            file.name = 'file.jpg';
          }
        }
        options.files[i] = file;
      }

      return Promise.all(options.files.map(file =>
        this.client.resolver.resolveBuffer(file.attachment).then(buffer => {
          file.file = buffer;
          return file;
        })
      )).then(files => this.client.rest.methods.sendMessage(this, content, options, files));
    }

    return this.client.rest.methods.sendMessage(this, content, options);
  }

  /**
   * Gets a single message from this channel, regardless of it being cached or not. Since the single message fetching
   * endpoint is reserved for bot accounts, this abstracts the `fetchMessages` method to obtain the single message when
   * using a user account.
   * @param {Snowflake} messageID ID of the message to get
   * @returns {Promise<Message>}
   * @example
   * // Get message
   * channel.fetchMessage('99539446449315840')
   *   .then(message => console.log(message.content))
   *   .catch(console.error);
   */
  fetchMessage(messageID) {
    if (!this.client.user.bot) {
      return this.fetchMessages({ limit: 1, around: messageID }).then(messages => {
        const msg = messages.get(messageID);
        if (!msg) throw new Error('Message not found.');
        return msg;
      });
    }
    return this.client.rest.methods.getChannelMessage(this, messageID).then(data => {
      const msg = data instanceof Message ? data : new Message(this, data, this.client);
      this._cacheMessage(msg);
      return msg;
    });
  }

  /**
   * The parameters to pass in when requesting previous messages from a channel. `around`, `before` and
   * `after` are mutually exclusive. All the parameters are optional.
   * @typedef {Object} ChannelLogsQueryOptions
   * @property {number} [limit=50] Number of messages to acquire
   * @property {Snowflake} [before] ID of a message to get the messages that were posted before it
   * @property {Snowflake} [after] ID of a message to get the messages that were posted after it
   * @property {Snowflake} [around] ID of a message to get the messages that were posted around it
   */

  /**
   * Gets the past messages sent in this channel. Resolves with a collection mapping message ID's to Message objects.
   * @param {ChannelLogsQueryOptions} [options={}] Query parameters to pass in
   * @returns {Promise<Collection<Snowflake, Message>>}
   * @example
   * // Get messages
   * channel.fetchMessages({limit: 10})
   *  .then(messages => console.log(`Received ${messages.size} messages`))
   *  .catch(console.error);
   */
  fetchMessages(options = {}) {
    return this.client.rest.methods.getChannelMessages(this, options).then(data => {
      const messages = new Collection();
      for (const message of data) {
        const msg = new Message(this, message, this.client);
        messages.set(message.id, msg);
        this._cacheMessage(msg);
      }
      return messages;
    });
  }

  /**
   * Fetches the pinned messages of this channel and returns a collection of them.
   * @returns {Promise<Collection<Snowflake, Message>>}
   */
  fetchPinnedMessages() {
    return this.client.rest.methods.getChannelPinnedMessages(this).then(data => {
      const messages = new Collection();
      for (const message of data) {
        const msg = new Message(this, message, this.client);
        messages.set(message.id, msg);
        this._cacheMessage(msg);
      }
      return messages;
    });
  }

  /**
   * @typedef {Object} MessageSearchOptions
   * @property {string} [content] Message content
   * @property {Snowflake} [maxID] Maximum ID for the filter
   * @property {Snowflake} [minID] Minimum ID for the filter
   * @property {string} [has] One of `link`, `embed`, `file`, `video`, `image`, or `sound`,
   * or add `-` to negate (e.g. `-file`)
   * @property {ChannelResolvable} [channel] Channel to limit search to (only for guild search endpoint)
   * @property {UserResolvable} [author] Author to limit search
   * @property {string} [authorType] One of `user`, `bot`, `webhook`, or add `-` to negate (e.g. `-webhook`)
   * @property {string} [sortBy='recent'] `recent` or `relevant`
   * @property {string} [sortOrder='desc'] `asc` or `desc`
   * @property {number} [contextSize=2] How many messages to get around the matched message (0 to 2)
   * @property {number} [limit=25] Maximum number of results to get (1 to 25)
   * @property {number} [offset=0] Offset the "pages" of results (since you can only see 25 at a time)
   * @property {UserResolvable} [mentions] Mentioned user filter
   * @property {boolean} [mentionsEveryone] If everyone is mentioned
   * @property {string} [linkHostname] Filter links by hostname
   * @property {string} [embedProvider] The name of an embed provider
   * @property {string} [embedType] one of `image`, `video`, `url`, `rich`
   * @property {string} [attachmentFilename] The name of an attachment
   * @property {string} [attachmentExtension] The extension of an attachment
   * @property {Date} [before] Date to find messages before
   * @property {Date} [after] Date to find messages before
   * @property {Date} [during] Date to find messages during (range of date to date + 24 hours)
   */

  /**
   * Performs a search within the channel.
   * <warn>This is only available when using a user account.</warn>
   * @param {MessageSearchOptions} [options={}] Options to pass to the search
   * @returns {Promise<Array<Message[]>>}
   * An array containing arrays of messages. Each inner array is a search context cluster
   * The message which has triggered the result will have the `hit` property set to `true`
   * @example
   * channel.search({
   *   content: 'discord.js',
   *   before: '2016-11-17'
   * }).then(res => {
   *   const hit = res.messages[0].find(m => m.hit).content;
   *   console.log(`I found: **${hit}**, total results: ${res.totalResults}`);
   * }).catch(console.error);
   */
  search(options = {}) {
    return Util.search(this, options);
  }

  /**
   * Starts a typing indicator in the channel.
   * @param {number} [count] The number of times startTyping should be considered to have been called
   * @example
   * // Start typing in a channel
   * channel.startTyping();
   */
  startTyping(count) {
    if (typeof count !== 'undefined' && count < 1) throw new RangeError('Count must be at least 1.');
    if (!this.client.user._typing.has(this.id)) {
      this.client.user._typing.set(this.id, {
        count: count || 1,
        interval: this.client.setInterval(() => {
          this.client.rest.methods.sendTyping(this.id);
        }, 9000),
      });
      this.client.rest.methods.sendTyping(this.id);
    } else {
      const entry = this.client.user._typing.get(this.id);
      entry.count = count || entry.count + 1;
    }
  }

  /**
   * Stops the typing indicator in the channel.
   * The indicator will only stop if this is called as many times as startTyping().
   * <info>It can take a few seconds for the client user to stop typing.</info>
   * @param {boolean} [force=false] Whether or not to reset the call count and force the indicator to stop
   * @example
   * // Stop typing in a channel
   * channel.stopTyping();
   * @example
   * // Force typing to fully stop in a channel
   * channel.stopTyping(true);
   */
  stopTyping(force = false) {
    if (this.client.user._typing.has(this.id)) {
      const entry = this.client.user._typing.get(this.id);
      entry.count--;
      if (entry.count <= 0 || force) {
        this.client.clearInterval(entry.interval);
        this.client.user._typing.delete(this.id);
      }
    }
  }

  /**
   * Whether or not the typing indicator is being shown in the channel
   * @type {boolean}
   * @readonly
   */
  get typing() {
    return this.client.user._typing.has(this.id);
  }

  /**
   * Number of times `startTyping` has been called
   * @type {number}
   * @readonly
   */
  get typingCount() {
    if (this.client.user._typing.has(this.id)) return this.client.user._typing.get(this.id).count;
    return 0;
  }

  /**
   * Creates a Message Collector.
   * @param {CollectorFilter} filter The filter to create the collector with
   * @param {MessageCollectorOptions} [options={}] The options to pass to the collector
   * @returns {MessageCollector}
   * @example
   * // Create a message collector
   * const collector = channel.createCollector(
   *  m => m.content.includes('discord'),
   *  { time: 15000 }
   * );
   * collector.on('message', m => console.log(`Collected ${m.content}`));
   * collector.on('end', collected => console.log(`Collected ${collected.size} items`));
   */
  createMessageCollector(filter, options = {}) {
    return new MessageCollector(this, filter, options);
  }

  /**
   * An object containing the same properties as CollectorOptions, but a few more:
   * @typedef {MessageCollectorOptions} AwaitMessagesOptions
   * @property {string[]} [errors] Stop/end reasons that cause the promise to reject
   */

  /**
   * Similar to createCollector but in promise form. Resolves with a collection of messages that pass the specified
   * filter.
   * @param {CollectorFilter} filter The filter function to use
   * @param {AwaitMessagesOptions} [options={}] Optional options to pass to the internal collector
   * @returns {Promise<Collection<Snowflake, Message>>}
   * @example
   * // Await !vote messages
   * const filter = m => m.content.startsWith('!vote');
   * // Errors: ['time'] treats ending because of the time limit as an error
   * channel.awaitMessages(filter, { max: 4, time: 60000, errors: ['time'] })
   *  .then(collected => console.log(collected.size))
   *  .catch(collected => console.log(`After a minute, only ${collected.size} out of 4 voted.`));
   */
  awaitMessages(filter, options = {}) {
    return new Promise((resolve, reject) => {
      const collector = this.createCollector(filter, options);
      collector.once('end', (collection, reason) => {
        if (options.errors && options.errors.includes(reason)) {
          reject(collection);
        } else {
          resolve(collection);
        }
      });
    });
  }

  /**
   * Bulk delete given messages that are newer than two weeks.
   * <warn>This is only available when using a bot account.</warn>
   * @param {Collection<Snowflake, Message>|Message[]|number} messages Messages or number of messages to delete
   * @param {boolean} [filterOld=false] Filter messages to remove those which are older than two weeks automatically
   * @returns {Promise<Collection<Snowflake, Message>>} Deleted messages
   */
  bulkDelete(messages, filterOld = false) {
    if (!isNaN(messages)) return this.fetchMessages({ limit: messages }).then(msgs => this.bulkDelete(msgs, filterOld));
    if (messages instanceof Array || messages instanceof Collection) {
      let messageIDs = messages instanceof Collection ? messages.keyArray() : messages.map(m => m.id);
      if (filterOld) {
        messageIDs = messageIDs.filter(id =>
          Date.now() - Snowflake.deconstruct(id).date.getTime() < 1209600000
        );
      }
      return this.rest.api.channels(this.id).messages['bulk-delete']
      .post({ data: { messages: messageIDs } })
      .then(() =>
        this.client.actions.MessageDeleteBulk.handle({
          channel_id: this.id,
          ids: messageIDs,
        }).messages
      );
    }
    throw new TypeError('The messages must be an Array, Collection, or number.');
  }

  /**
   * Marks all messages in this channel as read.
   * <warn>This is only available when using a user account.</warn>
   * @returns {Promise<TextChannel|GroupDMChannel|DMChannel>}
   */
  acknowledge() {
    if (!this.lastMessageID) return Promise.resolve(this);
    return this.client.rest.api.channels(this.id).messages(this.lastMessageID)
      .post({ data: { token: this.client.rest._ackToken } })
      .then(res => {
        if (res.token) this.client.rest._ackToken = res.token;
        return this;
      });
  }

  _cacheMessage(message) {
    const maxSize = this.client.options.messageCacheMaxSize;
    if (maxSize === 0) return null;
    if (this.messages.size >= maxSize && maxSize > 0) this.messages.delete(this.messages.firstKey());
    this.messages.set(message.id, message);
    return message;
  }
}

exports.applyToClass = (structure, full = false, ignore = []) => {
  const props = ['send'];
  if (full) {
    props.push(
      '_cacheMessage',
      'acknowledge',
      'fetchMessages',
      'fetchMessage',
      'search',
      'bulkDelete',
      'startTyping',
      'stopTyping',
      'typing',
      'typingCount',
      'fetchPinnedMessages',
      'createMessageCollector',
      'awaitMessages'
    );
  }
  for (const prop of props) {
    if (ignore.includes(prop)) continue;
    Object.defineProperty(structure.prototype, prop, Object.getOwnPropertyDescriptor(TextBasedChannel.prototype, prop));
  }
};<|MERGE_RESOLUTION|>--- conflicted
+++ resolved
@@ -3,11 +3,7 @@
 const MessageCollector = require('../MessageCollector');
 const Util = require('../../util/Util');
 const Collection = require('../../util/Collection');
-<<<<<<< HEAD
 const Snowflake = require('../../util/Snowflake');
-const util = require('util');
-=======
->>>>>>> ca926ee4
 
 /**
  * Interface for classes that have text-channel-like features.
