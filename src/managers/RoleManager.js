'use strict';

const BaseManager = require('./BaseManager');
const Role = require('../structures/Role');
const Collection = require('../util/Collection');
const Permissions = require('../util/Permissions');
const { resolveColor } = require('../util/Util');

/**
 * Manages API methods for roles and stores their cache.
 * @extends {BaseManager}
 */
class RoleManager extends BaseManager {
  constructor(guild, iterable) {
    super(guild.client, iterable, Role);
    /**
     * The guild belonging to this manager
     * @type {Guild}
     */
    this.guild = guild;
  }

  /**
   * The role cache of this manager
   * @type {Collection<Snowflake, Role>}
   * @name RoleManager#cache
   */

  add(data, cache) {
    return super.add(data, cache, { extras: [this.guild] });
  }

  /**
<<<<<<< HEAD
   * Obtains a role from Discord, or the role cache if they're already available.
   * @param {Snowflake} [id] ID of the role
   * @param {boolean} [cache=true] Whether to cache the new roles objects if it weren't already
=======
   * Obtains one or more roles from Discord, or the role cache if they're already available.
   * @param {Snowflake} [id] ID of the role to fetch
   * @param {boolean} [cache=true] Whether to cache the new role object(s) if they weren't already
>>>>>>> b2a67204
   * @param {boolean} [force=false] Whether to skip the cache check and request the API
   * @returns {Promise<?Role|Collection<Snowflake, Role>>}
   * @example
   * // Fetch all roles from the guild
   * message.guild.roles.fetch()
   *   .then(roles => console.log(`There are ${roles.cache.size} roles.`))
   *   .catch(console.error);
   * @example
   * // Fetch a single role
   * message.guild.roles.fetch('222078108977594368')
   *   .then(role => console.log(`The role color is: ${role.color}`))
   *   .catch(console.error);
   */
  async fetch(id, cache = true, force = false) {
    if (id && !force) {
      const existing = this.cache.get(id);
      if (existing) return existing;
    }

    // We cannot fetch a single role, as of this commit's date, Discord API throws with 405
    const data = await this.client.api.guilds(this.guild.id).roles.get();
    const roles = new Collection();
    for (const role of data) roles.set(role.id, this.add(role, cache));
    return id ? roles.get(id) || null : roles;
  }

  /**
   * Data that can be resolved to a Role object. This can be:
   * * A Role
   * * A Snowflake
   * @typedef {Role|Snowflake} RoleResolvable
   */

  /**
   * Resolves a RoleResolvable to a Role object.
   * @method resolve
   * @memberof RoleManager
   * @instance
   * @param {RoleResolvable} role The role resolvable to resolve
   * @returns {?Role}
   */

  /**
   * Resolves a RoleResolvable to a role ID string.
   * @method resolveID
   * @memberof RoleManager
   * @instance
   * @param {RoleResolvable} role The role resolvable to resolve
   * @returns {?Snowflake}
   */

  /**
   * Creates a new role in the guild with given information.
   * <warn>The position will silently reset to 1 if an invalid one is provided, or none.</warn>
   * @param {Object} [options] Options
   * @param {RoleData} [options.data] The data to create the role with
   * @param {string} [options.reason] Reason for creating this role
   * @returns {Promise<Role>}
   * @example
   * // Create a new role
   * guild.roles.create()
   *   .then(console.log)
   *   .catch(console.error);
   * @example
   * // Create a new role with data and a reason
   * guild.roles.create({
   *   data: {
   *     name: 'Super Cool People',
   *     color: 'BLUE',
   *   },
   *   reason: 'we needed a role for Super Cool People',
   * })
   *   .then(console.log)
   *   .catch(console.error);
   */
  create({ data = {}, reason } = {}) {
    if (data.color) data.color = resolveColor(data.color);
    if (data.permissions) data.permissions = Permissions.resolve(data.permissions);

    return this.guild.client.api
      .guilds(this.guild.id)
      .roles.post({ data, reason })
      .then(r => {
        const { role } = this.client.actions.GuildRoleCreate.handle({
          guild_id: this.guild.id,
          role: r,
        });
        if (data.position) return role.setPosition(data.position, reason);
        return role;
      });
  }

  /**
   * Gets the managed role a user created when joining the guild, if any
   * <info>Only ever available for bots</info>
   * @param {UserResolvable} user The user to access the bot role for
   * @returns {?Role}
   */
  botRoleFor(user) {
    const userID = this.client.users.resolveID(user);
    if (!userID) return null;
    return this.cache.find(role => role.tags && role.tags.botID === userID) || null;
  }

  /**
   * The `@everyone` role of the guild
   * @type {Role}
   * @readonly
   */
  get everyone() {
    return this.cache.get(this.guild.id);
  }

  /**
   * The premium subscriber role of the guild, if any
   * @type {?Role}
   * @readonly
   */
  get premiumSubscriberRole() {
    return this.cache.find(role => role.tags && role.tags.premiumSubscriberRole) || null;
  }

  /**
   * The role with the highest position in the cache
   * @type {Role}
   * @readonly
   */
  get highest() {
    return this.cache.reduce((prev, role) => (role.comparePositionTo(prev) > 0 ? role : prev), this.cache.first());
  }
}

module.exports = RoleManager;<|MERGE_RESOLUTION|>--- conflicted
+++ resolved
@@ -31,15 +31,9 @@
   }
 
   /**
-<<<<<<< HEAD
    * Obtains a role from Discord, or the role cache if they're already available.
    * @param {Snowflake} [id] ID of the role
-   * @param {boolean} [cache=true] Whether to cache the new roles objects if it weren't already
-=======
-   * Obtains one or more roles from Discord, or the role cache if they're already available.
-   * @param {Snowflake} [id] ID of the role to fetch
    * @param {boolean} [cache=true] Whether to cache the new role object(s) if they weren't already
->>>>>>> b2a67204
    * @param {boolean} [force=false] Whether to skip the cache check and request the API
    * @returns {Promise<?Role|Collection<Snowflake, Role>>}
    * @example
