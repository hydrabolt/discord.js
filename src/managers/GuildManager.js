'use strict';

const BaseManager = require('./BaseManager');
const DataResolver = require('../util/DataResolver');
const { Events, VerificationLevels, DefaultMessageNotifications,
  ExplicitContentFilterLevels } = require('../util/Constants');
const Guild = require('../structures/Guild');
const GuildChannel = require('../structures/GuildChannel');
const GuildMember = require('../structures/GuildMember');
<<<<<<< HEAD
const Permissions = require('../util/Permissions');
const { resolveColor } = require('../util/Util');
=======
const GuildEmoji = require('../structures/GuildEmoji');
const Invite = require('../structures/Invite');
>>>>>>> 91a025ca
const Role = require('../structures/Role');

/**
 * Manages API methods for Guilds and stores their cache.
 * @extends {BaseManager}
 */
class GuildManager extends BaseManager {
  constructor(client, iterable) {
    super(client, iterable, Guild);
  }

  /**
   * The cache of this Manager
   * @type {Collection<Snowflake, Guild>}
   * @name GuildManager#cache
   */

  /**
   * Data that resolves to give a Guild object. This can be:
   * * A Guild object
   * * A GuildChannel object
   * * A GuildEmoji object
   * * A Role object
   * * A Snowflake
   * * An Invite object
   * @typedef {Guild|GuildChannel|GuildMember|GuildEmoji|Role|Snowflake|Invite} GuildResolvable
   */

  /**
   * Partial data for a Role.
   * @typedef {Object} PartialRoleData
   * @property {number} [id] The ID for this role, used to set channel overrides,
   * this is a placeholder and will be replaced by the API after consumption
   * @property {string} [name] The name of the role
   * @property {ColorResolvable} [color] The color of the role, either a hex string or a base 10 number
   * @property {boolean} [hoist] Whether or not the role should be hoisted
   * @property {number} [position] The position of the role
   * @property {PermissionResolvable|number} [permissions] The permissions of the role
   * @property {boolean} [mentionable] Whether or not the role should be mentionable
   */

  /**
   * Partial overwrite data.
   * @typedef {Object} PartialOverwriteData
   * @property {number|Snowflake} [id] The Role or User ID for this overwrite
   * @property {string} [type] The type of this overwrite
   * @property {PermissionResolvable} [allow]
   * @property {PermissionResolvable} [deny]
   */

  /**
   * Partial data for a Channel.
   * @typedef {Object} PartialChannelData
   * @property {number} [id] The ID for this channel, used to set its parent,
   * this is a placeholder and will be replaced by the API after consumption
   * @property {number} [parentID] The parent ID for this channel
   * @property {string} [type] The type of the channel (Only when creating)
   * @property {string} [name] The name of the channel
   * @property {string} [topic] The topic of the text channel
   * @property {boolean} [nsfw] Whether the channel is NSFW
   * @property {number} [bitrate] The bitrate of the voice channel
   * @property {number} [userLimit] The user limit of the channel
   * @property {PartialOverwriteData} [permissionOverwrites]
   * Overwrites of the channel
   * @property {number} [rateLimitPerUser] The rate limit per user of the channel in seconds
   */

  /**
   * Resolves a GuildResolvable to a Guild object.
   * @method resolve
   * @memberof GuildManager
   * @instance
   * @param {GuildResolvable} guild The guild resolvable to identify
   * @returns {?Guild}
   */
  resolve(guild) {
    if (guild instanceof GuildChannel ||
      guild instanceof GuildMember ||
      guild instanceof GuildEmoji ||
      guild instanceof Role ||
      (guild instanceof Invite && guild.guild)) return super.resolve(guild.guild);
    return super.resolve(guild);
  }

  /**
   * Resolves a GuildResolvable to a Guild ID string.
   * @method resolveID
   * @memberof GuildManager
   * @instance
   * @param {GuildResolvable} guild The guild resolvable to identify
   * @returns {?Snowflake}
   */
  resolveID(guild) {
    if (guild instanceof GuildChannel ||
      guild instanceof GuildMember ||
      guild instanceof GuildEmoji ||
      guild instanceof Role ||
      (guild instanceof Invite && guild.guild)) return super.resolveID(guild.guild.id);
    return super.resolveID(guild);
  }

  /**
   * Creates a guild.
   * <warn>This is only available to bots in fewer than 10 guilds.</warn>
   * @param {string} name The name of the guild
   * @param {Object} [options] Options for the creating
   * @param {PartialChannelData[]} [options.channels] The channels for this guild
   * @param {DefaultMessageNotifications} [options.defaultMessageNotifications] The default message notifications
   * for the guild
   * @param {ExplicitContentFilterLevel} [options.explicitContentFilter] The explicit content filter level for the guild
   * @param {BufferResolvable|Base64Resolvable} [options.icon=null] The icon for the guild
   * @param {string} [options.region] The region for the server, defaults to the closest one available
   * @param {PartialRoleData[]} [options.roles] The roles for this guild,
   * the first element of this array is used to change properties of the guild's everyone role.
   * @param {VerificationLevel} [options.verificationLevel] The verification level for the guild
   * @returns {Promise<Guild>} The guild that was created
   */
  async create(name, {
    channels = [],
    defaultMessageNotifications,
    explicitContentFilter,
    icon = null,
    region,
    roles = [],
    verificationLevel,
  } = {}) {
    icon = await DataResolver.resolveImage(icon);
    if (typeof verificationLevel !== 'undefined' && typeof verificationLevel !== 'number') {
      verificationLevel = VerificationLevels.indexOf(verificationLevel);
    }
    if (typeof defaultMessageNotifications !== 'undefined' && typeof defaultMessageNotifications !== 'number') {
      defaultMessageNotifications = DefaultMessageNotifications.indexOf(defaultMessageNotifications);
    }
    if (typeof explicitContentFilter !== 'undefined' && typeof explicitContentFilter !== 'number') {
      explicitContentFilter = ExplicitContentFilterLevels.indexOf(explicitContentFilter);
    }
    for (const channel of channels) {
      if (!channel.permissionOverwrites) continue;
      for (const overwrite of channel.permissionOverwrites) {
        if (overwrite.allow) overwrite.allow = Permissions.resolve(overwrite.allow);
        if (overwrite.deny) overwrite.deny = Permissions.resolve(overwrite.deny);
      }
      channel.permission_overwrites = channel.permissionOverwrites;
      channel.parent_id = channel.parentID;
      delete channel.permissionOverwrites;
      delete channel.parentID;
    }
    for (const role of roles) {
      if (role.color) role.color = resolveColor(role.color);
      if (role.permissions) role.permissions = Permissions.resolve(role.permissions);
    }
    return new Promise((resolve, reject) =>
      this.client.api.guilds.post({ data: {
        name,
        region,
        icon,
        verification_level: verificationLevel,
        default_message_notifications: defaultMessageNotifications,
        explicit_content_filter: explicitContentFilter,
        channels,
        roles,
      } })
        .then(data => {
          if (this.client.guilds.cache.has(data.id)) return resolve(this.client.guilds.cache.get(data.id));

          const handleGuild = guild => {
            if (guild.id === data.id) {
              this.client.removeListener(Events.GUILD_CREATE, handleGuild);
<<<<<<< HEAD
              this.client.clearTimeout(timeout);
              resolve(guild);
            }
          };
          this.client.on(Events.GUILD_CREATE, handleGuild);
=======
              resolve(this.client.guilds.add(data));
            }, 10000);
            return undefined;
          }, reject),
      );
    }
>>>>>>> 91a025ca

          const timeout = this.client.setTimeout(() => {
            this.client.removeListener(Events.GUILD_CREATE, handleGuild);
            resolve(this.client.guilds.add(data));
          }, 10000);
          return undefined;
        }, reject),
    );
  }
}

module.exports = GuildManager;<|MERGE_RESOLUTION|>--- conflicted
+++ resolved
@@ -7,13 +7,10 @@
 const Guild = require('../structures/Guild');
 const GuildChannel = require('../structures/GuildChannel');
 const GuildMember = require('../structures/GuildMember');
-<<<<<<< HEAD
 const Permissions = require('../util/Permissions');
 const { resolveColor } = require('../util/Util');
-=======
 const GuildEmoji = require('../structures/GuildEmoji');
 const Invite = require('../structures/Invite');
->>>>>>> 91a025ca
 const Role = require('../structures/Role');
 
 /**
@@ -182,20 +179,11 @@
           const handleGuild = guild => {
             if (guild.id === data.id) {
               this.client.removeListener(Events.GUILD_CREATE, handleGuild);
-<<<<<<< HEAD
               this.client.clearTimeout(timeout);
               resolve(guild);
             }
           };
           this.client.on(Events.GUILD_CREATE, handleGuild);
-=======
-              resolve(this.client.guilds.add(data));
-            }, 10000);
-            return undefined;
-          }, reject),
-      );
-    }
->>>>>>> 91a025ca
 
           const timeout = this.client.setTimeout(() => {
             this.client.removeListener(Events.GUILD_CREATE, handleGuild);
