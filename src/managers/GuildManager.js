'use strict';

const BaseManager = require('./BaseManager');
<<<<<<< HEAD
const Guild = require('../structures/Guild');
const GuildChannel = require('../structures/GuildChannel');
=======
const DataResolver = require('../util/DataResolver');
const {
  Events,
  VerificationLevels,
  DefaultMessageNotifications,
  ExplicitContentFilterLevels,
} = require('../util/Constants');
const Guild = require('../structures/Guild');
const GuildChannel = require('../structures/GuildChannel');
const GuildMember = require('../structures/GuildMember');
const Permissions = require('../util/Permissions');
const { resolveColor } = require('../util/Util');
>>>>>>> 2ee0f1cd
const GuildEmoji = require('../structures/GuildEmoji');
const GuildMember = require('../structures/GuildMember');
const Invite = require('../structures/Invite');
const Role = require('../structures/Role');
const { Events } = require('../util/Constants');
const DataResolver = require('../util/DataResolver');

/**
 * Manages API methods for Guilds and stores their cache.
 * @extends {BaseManager}
 */
class GuildManager extends BaseManager {
  constructor(client, iterable) {
    super(client, iterable, Guild);
  }

  /**
   * The cache of this Manager
   * @type {Collection<Snowflake, Guild>}
   * @name GuildManager#cache
   */

  /**
   * Data that resolves to give a Guild object. This can be:
   * * A Guild object
   * * A GuildChannel object
   * * A GuildEmoji object
   * * A Role object
   * * A Snowflake
   * * An Invite object
   * @typedef {Guild|GuildChannel|GuildMember|GuildEmoji|Role|Snowflake|Invite} GuildResolvable
   */

  /**
   * Partial data for a Role.
   * @typedef {Object} PartialRoleData
   * @property {number} id The ID for this role, used to set channel overrides,
   * this is a placeholder and will be replaced by the API after consumption
   * @property {string} [name] The name of the role
   * @property {ColorResolvable} [color] The color of the role, either a hex string or a base 10 number
   * @property {boolean} [hoist] Whether or not the role should be hoisted
   * @property {number} [position] The position of the role
   * @property {PermissionResolvable|number} [permissions] The permissions of the role
   * @property {boolean} [mentionable] Whether or not the role should be mentionable
   */

  /**
   * Partial overwrite data.
   * @typedef {Object} PartialOverwriteData
   * @property {number|Snowflake} id The Role or User ID for this overwrite
   * @property {string} [type] The type of this overwrite
   * @property {PermissionResolvable} [allow] The permissions to allow
   * @property {PermissionResolvable} [deny] The permissions to deny
   */

  /**
   * Partial data for a Channel.
   * @typedef {Object} PartialChannelData
   * @property {number} [id] The ID for this channel, used to set its parent,
   * this is a placeholder and will be replaced by the API after consumption
   * @property {number} [parentID] The parent ID for this channel
   * @property {string} [type] The type of the channel
   * @property {string} name The name of the channel
   * @property {string} [topic] The topic of the text channel
   * @property {boolean} [nsfw] Whether the channel is NSFW
   * @property {number} [bitrate] The bitrate of the voice channel
   * @property {number} [userLimit] The user limit of the channel
   * @property {PartialOverwriteData} [permissionOverwrites]
   * Overwrites of the channel
   * @property {number} [rateLimitPerUser] The rate limit per user of the channel in seconds
   */

  /**
   * Resolves a GuildResolvable to a Guild object.
   * @method resolve
   * @memberof GuildManager
   * @instance
   * @param {GuildResolvable} guild The guild resolvable to identify
   * @returns {?Guild}
   */
  resolve(guild) {
    if (
      guild instanceof GuildChannel ||
      guild instanceof GuildMember ||
      guild instanceof GuildEmoji ||
      guild instanceof Role ||
      (guild instanceof Invite && guild.guild)
    ) {
      return super.resolve(guild.guild);
    }
    return super.resolve(guild);
  }

  /**
   * Resolves a GuildResolvable to a Guild ID string.
   * @method resolveID
   * @memberof GuildManager
   * @instance
   * @param {GuildResolvable} guild The guild resolvable to identify
   * @returns {?Snowflake}
   */
  resolveID(guild) {
    if (
      guild instanceof GuildChannel ||
      guild instanceof GuildMember ||
      guild instanceof GuildEmoji ||
      guild instanceof Role ||
      (guild instanceof Invite && guild.guild)
    ) {
      return super.resolveID(guild.guild.id);
    }
    return super.resolveID(guild);
  }

  /**
   * Creates a guild.
   * <warn>This is only available to bots in fewer than 10 guilds.</warn>
   * @param {string} name The name of the guild
   * @param {Object} [options] Options for the creating
   * @param {PartialChannelData[]} [options.channels] The channels for this guild
   * @param {DefaultMessageNotifications} [options.defaultMessageNotifications] The default message notifications
   * for the guild
   * @param {ExplicitContentFilterLevel} [options.explicitContentFilter] The explicit content filter level for the guild
   * @param {BufferResolvable|Base64Resolvable} [options.icon=null] The icon for the guild
   * @param {string} [options.region] The region for the server, defaults to the closest one available
   * @param {PartialRoleData[]} [options.roles] The roles for this guild,
   * the first element of this array is used to change properties of the guild's everyone role.
   * @param {VerificationLevel} [options.verificationLevel] The verification level for the guild
   * @returns {Promise<Guild>} The guild that was created
   */
<<<<<<< HEAD
  create(name, { region, icon = null } = {}) {
    if (!icon || (typeof icon === 'string' && icon.startsWith('data:'))) {
      return new Promise((resolve, reject) =>
        this.client.api.guilds.post({ data: { name, region, icon } }).then(data => {
=======
  async create(name, {
    channels = [],
    defaultMessageNotifications,
    explicitContentFilter,
    icon = null,
    region,
    roles = [],
    verificationLevel,
  } = {}) {
    icon = await DataResolver.resolveImage(icon);
    if (typeof verificationLevel !== 'undefined' && typeof verificationLevel !== 'number') {
      verificationLevel = VerificationLevels.indexOf(verificationLevel);
    }
    if (typeof defaultMessageNotifications !== 'undefined' && typeof defaultMessageNotifications !== 'number') {
      defaultMessageNotifications = DefaultMessageNotifications.indexOf(defaultMessageNotifications);
    }
    if (typeof explicitContentFilter !== 'undefined' && typeof explicitContentFilter !== 'number') {
      explicitContentFilter = ExplicitContentFilterLevels.indexOf(explicitContentFilter);
    }
    for (const channel of channels) {
      channel.parent_id = channel.parentID;
      delete channel.parentID;
      if (!channel.permissionOverwrites) continue;
      for (const overwrite of channel.permissionOverwrites) {
        if (overwrite.allow) overwrite.allow = Permissions.resolve(overwrite.allow);
        if (overwrite.deny) overwrite.deny = Permissions.resolve(overwrite.deny);
      }
      channel.permission_overwrites = channel.permissionOverwrites;
      delete channel.permissionOverwrites;
    }
    for (const role of roles) {
      if (role.color) role.color = resolveColor(role.color);
      if (role.permissions) role.permissions = Permissions.resolve(role.permissions);
    }
    return new Promise((resolve, reject) =>
      this.client.api.guilds.post({ data: {
        name,
        region,
        icon,
        verification_level: verificationLevel,
        default_message_notifications: defaultMessageNotifications,
        explicit_content_filter: explicitContentFilter,
        channels,
        roles,
      } })
        .then(data => {
>>>>>>> 2ee0f1cd
          if (this.client.guilds.cache.has(data.id)) return resolve(this.client.guilds.cache.get(data.id));

          const handleGuild = guild => {
            if (guild.id === data.id) {
              this.client.removeListener(Events.GUILD_CREATE, handleGuild);
              this.client.clearTimeout(timeout);
              resolve(guild);
            }
          };
          this.client.on(Events.GUILD_CREATE, handleGuild);
<<<<<<< HEAD

          const timeout = this.client.setTimeout(() => {
            this.client.removeListener(Events.GUILD_CREATE, handleGuild);
            resolve(this.client.guilds.add(data));
          }, 10000);
          return undefined;
        }, reject),
      );
    }

    return DataResolver.resolveImage(icon).then(data => this.create(name, { region, icon: data || null }));
=======

          const timeout = this.client.setTimeout(() => {
            this.client.removeListener(Events.GUILD_CREATE, handleGuild);
            resolve(this.client.guilds.add(data));
          }, 10000);
          return undefined;
        }, reject),
    );
>>>>>>> 2ee0f1cd
  }
}

module.exports = GuildManager;<|MERGE_RESOLUTION|>--- conflicted
+++ resolved
@@ -1,10 +1,6 @@
 'use strict';
 
 const BaseManager = require('./BaseManager');
-<<<<<<< HEAD
-const Guild = require('../structures/Guild');
-const GuildChannel = require('../structures/GuildChannel');
-=======
 const DataResolver = require('../util/DataResolver');
 const {
   Events,
@@ -17,7 +13,6 @@
 const GuildMember = require('../structures/GuildMember');
 const Permissions = require('../util/Permissions');
 const { resolveColor } = require('../util/Util');
->>>>>>> 2ee0f1cd
 const GuildEmoji = require('../structures/GuildEmoji');
 const GuildMember = require('../structures/GuildMember');
 const Invite = require('../structures/Invite');
@@ -148,12 +143,6 @@
    * @param {VerificationLevel} [options.verificationLevel] The verification level for the guild
    * @returns {Promise<Guild>} The guild that was created
    */
-<<<<<<< HEAD
-  create(name, { region, icon = null } = {}) {
-    if (!icon || (typeof icon === 'string' && icon.startsWith('data:'))) {
-      return new Promise((resolve, reject) =>
-        this.client.api.guilds.post({ data: { name, region, icon } }).then(data => {
-=======
   async create(name, {
     channels = [],
     defaultMessageNotifications,
@@ -200,7 +189,6 @@
         roles,
       } })
         .then(data => {
->>>>>>> 2ee0f1cd
           if (this.client.guilds.cache.has(data.id)) return resolve(this.client.guilds.cache.get(data.id));
 
           const handleGuild = guild => {
@@ -211,19 +199,6 @@
             }
           };
           this.client.on(Events.GUILD_CREATE, handleGuild);
-<<<<<<< HEAD
-
-          const timeout = this.client.setTimeout(() => {
-            this.client.removeListener(Events.GUILD_CREATE, handleGuild);
-            resolve(this.client.guilds.add(data));
-          }, 10000);
-          return undefined;
-        }, reject),
-      );
-    }
-
-    return DataResolver.resolveImage(icon).then(data => this.create(name, { region, icon: data || null }));
-=======
 
           const timeout = this.client.setTimeout(() => {
             this.client.removeListener(Events.GUILD_CREATE, handleGuild);
@@ -232,7 +207,6 @@
           return undefined;
         }, reject),
     );
->>>>>>> 2ee0f1cd
   }
 }
 
