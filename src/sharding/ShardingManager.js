--- conflicted
+++ resolved
@@ -27,13 +27,9 @@
   /**
    * @param {string} file Path to your shard script file
    * @param {Object} [options] Options for the sharding manager
-<<<<<<< HEAD
    * @param {string|number[]} [options.totalShards='auto'] Number of total shards of all shard managers or "auto"
    * @param {string|number[]} [options.shardList='auto'] List of shards to spawn or "auto"
-=======
-   * @param {number|string} [options.totalShards='auto'] Number of shards to spawn, or "auto"
    * @param {ShardingManagerMode} [options.mode='process'] Which mode to use for shards
->>>>>>> ab3a4391
    * @param {boolean} [options.respawn=true] Whether shards should automatically respawn upon exiting
    * @param {string[]} [options.shardArgs=[]] Arguments to pass to the shard script when spawning
    * (only available when using the `process` mode)
@@ -44,11 +40,8 @@
   constructor(file, options = {}) {
     super();
     options = Util.mergeDefault({
-<<<<<<< HEAD
-=======
       totalShards: 'auto',
       mode: 'process',
->>>>>>> ab3a4391
       respawn: true,
       shardArgs: [],
       execArgv: [],
