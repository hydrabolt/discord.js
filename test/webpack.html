<!DOCTYPE html>
<html>
<head>
  <title>discord.js Webpack test</title>
  <meta charset="utf-8" />
</head>
<body>
<<<<<<< HEAD
  <script type="text/javascript" src="../webpack/discord.11.0.0.js"></script>
=======
  <script type="text/javascript" src="../webpack/discord.js"></script>
>>>>>>> cb3f6d96
  <script type="text/javascript" src="auth.js"></script>
  <script type="text/javascript">
    (() => {
      const start = Date.now();
      const log = (...args) => console.log(...args);

      const client = window.client = new Discord.Client({
        disabledEvents: ['TYPING_START', 'PRESENCE_UPDATE'],
        sync: true,
        fetchAllUsers: true,
        apiRequestMethod: 'sequential',
        shardCount: 0,
      });

      client.on('debug', log.bind(null, '[DEBUG]'));
      client.on('error', log.bind(null, '[CLIENT ERROR]'));
      client.ws.on('close', (event, shardID) => log('[WS CLOSE]', event.code, shardID));

      client.on('ready', () => log('[CLIENT READY]', client.user.username, client.user.id));
      client.on('resume', (replayed, id) => log('[CLIENT RESUME]', replayed.toString(), id.toString()));

      client.login(localStorage.token || window.token || prompt('token pls', 'abcdef123456'))
      .then((token) => {
        localStorage.token = token;
      }).catch((err) => {
        console.log(err);
        localStorage.token = null;
      });
<<<<<<< HEAD
=======

      client.login(localStorage.token || window.token || prompt('token pls', 'abcdef123456'))
      .then((token) => localStorage.token = token);
>>>>>>> cb3f6d96
    })();
  </script>
</body>
</html><|MERGE_RESOLUTION|>--- conflicted
+++ resolved
@@ -5,11 +5,7 @@
   <meta charset="utf-8" />
 </head>
 <body>
-<<<<<<< HEAD
-  <script type="text/javascript" src="../webpack/discord.11.0.0.js"></script>
-=======
   <script type="text/javascript" src="../webpack/discord.js"></script>
->>>>>>> cb3f6d96
   <script type="text/javascript" src="auth.js"></script>
   <script type="text/javascript">
     (() => {
@@ -32,18 +28,7 @@
       client.on('resume', (replayed, id) => log('[CLIENT RESUME]', replayed.toString(), id.toString()));
 
       client.login(localStorage.token || window.token || prompt('token pls', 'abcdef123456'))
-      .then((token) => {
-        localStorage.token = token;
-      }).catch((err) => {
-        console.log(err);
-        localStorage.token = null;
-      });
-<<<<<<< HEAD
-=======
-
-      client.login(localStorage.token || window.token || prompt('token pls', 'abcdef123456'))
-      .then((token) => localStorage.token = token);
->>>>>>> cb3f6d96
+        .then((token) => localStorage.token = token);
     })();
   </script>
 </body>
