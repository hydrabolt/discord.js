--- conflicted
+++ resolved
@@ -40,13 +40,8 @@
 For production bots, using node-opus should be considered a necessity, especially if they're going to be running on multiple servers.
 
 ### Optional packages
-<<<<<<< HEAD
+- [zlib-sync](https://www.npmjs.com/package/zlib-sync) for significantly faster WebSocket data inflation (`npm i zlib-sync`) 
 - [erlpack](https://github.com/discordapp/erlpack) for significantly faster WebSocket data (de)serialisation (`npm i discordapp/erlpack`)
-=======
-- [zlib-sync](https://www.npmjs.com/package/zlib-sync) for significantly faster WebSocket data inflation (`npm install zlib-sync`) 
-- [bufferutil](https://www.npmjs.com/package/bufferutil) to greatly speed up the WebSocket when *not* using uws (`npm install bufferutil --save`)
-- [erlpack](https://github.com/hammerandchisel/erlpack) for significantly faster WebSocket data (de)serialisation (`npm install discordapp/erlpack --save`)
->>>>>>> cd08a3b5
 - One of the following packages can be installed for faster voice packet encryption and decryption:
     - [sodium](https://www.npmjs.com/package/sodium) (`npm i sodium`)
     - [libsodium.js](https://www.npmjs.com/package/libsodium-wrappers) (`npm i libsodium-wrappers`)
