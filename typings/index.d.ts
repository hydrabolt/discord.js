--- conflicted
+++ resolved
@@ -482,64 +482,7 @@
       HELLO: 10;
       HEARTBEAT_ACK: 11;
     };
-<<<<<<< HEAD
-    APIErrors: {
-      UNKNOWN_ACCOUNT: 10001;
-      UNKNOWN_APPLICATION: 10002;
-      UNKNOWN_CHANNEL: 10003;
-      UNKNOWN_GUILD: 10004;
-      UNKNOWN_INTEGRATION: 10005;
-      UNKNOWN_INVITE: 10006;
-      UNKNOWN_MEMBER: 10007;
-      UNKNOWN_MESSAGE: 10008;
-      UNKNOWN_OVERWRITE: 10009;
-      UNKNOWN_PROVIDER: 10010;
-      UNKNOWN_ROLE: 10011;
-      UNKNOWN_TOKEN: 10012;
-      UNKNOWN_USER: 10013;
-      UNKNOWN_EMOJI: 10014;
-      UNKNOWN_WEBHOOK: 10015;
-      BOT_PROHIBITED_ENDPOINT: 20001;
-      BOT_ONLY_ENDPOINT: 20002;
-      MAXIMUM_GUILDS: 30001;
-      MAXIMUM_FRIENDS: 30002;
-      MAXIMUM_PINS: 30003;
-      MAXIMUM_ROLES: 30005;
-      MAXIMUM_REACTIONS: 30010;
-      MAXIMUM_CHANNELS: 30013;
-      MAXIMUM_INVITES: 30016;
-      UNAUTHORIZED: 40001;
-      USER_BANNED: 40007;
-      MISSING_ACCESS: 50001;
-      INVALID_ACCOUNT_TYPE: 50002;
-      CANNOT_EXECUTE_ON_DM: 50003;
-      EMBED_DISABLED: 50004;
-      CANNOT_EDIT_MESSAGE_BY_OTHER: 50005;
-      CANNOT_SEND_EMPTY_MESSAGE: 50006;
-      CANNOT_MESSAGE_USER: 50007;
-      CANNOT_SEND_MESSAGES_IN_VOICE_CHANNEL: 50008;
-      CHANNEL_VERIFICATION_LEVEL_TOO_HIGH: 50009;
-      OAUTH2_APPLICATION_BOT_ABSENT: 50010;
-      MAXIMUM_OAUTH2_APPLICATIONS: 50011;
-      INVALID_OAUTH_STATE: 50012;
-      MISSING_PERMISSIONS: 50013;
-      INVALID_AUTHENTICATION_TOKEN: 50014;
-      NOTE_TOO_LONG: 50015;
-      INVALID_BULK_DELETE_QUANTITY: 50016;
-      CANNOT_PIN_MESSAGE_IN_OTHER_CHANNEL: 50019;
-      CANNOT_EXECUTE_ON_SYSTEM_MESSAGE: 50021;
-      INVALID_OAUTH_TOKEN: 50025;
-      BULK_DELETE_MESSAGE_TOO_OLD: 50034;
-      INVALID_FORM_BODY: 50035;
-      INVITE_ACCEPTED_TO_GUILD_NOT_CONTAINING_BOT: 50036;
-      INVALID_API_VERSION: 50041;
-      INVALID_STICKER_SENT: 50081;
-      REACTION_BLOCKED: 90001;
-      RESOURCE_OVERLOADED: 130000;
-    };
-=======
     APIErrors: APIErrors;
->>>>>>> eaecd0e8
     VoiceStatus: {
       CONNECTED: 0;
       CONNECTING: 1;
@@ -2201,6 +2144,7 @@
     INVITE_ACCEPTED_TO_GUILD_NOT_CONTAINING_BOT: 50036;
     INVALID_API_VERSION: 50041;
     CANNOT_DELETE_COMMUNITY_REQUIRED_CHANNEL: 50074;
+    INVALID_STICKER_SENT: 50081;                                                          
     REACTION_BLOCKED: 90001;
     RESOURCE_OVERLOADED: 130000;
   }
