--- conflicted
+++ resolved
@@ -2017,14 +2017,9 @@
     public readonly everyone: Role;
     public readonly highest: Role;
     public guild: Guild;
-<<<<<<< HEAD
-
-    public create(options?: RoleData & { reason?: string }): Promise<Role>;
-=======
     public readonly premiumSubscriberRole: Role | null;
     public botRoleFor(user: UserResolvable): Role | null;
-    public create(options?: { data?: RoleData; reason?: string }): Promise<Role>;
->>>>>>> be0f3835
+    public create(options?: RoleData & { reason?: string }): Promise<Role>;
     public fetch(id: Snowflake, cache?: boolean, force?: boolean): Promise<Role | null>;
     public fetch(id?: Snowflake, cache?: boolean, force?: boolean): Promise<Collection<Snowflake, Role>>;
   }
