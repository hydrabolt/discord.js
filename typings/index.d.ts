declare enum ChannelType {
  text = 0,
  dm = 1,
  voice = 2,
  group = 3,
  category = 4,
  news = 5,
  store = 6,
  unknown = 7,
}

declare module 'discord.js' {
  import BaseCollection from '@discordjs/collection';
  import { EventEmitter } from 'events';
  import { Stream, Readable, Writable } from 'stream';
  import { ChildProcess } from 'child_process';
  import { PathLike } from 'fs';
  import * as WebSocket from 'ws';

  export const version: string;

  //#region Classes

  export class Activity {
    constructor(presence: Presence, data?: object);
    public applicationID: Snowflake | null;
    public assets: RichPresenceAssets | null;
    public readonly createdAt: Date;
    public createdTimestamp: number;
    public details: string | null;
    public emoji: Emoji | null;
    public name: string;
    public party: {
      id: string | null;
      size: [number, number];
    } | null;
    public state: string | null;
    public timestamps: {
      start: Date | null;
      end: Date | null;
    } | null;
    public type: ActivityType;
    public url: string | null;
    public equals(activity: Activity): boolean;
  }

  export class ActivityFlags extends BitField<ActivityFlagsString> {
    public static FLAGS: Record<ActivityFlagsString, number>;
    public static resolve(bit?: BitFieldResolvable<ActivityFlagsString>): number;
  }

  export class APIMessage {
    constructor(target: MessageTarget, options: MessageOptions | WebhookMessageOptions);
    public data: object | null;
    public readonly isUser: boolean;
    public readonly isWebhook: boolean;
    public files: object[] | null;
    public options: MessageOptions | WebhookMessageOptions;
    public target: MessageTarget;

    public static create(
      target: MessageTarget,
      content?: StringResolvable,
      options?: MessageOptions | WebhookMessageOptions | MessageAdditions,
      extra?: MessageOptions | WebhookMessageOptions,
    ): APIMessage;
    public static partitionMessageAdditions(
      items: (MessageEmbed | MessageAttachment)[],
    ): [MessageEmbed[], MessageAttachment[]];
    public static resolveFile(fileLike: BufferResolvable | Stream | FileOptions | MessageAttachment): Promise<object>;
    public static transformOptions(
      content: StringResolvable,
      options: MessageOptions | WebhookMessageOptions | MessageAdditions,
      extra?: MessageOptions | WebhookMessageOptions,
      isWebhook?: boolean,
    ): MessageOptions | WebhookMessageOptions;

    public makeContent(): string | string[] | undefined;
    public resolve(): Promise<this>;
    public resolveData(): this;
    public resolveFiles(): Promise<this>;
    public split(): APIMessage[];
  }

  export class Base {
    constructor(client: Client);
    public readonly client: Client;
    public toJSON(...props: { [key: string]: boolean | string }[]): object;
    public valueOf(): string;
  }

  export class BaseClient extends EventEmitter {
    constructor(options?: ClientOptions);
    private _timeouts: Set<NodeJS.Timer>;
    private _intervals: Set<NodeJS.Timer>;
    private _immediates: Set<NodeJS.Immediate>;
    private readonly api: object;
    private rest: object;

    public options: ClientOptions;
    public clearInterval(interval: NodeJS.Timer): void;
    public clearTimeout(timeout: NodeJS.Timer): void;
    public clearImmediate(timeout: NodeJS.Immediate): void;
    public destroy(): void;
    public setInterval(fn: (...args: any[]) => void, delay: number, ...args: any[]): NodeJS.Timer;
    public setTimeout(fn: (...args: any[]) => void, delay: number, ...args: any[]): NodeJS.Timer;
    public setImmediate(fn: (...args: any[]) => void, ...args: any[]): NodeJS.Immediate;
    public toJSON(...props: { [key: string]: boolean | string }[]): object;
  }

  class BroadcastDispatcher extends VolumeMixin(StreamDispatcher) {
    public broadcast: VoiceBroadcast;
  }

  export class BitField<S extends string> {
    constructor(bits?: BitFieldResolvable<S>);
    public bitfield: number;
    public add(...bits: BitFieldResolvable<S>[]): BitField<S>;
    public any(bit: BitFieldResolvable<S>): boolean;
    public equals(bit: BitFieldResolvable<S>): boolean;
    public freeze(): Readonly<BitField<S>>;
    public has(bit: BitFieldResolvable<S>): boolean;
    public missing(bits: BitFieldResolvable<S>, ...hasParam: readonly unknown[]): S[];
    public remove(...bits: BitFieldResolvable<S>[]): BitField<S>;
    public serialize(...hasParam: readonly unknown[]): Record<S, boolean>;
    public toArray(...hasParam: readonly unknown[]): S[];
    public toJSON(): number;
    public valueOf(): number;
    public [Symbol.iterator](): IterableIterator<S>;
    public static FLAGS: object;
    public static resolve(bit?: BitFieldResolvable<any>): number;
  }

  export class CategoryChannel extends GuildChannel {
    public readonly children: Collection<Snowflake, GuildChannel>;
    public type: 'category';
  }

  export class Channel extends Base {
    constructor(client: Client, data?: object);
    public readonly createdAt: Date;
    public readonly createdTimestamp: number;
    public deleted: boolean;
    public id: Snowflake;
    public type: keyof typeof ChannelType;
    public delete(reason?: string): Promise<this>;
    public fetch(): Promise<this>;
    public toString(): string;
  }

  export class Client extends BaseClient {
    constructor(options?: ClientOptions);
    private actions: object;
    private _eval(script: string): any;
    private _validateOptions(options?: ClientOptions): void;

    public channels: ChannelManager;
    public readonly emojis: GuildEmojiManager;
    public guilds: GuildManager;
    public readyAt: Date | null;
    public readonly readyTimestamp: number | null;
    public shard: ShardClientUtil | null;
    public token: string | null;
    public readonly uptime: number | null;
    public user: ClientUser | null;
    public users: UserManager;
    public voice: ClientVoiceManager | null;
    public ws: WebSocketManager;
    public destroy(): void;
    public fetchApplication(): Promise<ClientApplication>;
    public fetchInvite(invite: InviteResolvable): Promise<Invite>;
    public fetchVoiceRegions(): Promise<Collection<string, VoiceRegion>>;
    public fetchWebhook(id: Snowflake, token?: string): Promise<Webhook>;
    public generateInvite(permissions?: PermissionResolvable): Promise<string>;
    public login(token?: string): Promise<string>;
    public sweepMessages(lifetime?: number): number;
    public toJSON(): object;

    public on<K extends keyof ClientEvents>(event: K, listener: (...args: ClientEvents[K]) => void): this;

    public once<K extends keyof ClientEvents>(event: K, listener: (...args: ClientEvents[K]) => void): this;
  }

  export class ClientApplication extends Base {
    constructor(client: Client, data: object);
    public botPublic: boolean | null;
    public botRequireCodeGrant: boolean | null;
    public cover: string | null;
    public readonly createdAt: Date;
    public readonly createdTimestamp: number;
    public description: string;
    public icon: string;
    public id: Snowflake;
    public name: string;
    public owner: User | Team | null;
    public rpcOrigins: string[];
    public coverImage(options?: ImageURLOptions): string;
    public fetchAssets(): Promise<ClientApplicationAsset>;
    public iconURL(options?: ImageURLOptions): string;
    public toJSON(): object;
    public toString(): string;
  }

  export class ClientUser extends User {
    public mfaEnabled: boolean;
    public verified: boolean;
    public setActivity(options?: ActivityOptions): Promise<Presence>;
    public setActivity(name: string, options?: ActivityOptions): Promise<Presence>;
    public setAFK(afk: boolean): Promise<Presence>;
    public setAvatar(avatar: BufferResolvable | Base64Resolvable): Promise<ClientUser>;
    public setPresence(data: PresenceData): Promise<Presence>;
    public setStatus(status: PresenceStatusData, shardID?: number | number[]): Promise<Presence>;
    public setUsername(username: string): Promise<ClientUser>;
  }

  export class ClientVoiceManager {
    constructor(client: Client);
    public readonly client: Client;
    public connections: Collection<Snowflake, VoiceConnection>;
    public broadcasts: VoiceBroadcast[];

    private joinChannel(channel: VoiceChannel): Promise<VoiceConnection>;

    public createBroadcast(): VoiceBroadcast;
  }

  export abstract class Collector<K, V> extends EventEmitter {
    constructor(client: Client, filter: CollectorFilter, options?: CollectorOptions);
    private _timeout: NodeJS.Timer | null;
    private _idletimeout: NodeJS.Timer | null;

    public readonly client: Client;
    public collected: Collection<K, V>;
    public ended: boolean;
    public filter: CollectorFilter;
    public readonly next: Promise<V>;
    public options: CollectorOptions;
    public checkEnd(): void;
    public handleCollect(...args: any[]): void;
    public handleDispose(...args: any[]): void;
    public stop(reason?: string): void;
    public resetTimer(options?: { time?: number; idle?: number }): void;
    public [Symbol.asyncIterator](): AsyncIterableIterator<V>;
    public toJSON(): object;

    protected listener: (...args: any[]) => void;
    public abstract collect(...args: any[]): K;
    public abstract dispose(...args: any[]): K;
    public abstract endReason(): void;

    public on(event: 'collect' | 'dispose', listener: (...args: any[]) => void): this;
    public on(event: 'end', listener: (collected: Collection<K, V>, reason: string) => void): this;

    public once(event: 'collect' | 'dispose', listener: (...args: any[]) => void): this;
    public once(event: 'end', listener: (collected: Collection<K, V>, reason: string) => void): this;
  }

  type AllowedImageFormat = 'webp' | 'png' | 'jpg' | 'gif';

  export const Constants: {
    Package: {
      name: string;
      version: string;
      description: string;
      author: string;
      license: string;
      main: PathLike;
      types: PathLike;
      homepage: string;
      keywords: string[];
      bugs: { url: string };
      repository: { type: string; url: string };
      browser: { [key: string]: boolean };
      scripts: { [key: string]: string };
      engines: { [key: string]: string };
      dependencies: { [key: string]: string };
      peerDependencies: { [key: string]: string };
      devDependencies: { [key: string]: string };
      [key: string]: any;
    };
    browser: boolean;
    DefaultOptions: ClientOptions;
    UserAgent: string | null;
    Endpoints: {
      botGateway: string;
      invite: (root: string, code: string) => string;
      CDN: (
        root: string,
      ) => {
        Asset: (name: string) => string;
        DefaultAvatar: (id: string | number) => string;
        Emoji: (emojiID: string, format: 'png' | 'gif') => string;
        Avatar: (userID: string | number, hash: string, format: 'default' | AllowedImageFormat, size: number) => string;
        Banner: (guildID: string | number, hash: string, format: AllowedImageFormat, size: number) => string;
        Icon: (userID: string | number, hash: string, format: 'default' | AllowedImageFormat, size: number) => string;
        AppIcon: (userID: string | number, hash: string, format: AllowedImageFormat, size: number) => string;
        AppAsset: (userID: string | number, hash: string, format: AllowedImageFormat, size: number) => string;
        GDMIcon: (userID: string | number, hash: string, format: AllowedImageFormat, size: number) => string;
        Splash: (userID: string | number, hash: string, format: AllowedImageFormat, size: number) => string;
        TeamIcon: (teamID: string | number, hash: string, format: AllowedImageFormat, size: number) => string;
      };
    };
    WSCodes: {
      1000: 'WS_CLOSE_REQUESTED';
      4004: 'TOKEN_INVALID';
      4010: 'SHARDING_INVALID';
      4011: 'SHARDING_REQUIRED';
    };
    Events: {
      RATE_LIMIT: 'rateLimit';
      CLIENT_READY: 'ready';
      RESUMED: 'resumed';
      GUILD_CREATE: 'guildCreate';
      GUILD_DELETE: 'guildDelete';
      GUILD_UPDATE: 'guildUpdate';
      INVITE_CREATE: 'inviteCreate';
      INVITE_DELETE: 'inviteDelete';
      GUILD_UNAVAILABLE: 'guildUnavailable';
      GUILD_MEMBER_ADD: 'guildMemberAdd';
      GUILD_MEMBER_REMOVE: 'guildMemberRemove';
      GUILD_MEMBER_UPDATE: 'guildMemberUpdate';
      GUILD_MEMBER_AVAILABLE: 'guildMemberAvailable';
      GUILD_MEMBER_SPEAKING: 'guildMemberSpeaking';
      GUILD_MEMBERS_CHUNK: 'guildMembersChunk';
      GUILD_INTEGRATIONS_UPDATE: 'guildIntegrationsUpdate';
      GUILD_ROLE_CREATE: 'roleCreate';
      GUILD_ROLE_DELETE: 'roleDelete';
      GUILD_ROLE_UPDATE: 'roleUpdate';
      GUILD_EMOJI_CREATE: 'emojiCreate';
      GUILD_EMOJI_DELETE: 'emojiDelete';
      GUILD_EMOJI_UPDATE: 'emojiUpdate';
      GUILD_BAN_ADD: 'guildBanAdd';
      GUILD_BAN_REMOVE: 'guildBanRemove';
      CHANNEL_CREATE: 'channelCreate';
      CHANNEL_DELETE: 'channelDelete';
      CHANNEL_UPDATE: 'channelUpdate';
      CHANNEL_PINS_UPDATE: 'channelPinsUpdate';
      MESSAGE_CREATE: 'message';
      MESSAGE_DELETE: 'messageDelete';
      MESSAGE_UPDATE: 'messageUpdate';
      MESSAGE_BULK_DELETE: 'messageDeleteBulk';
      MESSAGE_REACTION_ADD: 'messageReactionAdd';
      MESSAGE_REACTION_REMOVE: 'messageReactionRemove';
      MESSAGE_REACTION_REMOVE_ALL: 'messageReactionRemoveAll';
      USER_UPDATE: 'userUpdate';
      PRESENCE_UPDATE: 'presenceUpdate';
      VOICE_STATE_UPDATE: 'voiceStateUpdate';
      VOICE_BROADCAST_SUBSCRIBE: 'subscribe';
      VOICE_BROADCAST_UNSUBSCRIBE: 'unsubscribe';
      TYPING_START: 'typingStart';
      WEBHOOKS_UPDATE: 'webhookUpdate';
      DISCONNECT: 'disconnect';
      RECONNECTING: 'reconnecting';
      ERROR: 'error';
      WARN: 'warn';
      DEBUG: 'debug';
      SHARD_DISCONNECT: 'shardDisconnect';
      SHARD_ERROR: 'shardError';
      SHARD_RECONNECTING: 'shardReconnecting';
      SHARD_READY: 'shardReady';
      SHARD_RESUME: 'shardResume';
      INVALIDATED: 'invalidated';
      RAW: 'raw';
    };
    ShardEvents: {
      CLOSE: 'close';
      DESTROYED: 'destroyed';
      INVALID_SESSION: 'invalidSession';
      READY: 'ready';
      RESUMED: 'resumed';
    };
    PartialTypes: {
      [K in PartialTypes]: K;
    };
    WSEvents: {
      [K in WSEventType]: K;
    };
    Colors: {
      DEFAULT: 0x000000;
      WHITE: 0xffffff;
      AQUA: 0x1abc9c;
      GREEN: 0x2ecc71;
      BLUE: 0x3498db;
      YELLOW: 0xffff00;
      PURPLE: 0x9b59b6;
      LUMINOUS_VIVID_PINK: 0xe91e63;
      GOLD: 0xf1c40f;
      ORANGE: 0xe67e22;
      RED: 0xe74c3c;
      GREY: 0x95a5a6;
      NAVY: 0x34495e;
      DARK_AQUA: 0x11806a;
      DARK_GREEN: 0x1f8b4c;
      DARK_BLUE: 0x206694;
      DARK_PURPLE: 0x71368a;
      DARK_VIVID_PINK: 0xad1457;
      DARK_GOLD: 0xc27c0e;
      DARK_ORANGE: 0xa84300;
      DARK_RED: 0x992d22;
      DARK_GREY: 0x979c9f;
      DARKER_GREY: 0x7f8c8d;
      LIGHT_GREY: 0xbcc0c0;
      DARK_NAVY: 0x2c3e50;
      BLURPLE: 0x7289da;
      GREYPLE: 0x99aab5;
      DARK_BUT_NOT_BLACK: 0x2c2f33;
      NOT_QUITE_BLACK: 0x23272a;
    };
    Status: {
      READY: 0;
      CONNECTING: 1;
      RECONNECTING: 2;
      IDLE: 3;
      NEARLY: 4;
      DISCONNECTED: 5;
    };
    OPCodes: {
      DISPATCH: 0;
      HEARTBEAT: 1;
      IDENTIFY: 2;
      STATUS_UPDATE: 3;
      VOICE_STATE_UPDATE: 4;
      VOICE_GUILD_PING: 5;
      RESUME: 6;
      RECONNECT: 7;
      REQUEST_GUILD_MEMBERS: 8;
      INVALID_SESSION: 9;
      HELLO: 10;
      HEARTBEAT_ACK: 11;
    };
    APIErrors: {
      UNKNOWN_ACCOUNT: 10001;
      UNKNOWN_APPLICATION: 10002;
      UNKNOWN_CHANNEL: 10003;
      UNKNOWN_GUILD: 10004;
      UNKNOWN_INTEGRATION: 10005;
      UNKNOWN_INVITE: 10006;
      UNKNOWN_MEMBER: 10007;
      UNKNOWN_MESSAGE: 10008;
      UNKNOWN_OVERWRITE: 10009;
      UNKNOWN_PROVIDER: 10010;
      UNKNOWN_ROLE: 10011;
      UNKNOWN_TOKEN: 10012;
      UNKNOWN_USER: 10013;
      UNKNOWN_EMOJI: 10014;
      UNKNOWN_WEBHOOK: 10015;
      BOT_PROHIBITED_ENDPOINT: 20001;
      BOT_ONLY_ENDPOINT: 20002;
      MAXIMUM_GUILDS: 30001;
      MAXIMUM_FRIENDS: 30002;
      MAXIMUM_PINS: 30003;
      MAXIMUM_ROLES: 30005;
      MAXIMUM_REACTIONS: 30010;
      MAXIMUM_CHANNELS: 30013;
      MAXIMUM_INVITES: 30016;
      UNAUTHORIZED: 40001;
      USER_BANNED: 40007;
      MISSING_ACCESS: 50001;
      INVALID_ACCOUNT_TYPE: 50002;
      CANNOT_EXECUTE_ON_DM: 50003;
      EMBED_DISABLED: 50004;
      CANNOT_EDIT_MESSAGE_BY_OTHER: 50005;
      CANNOT_SEND_EMPTY_MESSAGE: 50006;
      CANNOT_MESSAGE_USER: 50007;
      CANNOT_SEND_MESSAGES_IN_VOICE_CHANNEL: 50008;
      CHANNEL_VERIFICATION_LEVEL_TOO_HIGH: 50009;
      OAUTH2_APPLICATION_BOT_ABSENT: 50010;
      MAXIMUM_OAUTH2_APPLICATIONS: 50011;
      INVALID_OAUTH_STATE: 50012;
      MISSING_PERMISSIONS: 50013;
      INVALID_AUTHENTICATION_TOKEN: 50014;
      NOTE_TOO_LONG: 50015;
      INVALID_BULK_DELETE_QUANTITY: 50016;
      CANNOT_PIN_MESSAGE_IN_OTHER_CHANNEL: 50019;
      CANNOT_EXECUTE_ON_SYSTEM_MESSAGE: 50021;
      INVALID_OAUTH_TOKEN: 50025;
      BULK_DELETE_MESSAGE_TOO_OLD: 50034;
      INVALID_FORM_BODY: 50035;
      INVITE_ACCEPTED_TO_GUILD_NOT_CONTAINING_BOT: 50036;
      INVALID_API_VERSION: 50041;
      REACTION_BLOCKED: 90001;
      RESOURCE_OVERLOADED: 130000;
    };
    VoiceStatus: {
      CONNECTED: 0;
      CONNECTING: 1;
      AUTHENTICATING: 2;
      RECONNECTING: 3;
      DISCONNECTED: 4;
    };
    VoiceOPCodes: {
      IDENTIFY: 0;
      SELECT_PROTOCOL: 1;
      READY: 2;
      HEARTBEAT: 3;
      SESSION_DESCRIPTION: 4;
      SPEAKING: 5;
      HELLO: 8;
      CLIENT_CONNECT: 12;
      CLIENT_DISCONNECT: 13;
    };
    ChannelTypes: {
      TEXT: 0;
      DM: 1;
      VOICE: 2;
      GROUP: 3;
      CATEGORY: 4;
      NEWS: 5;
      STORE: 6;
    };
    ClientApplicationAssetTypes: {
      SMALL: 1;
      BIG: 2;
    };
    MessageTypes: MessageType[];
    ActivityTypes: ActivityType[];
    ExplicitContentFilterLevels: ExplicitContentFilterLevel[];
    DefaultMessageNotifications: DefaultMessageNotifications[];
    VerificationLevels: VerificationLevel[];
    MembershipStates: 'INVITED' | 'ACCEPTED';
  };

  export class DataResolver {
    public static resolveBase64(data: Base64Resolvable): string;
    public static resolveFile(resource: BufferResolvable | Stream): Promise<Buffer>;
    public static resolveImage(resource: BufferResolvable | Base64Resolvable): Promise<string>;
    public static resolveInviteCode(data: InviteResolvable): string;
  }

  export class DiscordAPIError extends Error {
    constructor(path: string, error: object, method: string, httpStatus: number);
    private static flattenErrors(obj: object, key: string): string[];

    public code: number;
    public method: string;
    public path: string;
    public httpStatus: number;
  }

  export class DMChannel extends TextBasedChannel(Channel) {
    constructor(client: Client, data?: object);
    public messages: MessageManager;
    public recipient: User;
    public readonly partial: false;
    public type: 'dm';
    public fetch(): Promise<this>;
  }

  export class Emoji extends Base {
    constructor(client: Client, emoji: object);
    public animated: boolean;
    public readonly createdAt: Date | null;
    public readonly createdTimestamp: number | null;
    public deleted: boolean;
    public id: Snowflake | null;
    public name: string;
    public readonly identifier: string;
    public readonly url: string | null;
    public toJSON(): object;
    public toString(): string;
  }

  export class Guild extends Base {
    constructor(client: Client, data: object);
    private _sortedRoles(): Collection<Snowflake, Role>;
    private _sortedChannels(channel: Channel): Collection<Snowflake, GuildChannel>;
    private _memberSpeakUpdate(user: Snowflake, speaking: boolean): void;

    public readonly afkChannel: VoiceChannel | null;
    public afkChannelID: Snowflake | null;
    public afkTimeout: number;
    public applicationID: Snowflake | null;
    public available: boolean;
    public banner: string | null;
    public channels: GuildChannelManager;
    public readonly createdAt: Date;
    public readonly createdTimestamp: number;
    public defaultMessageNotifications: DefaultMessageNotifications | number;
    public deleted: boolean;
    public description: string | null;
    public embedChannel: GuildChannel | null;
    public embedChannelID: Snowflake | null;
    public embedEnabled: boolean;
    public emojis: GuildEmojiManager;
    public explicitContentFilter: ExplicitContentFilterLevel;
    public features: GuildFeatures[];
    public icon: string | null;
    public id: Snowflake;
    public readonly joinedAt: Date;
    public joinedTimestamp: number;
    public large: boolean;
    public maximumMembers: number | null;
    public maximumPresences: number | null;
    public readonly me: GuildMember | null;
    public memberCount: number;
    public members: GuildMemberManager;
    public mfaLevel: number;
    public name: string;
    public readonly nameAcronym: string;
    public readonly owner: GuildMember | null;
    public ownerID: Snowflake;
    public readonly partnered: boolean;
    public premiumSubscriptionCount: number | null;
    public premiumTier: PremiumTier;
    public presences: PresenceManager;
    public readonly publicUpdatesChannel: TextChannel | null;
    public publicUpdatesChannelID: Snowflake | null;
    public region: string;
    public roles: RoleManager;
    public readonly rulesChannel: TextChannel | null;
    public rulesChannelID: Snowflake | null;
    public readonly shard: WebSocketShard;
    public shardID: number;
    public splash: string | null;
    public readonly systemChannel: TextChannel | null;
    public systemChannelFlags: Readonly<SystemChannelFlags>;
    public systemChannelID: Snowflake | null;
    public vanityURLCode: string | null;
    public verificationLevel: VerificationLevel;
    public readonly verified: boolean;
    public readonly voice: VoiceState | null;
    public readonly voiceStates: VoiceStateManager;
    public readonly widgetChannel: TextChannel | null;
    public widgetChannelID: Snowflake | null;
    public widgetEnabled: boolean | null;
    public addMember(user: UserResolvable, options: AddGuildMemberOptions): Promise<GuildMember>;
    public bannerURL(options?: ImageURLOptions): string | null;
    public createIntegration(data: IntegrationData, reason?: string): Promise<Guild>;
    public delete(): Promise<Guild>;
    public edit(data: GuildEditData, reason?: string): Promise<Guild>;
    public equals(guild: Guild): boolean;
    public fetch(): Promise<Guild>;
    public fetchAuditLogs(options?: GuildAuditLogsFetchOptions): Promise<GuildAuditLogs>;
    public fetchBan(user: UserResolvable): Promise<{ user: User; reason: string }>;
    public fetchBans(): Promise<Collection<Snowflake, { user: User; reason: string }>>;
    public fetchEmbed(): Promise<GuildEmbedData>;
    public fetchIntegrations(): Promise<Collection<string, Integration>>;
    public fetchInvites(): Promise<Collection<string, Invite>>;
    public fetchVanityCode(): Promise<string>;
    public fetchVoiceRegions(): Promise<Collection<string, VoiceRegion>>;
    public fetchWebhooks(): Promise<Collection<Snowflake, Webhook>>;
    public iconURL(options?: ImageURLOptions & { dynamic?: boolean }): string | null;
    public leave(): Promise<Guild>;
    public member(user: UserResolvable): GuildMember | null;
    public setAFKChannel(afkChannel: ChannelResolvable | null, reason?: string): Promise<Guild>;
    public setAFKTimeout(afkTimeout: number, reason?: string): Promise<Guild>;
    public setBanner(banner: Base64Resolvable | null, reason?: string): Promise<Guild>;
    public setChannelPositions(channelPositions: ChannelPosition[]): Promise<Guild>;
    public setDefaultMessageNotifications(
      defaultMessageNotifications: DefaultMessageNotifications | number,
      reason?: string,
    ): Promise<Guild>;
    public setEmbed(embed: GuildEmbedData, reason?: string): Promise<Guild>;
    public setExplicitContentFilter(explicitContentFilter: ExplicitContentFilterLevel, reason?: string): Promise<Guild>;
    public setIcon(icon: Base64Resolvable | null, reason?: string): Promise<Guild>;
    public setName(name: string, reason?: string): Promise<Guild>;
    public setOwner(owner: GuildMemberResolvable, reason?: string): Promise<Guild>;
    public setRegion(region: string, reason?: string): Promise<Guild>;
    public setRolePositions(rolePositions: RolePosition[]): Promise<Guild>;
    public setSplash(splash: Base64Resolvable | null, reason?: string): Promise<Guild>;
    public setSystemChannel(systemChannel: ChannelResolvable | null, reason?: string): Promise<Guild>;
    public setSystemChannelFlags(systemChannelFlags: SystemChannelFlagsResolvable, reason?: string): Promise<Guild>;
    public setVerificationLevel(verificationLevel: VerificationLevel, reason?: string): Promise<Guild>;
    public splashURL(options?: ImageURLOptions): string | null;
    public toJSON(): object;
    public toString(): string;
  }

  export class GuildAuditLogs {
    constructor(guild: Guild, data: object);
    private webhooks: Collection<Snowflake, Webhook>;
    private integrations: Collection<Snowflake, Integration>;

    public entries: Collection<Snowflake, GuildAuditLogsEntry>;

    public static Actions: GuildAuditLogsActions;
    public static Targets: GuildAuditLogsTargets;
    public static Entry: typeof GuildAuditLogsEntry;
    public static actionType(action: number): GuildAuditLogsActionType;
    public static build(...args: any[]): Promise<GuildAuditLogs>;
    public static targetType(target: number): GuildAuditLogsTarget;
    public toJSON(): object;
  }

  class GuildAuditLogsEntry {
    constructor(logs: GuildAuditLogs, guild: Guild, data: object);
    public action: GuildAuditLogsAction;
    public actionType: GuildAuditLogsActionType;
    public changes: AuditLogChange[] | null;
    public readonly createdAt: Date;
    public readonly createdTimestamp: number;
    public executor: User;
    public extra: object | Role | GuildMember | null;
    public id: Snowflake;
    public reason: string | null;
    public target: Guild | User | Role | GuildEmoji | Invite | Webhook | Integration | null;
    public targetType: GuildAuditLogsTarget;
    public toJSON(): object;
  }

  export class GuildChannel extends Channel {
    constructor(guild: Guild, data?: object);
    private memberPermissions(member: GuildMember): Readonly<Permissions>;
    private rolePermissions(role: Role): Readonly<Permissions>;

    public readonly calculatedPosition: number;
    public readonly deletable: boolean;
    public guild: Guild;
    public readonly manageable: boolean;
    public readonly members: Collection<Snowflake, GuildMember>;
    public name: string;
    public readonly parent: CategoryChannel | null;
    public parentID: Snowflake | null;
    public permissionOverwrites: Collection<Snowflake, PermissionOverwrites>;
    public readonly permissionsLocked: boolean | null;
    public readonly position: number;
    public rawPosition: number;
    public type: Exclude<keyof typeof ChannelType, 'dm' | 'group' | 'unknown'>;
    public readonly viewable: boolean;
    public clone(options?: GuildChannelCloneOptions): Promise<this>;
    public createInvite(options?: InviteOptions): Promise<Invite>;
    public createOverwrite(
      userOrRole: RoleResolvable | UserResolvable,
      options: PermissionOverwriteOption,
      reason?: string,
    ): Promise<this>;
    public edit(data: ChannelData, reason?: string): Promise<this>;
    public equals(channel: GuildChannel): boolean;
    public fetchInvites(): Promise<Collection<string, Invite>>;
    public lockPermissions(): Promise<this>;
    public overwritePermissions(
      overwrites: OverwriteResolvable[] | Collection<Snowflake, OverwriteResolvable>,
      reason?: string,
    ): Promise<this>;
    public permissionsFor(memberOrRole: GuildMemberResolvable | RoleResolvable): Readonly<Permissions> | null;
    public setName(name: string, reason?: string): Promise<this>;
    public setParent(
      channel: CategoryChannel | Snowflake,
      options?: { lockPermissions?: boolean; reason?: string },
    ): Promise<this>;
    public setPosition(position: number, options?: { relative?: boolean; reason?: string }): Promise<this>;
    public setTopic(topic: string, reason?: string): Promise<this>;
    public updateOverwrite(
      userOrRole: RoleResolvable | UserResolvable,
      options: PermissionOverwriteOption,
      reason?: string,
    ): Promise<this>;
  }

  export class GuildEmoji extends Emoji {
    constructor(client: Client, data: object, guild: Guild);
    private _roles: string[];

    public available: boolean;
    public readonly deletable: boolean;
    public guild: Guild;
    public id: Snowflake;
    public managed: boolean;
    public requiresColons: boolean;
    public roles: GuildEmojiRoleManager;
    public readonly url: string;
    public delete(reason?: string): Promise<GuildEmoji>;
    public edit(data: GuildEmojiEditData, reason?: string): Promise<GuildEmoji>;
    public equals(other: GuildEmoji | object): boolean;
    public fetchAuthor(): Promise<User>;
    public setName(name: string, reason?: string): Promise<GuildEmoji>;
  }

  export class GuildMember extends PartialTextBasedChannel(Base) {
    constructor(client: Client, data: object, guild: Guild);
    public readonly bannable: boolean;
    public deleted: boolean;
    public readonly displayColor: number;
    public readonly displayHexColor: string;
    public readonly displayName: string;
    public guild: Guild;
    public readonly id: Snowflake;
    public readonly joinedAt: Date | null;
    public joinedTimestamp: number | null;
    public readonly kickable: boolean;
    public lastMessageChannelID: Snowflake | null;
    public readonly manageable: boolean;
    public nickname: string | null;
    public readonly partial: false;
    public readonly permissions: Readonly<Permissions>;
    public readonly premiumSince: Date | null;
    public premiumSinceTimestamp: number | null;
    public readonly presence: Presence;
    public readonly roles: GuildMemberRoleManager;
    public user: User;
    public readonly voice: VoiceState;
    public ban(options?: BanOptions): Promise<GuildMember>;
    public fetch(): Promise<GuildMember>;
    public createDM(): Promise<DMChannel>;
    public deleteDM(): Promise<DMChannel>;
    public edit(data: GuildMemberEditData, reason?: string): Promise<GuildMember>;
    public hasPermission(
      permission: PermissionResolvable,
      options?: { checkAdmin?: boolean; checkOwner?: boolean },
    ): boolean;
    public kick(reason?: string): Promise<GuildMember>;
    public permissionsIn(channel: ChannelResolvable): Readonly<Permissions>;
    public setNickname(nickname: string, reason?: string): Promise<GuildMember>;
    public toJSON(): object;
    public toString(): string;
    public valueOf(): string;
  }

  export class HTTPError extends Error {
    constructor(message: string, name: string, code: number, method: string, path: string);
    public code: number;
    public method: string;
    public name: string;
    public path: string;
  }

  export class Integration extends Base {
    constructor(client: Client, data: object, guild: Guild);
    public account: IntegrationAccount;
    public enabled: boolean;
    public expireBehavior: number;
    public expireGracePeriod: number;
    public guild: Guild;
    public id: Snowflake;
    public name: string;
    public role: Role;
    public syncedAt: number;
    public syncing: boolean;
    public type: number;
    public user: User;
    public delete(reason?: string): Promise<Integration>;
    public edit(data: IntegrationEditData, reason?: string): Promise<Integration>;
    public sync(): Promise<Integration>;
  }

  export class Intents extends BitField<IntentsString> {
    public static FLAGS: Record<IntentsString, number>;
    public static PRIVILEGED: number;
    public static ALL: number;
    public static NON_PRIVILEGED: number;
    public static resolve(bit?: BitFieldResolvable<IntentsString>): number;
  }

  export class Invite extends Base {
    constructor(client: Client, data: object);
    public channel: GuildChannel | PartialGroupDMChannel;
    public code: string;
    public readonly deletable: boolean;
    public readonly createdAt: Date | null;
    public createdTimestamp: number | null;
    public readonly expiresAt: Date | null;
    public readonly expiresTimestamp: number | null;
    public guild: Guild | null;
    public inviter: User | null;
    public maxAge: number | null;
    public maxUses: number | null;
    public memberCount: number;
    public presenceCount: number;
    public targetUser: User | null;
    public targetUserType: TargetUser | null;
    public temporary: boolean | null;
    public readonly url: string;
    public uses: number | null;
    public delete(reason?: string): Promise<Invite>;
    public toJSON(): object;
    public toString(): string;
  }

  export class Message extends Base {
    constructor(client: Client, data: object, channel: TextChannel | DMChannel);
    private _edits: Message[];
    private patch(data: object): void;

    public activity: MessageActivity | null;
    public application: ClientApplication | null;
    public attachments: Collection<Snowflake, MessageAttachment>;
    public author: User;
    public channel: TextChannel | DMChannel | NewsChannel;
    public readonly cleanContent: string;
    public content: string;
    public readonly createdAt: Date;
    public createdTimestamp: number;
    public readonly deletable: boolean;
    public deleted: boolean;
    public readonly editable: boolean;
    public readonly editedAt: Date | null;
    public editedTimestamp: number | null;
    public readonly edits: Message[];
    public embeds: MessageEmbed[];
    public readonly guild: Guild | null;
    public id: Snowflake;
    public readonly member: GuildMember | null;
    public mentions: MessageMentions;
    public nonce: string | null;
    public readonly partial: false;
    public readonly pinnable: boolean;
    public pinned: boolean;
    public reactions: ReactionManager;
    public system: boolean;
    public tts: boolean;
    public type: MessageType;
    public readonly url: string;
    public webhookID: Snowflake | null;
    public flags: Readonly<MessageFlags>;
    public reference: MessageReference | null;
    public awaitReactions(
      filter: CollectorFilter,
      options?: AwaitReactionsOptions,
    ): Promise<Collection<Snowflake, MessageReaction>>;
    public createReactionCollector(filter: CollectorFilter, options?: ReactionCollectorOptions): ReactionCollector;
    public delete(options?: { timeout?: number; reason?: string }): Promise<Message>;
    public edit(content: StringResolvable, options?: MessageEditOptions | MessageEmbed): Promise<Message>;
    public edit(options: MessageEditOptions | MessageEmbed | APIMessage): Promise<Message>;
    public equals(message: Message, rawData: object): boolean;
    public fetchWebhook(): Promise<Webhook>;
    public fetch(): Promise<Message>;
    public pin(): Promise<Message>;
    public react(emoji: EmojiIdentifierResolvable): Promise<MessageReaction>;
    public reply(
      content?: StringResolvable,
      options?: MessageOptions | MessageAdditions | (MessageOptions & { split?: false }) | MessageAdditions,
    ): Promise<Message>;
    public reply(
      content?: StringResolvable,
      options?: (MessageOptions & { split: true | SplitOptions }) | MessageAdditions,
    ): Promise<Message[]>;
    public reply(
      options?:
        | MessageOptions
        | MessageAdditions
        | APIMessage
        | (MessageOptions & { split?: false })
        | MessageAdditions
        | APIMessage,
    ): Promise<Message>;
    public reply(
      options?: (MessageOptions & { split: true | SplitOptions }) | MessageAdditions | APIMessage,
    ): Promise<Message[]>;
    public suppressEmbeds(suppress?: boolean): Promise<Message>;
    public toJSON(): object;
    public toString(): string;
    public unpin(): Promise<Message>;
  }

  export class MessageAttachment {
    constructor(attachment: BufferResolvable | Stream, name?: string, data?: object);

    public attachment: BufferResolvable | Stream;
    public height: number | null;
    public id: Snowflake;
    public name?: string;
    public proxyURL: string;
    public size: number;
    public readonly spoiler: boolean;
    public url: string;
    public width: number | null;
    public setFile(attachment: BufferResolvable | Stream, name?: string): this;
    public setName(name: string): this;
    public toJSON(): object;
  }

  export class MessageCollector extends Collector<Snowflake, Message> {
    constructor(channel: TextChannel | DMChannel, filter: CollectorFilter, options?: MessageCollectorOptions);
    private _handleChannelDeletion(channel: GuildChannel): void;
    private _handleGuildDeletion(guild: Guild): void;

    public channel: Channel;
    public options: MessageCollectorOptions;
    public received: number;

    public collect(message: Message): Snowflake;
    public dispose(message: Message): Snowflake;
    public endReason(): string;
  }

  export class MessageEmbed {
    constructor(data?: MessageEmbed | MessageEmbedOptions);
    public author: MessageEmbedAuthor | null;
    public color?: number;
    public readonly createdAt: Date | null;
    public description?: string;
    public fields: EmbedField[];
    public files: (MessageAttachment | string | FileOptions)[];
    public footer: MessageEmbedFooter | null;
    public readonly hexColor: string | null;
    public image: MessageEmbedImage | null;
    public readonly length: number;
    public provider: MessageEmbedProvider | null;
    public thumbnail: MessageEmbedThumbnail | null;
    public timestamp: number | null;
    public title?: string;
    public type: string;
    public url?: string;
    public readonly video: MessageEmbedVideo | null;
    public addField(name: StringResolvable, value: StringResolvable, inline?: boolean): this;
    public addFields(...fields: EmbedFieldData[] | EmbedFieldData[][]): this;
    public attachFiles(file: (MessageAttachment | FileOptions | string)[]): this;
    public setAuthor(name: StringResolvable, iconURL?: string, url?: string): this;
    public setColor(color: ColorResolvable): this;
    public setDescription(description: StringResolvable): this;
    public setFooter(text: StringResolvable, iconURL?: string): this;
    public setImage(url: string): this;
    public setThumbnail(url: string): this;
    public setTimestamp(timestamp?: Date | number): this;
    public setTitle(title: StringResolvable): this;
    public setURL(url: string): this;
    public spliceFields(index: number, deleteCount: number, ...fields: EmbedFieldData[] | EmbedFieldData[][]): this;
    public toJSON(): object;

    public static normalizeField(
      name: StringResolvable,
      value: StringResolvable,
      inline?: boolean,
    ): Required<EmbedFieldData>;
    public static normalizeFields(...fields: EmbedFieldData[] | EmbedFieldData[][]): Required<EmbedFieldData>[];
  }

  export class MessageFlags extends BitField<MessageFlagsString> {
    public static FLAGS: Record<MessageFlagsString, number>;
    public static resolve(bit?: BitFieldResolvable<MessageFlagsString>): number;
  }

  export class MessageMentions {
    constructor(
      message: Message,
      users: object[] | Collection<Snowflake, User>,
      roles: Snowflake[] | Collection<Snowflake, Role>,
      everyone: boolean,
    );
    private _channels: Collection<Snowflake, GuildChannel> | null;
    private readonly _content: Message;
    private _members: Collection<Snowflake, GuildMember> | null;

    public readonly channels: Collection<Snowflake, TextChannel>;
    public readonly client: Client;
    public everyone: boolean;
    public readonly guild: Guild;
    public has(
      data: User | GuildMember | Role | GuildChannel,
      options?: {
        ignoreDirect?: boolean;
        ignoreRoles?: boolean;
        ignoreEveryone?: boolean;
      },
    ): boolean;
    public readonly members: Collection<Snowflake, GuildMember> | null;
    public roles: Collection<Snowflake, Role>;
    public users: Collection<Snowflake, User>;
    public crosspostedChannels: Collection<Snowflake, CrosspostedChannel>;
    public toJSON(): object;

    public static CHANNELS_PATTERN: RegExp;
    public static EVERYONE_PATTERN: RegExp;
    public static ROLES_PATTERN: RegExp;
    public static USERS_PATTERN: RegExp;
  }

  export class MessageReaction {
    constructor(client: Client, data: object, message: Message);
    private _emoji: GuildEmoji | ReactionEmoji;

    public count: number | null;
    public readonly emoji: GuildEmoji | ReactionEmoji;
    public me: boolean;
    public message: Message;
    public readonly partial: boolean;
    public users: ReactionUserManager;
    public remove(): Promise<MessageReaction>;
    public fetch(): Promise<MessageReaction>;
    public toJSON(): object;
  }

  export class NewsChannel extends TextBasedChannel(GuildChannel) {
    constructor(guild: Guild, data?: object);
    public messages: MessageManager;
    public nsfw: boolean;
    public topic: string | null;
    public type: 'news';
    public createWebhook(
      name: string,
      options?: { avatar?: BufferResolvable | Base64Resolvable; reason?: string },
    ): Promise<Webhook>;
    public setNSFW(nsfw: boolean, reason?: string): Promise<NewsChannel>;
    public fetchWebhooks(): Promise<Collection<Snowflake, Webhook>>;
  }

  export class PartialGroupDMChannel extends Channel {
    constructor(client: Client, data: object);
    public name: string;
    public icon: string | null;
    public iconURL(options?: ImageURLOptions): string | null;
  }

  export class PermissionOverwrites {
    constructor(guildChannel: GuildChannel, data?: object);
    public allow: Readonly<Permissions>;
    public readonly channel: GuildChannel;
    public deny: Readonly<Permissions>;
    public id: Snowflake;
    public type: OverwriteType;
    public update(options: PermissionOverwriteOption, reason?: string): Promise<PermissionOverwrites>;
    public delete(reason?: string): Promise<PermissionOverwrites>;
    public toJSON(): object;
    public static resolveOverwriteOptions(
      options: ResolvedOverwriteOptions,
      initialPermissions: { allow?: PermissionResolvable; deny?: PermissionResolvable },
    ): ResolvedOverwriteOptions;
    public static resolve(overwrite: OverwriteResolvable, guild: Guild): RawOverwriteData;
  }

  export class Permissions extends BitField<PermissionString> {
    public any(permission: PermissionResolvable, checkAdmin?: boolean): boolean;
    public has(permission: PermissionResolvable, checkAdmin?: boolean): boolean;
    public missing(bits: BitFieldResolvable<PermissionString>, checkAdmin?: boolean): PermissionString[];
    public serialize(checkAdmin?: boolean): Record<PermissionString, boolean>;
    public toArray(checkAdmin?: boolean): PermissionString[];

    public static ALL: number;
    public static DEFAULT: number;
    public static FLAGS: PermissionFlags;
    public static resolve(permission?: PermissionResolvable): number;
  }

  export class Presence {
    constructor(client: Client, data?: object);
    public activities: Activity[];
    public clientStatus: ClientPresenceStatusData | null;
    public flags: Readonly<ActivityFlags>;
    public guild: Guild | null;
    public readonly member: GuildMember | null;
    public status: PresenceStatus;
    public readonly user: User | null;
    public equals(presence: Presence): boolean;
  }

  export class ReactionCollector extends Collector<Snowflake, MessageReaction> {
    constructor(message: Message, filter: CollectorFilter, options?: ReactionCollectorOptions);
    private _handleChannelDeletion(channel: GuildChannel): void;
    private _handleGuildDeletion(guild: Guild): void;
    private _handleMessageDeletion(message: Message): void;

    public message: Message;
    public options: ReactionCollectorOptions;
    public total: number;
    public users: Collection<Snowflake, User>;

    public static key(reaction: MessageReaction): Snowflake | string;

    public collect(reaction: MessageReaction): Snowflake | string;
    public dispose(reaction: MessageReaction, user: User): Snowflake | string;
    public empty(): void;
    public endReason(): string | null;

    public on(event: 'collect' | 'dispose' | 'remove', listener: (reaction: MessageReaction, user: User) => void): this;
    public on(
      event: 'end',
      listener: (collected: Collection<Snowflake, MessageReaction>, reason: string) => void,
    ): this;
    public on(event: string, listener: (...args: any[]) => void): this;

    public once(
      event: 'collect' | 'dispose' | 'remove',
      listener: (reaction: MessageReaction, user: User) => void,
    ): this;
    public once(
      event: 'end',
      listener: (collected: Collection<Snowflake, MessageReaction>, reason: string) => void,
    ): this;
    public once(event: string, listener: (...args: any[]) => void): this;
  }

  export class ReactionEmoji extends Emoji {
    constructor(reaction: MessageReaction, emoji: object);
    public reaction: MessageReaction;
    public toJSON(): object;
  }

  export class RichPresenceAssets {
    constructor(activity: Activity, assets: object);
    public largeImage: Snowflake | null;
    public largeText: string | null;
    public smallImage: Snowflake | null;
    public smallText: string | null;
    public largeImageURL(options?: ImageURLOptions): string | null;
    public smallImageURL(options?: ImageURLOptions): string | null;
  }

  export class Role extends Base {
    constructor(client: Client, data: object, guild: Guild);
    public color: number;
    public readonly createdAt: Date;
    public readonly createdTimestamp: number;
    public deleted: boolean;
    public readonly editable: boolean;
    public guild: Guild;
    public readonly hexColor: string;
    public hoist: boolean;
    public id: Snowflake;
    public managed: boolean;
    public readonly members: Collection<Snowflake, GuildMember>;
    public mentionable: boolean;
    public name: string;
    public permissions: Readonly<Permissions>;
    public readonly position: number;
    public rawPosition: number;
    public comparePositionTo(role: Role): number;
    public delete(reason?: string): Promise<Role>;
    public edit(data: RoleData, reason?: string): Promise<Role>;
    public equals(role: Role): boolean;
    public permissionsIn(channel: ChannelResolvable): Readonly<Permissions>;
    public setColor(color: ColorResolvable, reason?: string): Promise<Role>;
    public setHoist(hoist: boolean, reason?: string): Promise<Role>;
    public setMentionable(mentionable: boolean, reason?: string): Promise<Role>;
    public setName(name: string, reason?: string): Promise<Role>;
    public setPermissions(permissions: PermissionResolvable, reason?: string): Promise<Role>;
    public setPosition(position: number, options?: { relative?: boolean; reason?: string }): Promise<Role>;
    public toJSON(): object;
    public toString(): string;

    public static comparePositions(role1: Role, role2: Role): number;
  }

  export class Shard extends EventEmitter {
    constructor(manager: ShardingManager, id: number);
    private _evals: Map<string, Promise<any>>;
    private _exitListener: (...args: any[]) => void;
    private _fetches: Map<string, Promise<any>>;
    private _handleExit(respawn?: boolean): void;
    private _handleMessage(message: any): void;

    public args: string[];
    public execArgv: string[];
    public env: object;
    public id: number;
    public manager: ShardingManager;
    public process: ChildProcess | null;
    public ready: boolean;
    public worker: any | null;
    public eval(script: string): Promise<any>;
    public eval<T>(fn: (client: Client) => T): Promise<T[]>;
    public fetchClientValue(prop: string): Promise<any>;
    public kill(): void;
    public respawn(delay?: number, spawnTimeout?: number): Promise<ChildProcess>;
    public send(message: any): Promise<Shard>;
    public spawn(spawnTimeout?: number): Promise<ChildProcess>;

    public on(event: 'spawn' | 'death', listener: (child: ChildProcess) => void): this;
    public on(event: 'disconnect' | 'ready' | 'reconnecting', listener: () => void): this;
    public on(event: 'error', listener: (error: Error) => void): this;
    public on(event: 'message', listener: (message: any) => void): this;
    public on(event: string, listener: (...args: any[]) => void): this;

    public once(event: 'spawn' | 'death', listener: (child: ChildProcess) => void): this;
    public once(event: 'disconnect' | 'ready' | 'reconnecting', listener: () => void): this;
    public once(event: 'error', listener: (error: Error) => void): this;
    public once(event: 'message', listener: (message: any) => void): this;
    public once(event: string, listener: (...args: any[]) => void): this;
  }

  export class ShardClientUtil {
    constructor(client: Client, mode: ShardingManagerMode);
    private _handleMessage(message: any): void;
    private _respond(type: string, message: any): void;

    public client: Client;
    public readonly count: number;
    public readonly ids: number[];
    public mode: ShardingManagerMode;
    public parentPort: any | null;
    public broadcastEval(script: string): Promise<any[]>;
    public broadcastEval<T>(fn: (client: Client) => T): Promise<T[]>;
    public fetchClientValues(prop: string): Promise<any[]>;
    public respawnAll(shardDelay?: number, respawnDelay?: number, spawnTimeout?: number): Promise<void>;
    public send(message: any): Promise<void>;

    public static singleton(client: Client, mode: ShardingManagerMode): ShardClientUtil;
  }

  export class ShardingManager extends EventEmitter {
    constructor(
      file: string,
      options?: {
        totalShards?: number | 'auto';
        shardList?: number[] | 'auto';
        mode?: ShardingManagerMode;
        respawn?: boolean;
        shardArgs?: string[];
        token?: string;
        execArgv?: string[];
      },
    );

    public file: string;
    public respawn: boolean;
    public shardArgs: string[];
    public shards: Collection<number, Shard>;
    public token: string | null;
    public totalShards: number | 'auto';
    public broadcast(message: any): Promise<Shard[]>;
    public broadcastEval(script: string): Promise<any[]>;
    public createShard(id: number): Shard;
    public fetchClientValues(prop: string): Promise<any[]>;
    public respawnAll(
      shardDelay?: number,
      respawnDelay?: number,
      spawnTimeout?: number,
    ): Promise<Collection<number, Shard>>;
    public spawn(amount?: number | 'auto', delay?: number, spawnTimeout?: number): Promise<Collection<number, Shard>>;

    public on(event: 'shardCreate', listener: (shard: Shard) => void): this;

    public once(event: 'shardCreate', listener: (shard: Shard) => void): this;
  }

  export class SnowflakeUtil {
    public static deconstruct(snowflake: Snowflake): DeconstructedSnowflake;
    public static generate(timestamp?: number | Date): Snowflake;
  }

  export class Speaking extends BitField<SpeakingString> {
    public static FLAGS: Record<SpeakingString, number>;
    public static resolve(bit?: BitFieldResolvable<SpeakingString>): number;
  }

  export class StoreChannel extends GuildChannel {
    constructor(guild: Guild, data?: object);
    public nsfw: boolean;
    public type: 'store';
  }

  class StreamDispatcher extends VolumeMixin(Writable) {
    constructor(player: object, options?: StreamOptions, streams?: object);
    public player: object;
    public pausedSince: number;
    public broadcast: VoiceBroadcast | null;
    public readonly paused: boolean;
    public readonly pausedTime: boolean | null;
    public readonly streamTime: number;
    public readonly totalStreamTime: number;
    public readonly bitrateEditable: boolean;

    public setBitrate(value: number | 'auto'): boolean;
    public setPLP(value: number): boolean;
    public setFEC(enabled: boolean): boolean;
    public pause(silence?: boolean): void;
    public resume(): void;

    public on(event: 'close' | 'drain' | 'finish' | 'start', listener: () => void): this;
    public on(event: 'debug', listener: (info: string) => void): this;
    public on(event: 'error', listener: (err: Error) => void): this;
    public on(event: 'pipe' | 'unpipe', listener: (src: Readable) => void): this;
    public on(event: 'speaking', listener: (speaking: boolean) => void): this;
    public on(event: 'volumeChange', listener: (oldVolume: number, newVolume: number) => void): this;
    public on(event: string, listener: (...args: any[]) => void): this;

    public once(event: 'close' | 'drain' | 'finish' | 'start', listener: () => void): this;
    public once(event: 'debug', listener: (info: string) => void): this;
    public once(event: 'error', listener: (err: Error) => void): this;
    public once(event: 'pipe' | 'unpipe', listener: (src: Readable) => void): this;
    public once(event: 'speaking', listener: (speaking: boolean) => void): this;
    public once(event: 'volumeChange', listener: (oldVolume: number, newVolume: number) => void): this;
    public once(event: string, listener: (...args: any[]) => void): this;
  }

  export class Structures {
    public static get<K extends keyof Extendable>(structure: K): Extendable[K];
    public static get(structure: string): (...args: any[]) => void;
    public static extend<K extends keyof Extendable, T extends Extendable[K]>(
      structure: K,
      extender: (baseClass: Extendable[K]) => T,
    ): T;
    public static extend<T extends (...args: any[]) => void>(
      structure: string,
      extender: (baseClass: typeof Function) => T,
    ): T;
  }

  export class SystemChannelFlags extends BitField<SystemChannelFlagsString> {
    public static FLAGS: Record<SystemChannelFlagsString, number>;
    public static resolve(bit?: BitFieldResolvable<SystemChannelFlagsString>): number;
  }

  export class Team extends Base {
    constructor(client: Client, data: object);
    public id: Snowflake;
    public name: string;
    public icon: string | null;
    public ownerID: Snowflake | null;
    public members: Collection<Snowflake, TeamMember>;

    public readonly owner: TeamMember;
    public readonly createdAt: Date;
    public readonly createdTimestamp: number;

    public iconURL(options?: ImageURLOptions): string;
    public toJSON(): object;
    public toString(): string;
  }

  export class TeamMember extends Base {
    constructor(team: Team, data: object);
    public team: Team;
    public readonly id: Snowflake;
    public permissions: string[];
    public membershipState: MembershipStates;
    public user: User;

    public toString(): string;
  }

  export class TextChannel extends TextBasedChannel(GuildChannel) {
    constructor(guild: Guild, data?: object);
    public messages: MessageManager;
    public nsfw: boolean;
    public type: 'text';
    public rateLimitPerUser: number;
    public topic: string | null;
    public createWebhook(
      name: string,
      options?: { avatar?: BufferResolvable | Base64Resolvable; reason?: string },
    ): Promise<Webhook>;
    public setNSFW(nsfw: boolean, reason?: string): Promise<TextChannel>;
    public setRateLimitPerUser(rateLimitPerUser: number, reason?: string): Promise<TextChannel>;
    public fetchWebhooks(): Promise<Collection<Snowflake, Webhook>>;
  }

  export class User extends PartialTextBasedChannel(Base) {
    constructor(client: Client, data: object);
    public avatar: string | null;
    public bot: boolean;
    public readonly createdAt: Date;
    public readonly createdTimestamp: number;
    public discriminator: string;
    public readonly defaultAvatarURL: string;
    public readonly dmChannel: DMChannel;
    public id: Snowflake;
    public lastMessageID: Snowflake | null;
    public locale: string;
    public readonly partial: false;
    public readonly presence: Presence;
    public system?: boolean;
    public readonly tag: string;
    public username: string;
    public avatarURL(options?: ImageURLOptions & { dynamic?: boolean }): string | null;
    public createDM(): Promise<DMChannel>;
    public deleteDM(): Promise<DMChannel>;
    public displayAvatarURL(options?: ImageURLOptions & { dynamic?: boolean }): string;
    public equals(user: User): boolean;
    public fetch(): Promise<User>;
    public toString(): string;
    public typingDurationIn(channel: ChannelResolvable): number;
    public typingIn(channel: ChannelResolvable): boolean;
    public typingSinceIn(channel: ChannelResolvable): Date;
  }

  export class Util {
    public static basename(path: string, ext?: string): string;
    public static binaryToID(num: string): Snowflake;
    public static cleanContent(str: string, message: Message): string;
    public static removeMentions(str: string): string;
    public static cloneObject(obj: object): object;
    public static convertToBuffer(ab: ArrayBuffer | string): Buffer;
    public static delayFor(ms: number): Promise<void>;
    public static discordSort<K, V extends { rawPosition: number; id: string }>(
      collection: Collection<K, V>,
    ): Collection<K, V>;
    public static escapeMarkdown(text: string, options?: EscapeMarkdownOptions): string;
    public static escapeCodeBlock(text: string): string;
    public static escapeInlineCode(text: string): string;
    public static escapeBold(text: string): string;
    public static escapeItalic(text: string): string;
    public static escapeUnderline(text: string): string;
    public static escapeStrikethrough(text: string): string;
    public static escapeSpoiler(text: string): string;
    public static cleanCodeBlockContent(text: string): string;
    public static fetchRecommendedShards(token: string, guildsPerShard?: number): Promise<number>;
    public static flatten(obj: object, ...props: { [key: string]: boolean | string }[]): object;
    public static idToBinary(num: Snowflake): string;
    public static makeError(obj: { name: string; message: string; stack: string }): Error;
    public static makePlainError(err: Error): { name: string; message: string; stack: string };
    public static mergeDefault(def: object, given: object): object;
    public static moveElementInArray(array: any[], element: any, newIndex: number, offset?: boolean): number;
    public static parseEmoji(text: string): { animated: boolean; name: string; id: string | null } | null;
    public static resolveColor(color: ColorResolvable): number;
    public static resolveString(data: StringResolvable): string;
    public static setPosition<T extends Channel | Role>(
      item: T,
      position: number,
      relative: boolean,
      sorted: Collection<Snowflake, T>,
      route: object,
      reason?: string,
    ): Promise<{ id: Snowflake; position: number }[]>;
    public static splitMessage(text: StringResolvable, options?: SplitOptions): string[];
    public static str2ab(str: string): ArrayBuffer;
  }

  class VoiceBroadcast extends EventEmitter {
    constructor(client: Client);
    public client: Client;
    public subscribers: StreamDispatcher[];
    public readonly dispatcher: BroadcastDispatcher;
    public play(input: string | Readable, options?: StreamOptions): BroadcastDispatcher;

    public on(event: 'end', listener: () => void): this;
    public on(event: 'error', listener: (error: Error) => void): this;
    public on(event: 'subscribe' | 'unsubscribe', listener: (dispatcher: StreamDispatcher) => void): this;
    public on(event: 'warn', listener: (warning: string | Error) => void): this;
    public on(event: string, listener: (...args: any[]) => void): this;

    public once(event: 'end', listener: () => void): this;
    public once(event: 'error', listener: (error: Error) => void): this;
    public once(event: 'subscribe' | 'unsubscribe', listener: (dispatcher: StreamDispatcher) => void): this;
    public once(event: 'warn', listener: (warning: string | Error) => void): this;
    public once(event: string, listener: (...args: any[]) => void): this;
  }

  export class VoiceChannel extends GuildChannel {
    constructor(guild: Guild, data?: object);
    public bitrate: number;
    public readonly editable: boolean;
    public readonly full: boolean;
    public readonly joinable: boolean;
    public readonly speakable: boolean;
    public type: 'voice';
    public userLimit: number;
    public join(): Promise<VoiceConnection>;
    public leave(): void;
    public setBitrate(bitrate: number, reason?: string): Promise<VoiceChannel>;
    public setUserLimit(userLimit: number, reason?: string): Promise<VoiceChannel>;
  }

  class VoiceConnection extends EventEmitter {
    constructor(voiceManager: ClientVoiceManager, channel: VoiceChannel);
    private authentication: object;
    private sockets: object;
    private ssrcMap: Map<number, boolean>;
    private _speaking: Map<Snowflake, Readonly<Speaking>>;
    private _disconnect(): void;
    private authenticate(): void;
    private authenticateFailed(reason: string): void;
    private checkAuthenticated(): void;
    private cleanup(): void;
    private connect(): void;
    private onReady(data: object): void;
    private onSessionDescription(mode: string, secret: string): void;
    private onSpeaking(data: object): void;
    private reconnect(token: string, endpoint: string): void;
    private sendVoiceStateUpdate(options: object): Promise<Shard>;
    private setSessionID(sessionID: string): void;
    private setSpeaking(value: BitFieldResolvable<SpeakingString>): void;
    private setTokenAndEndpoint(token: string, endpoint: string): void;
    private updateChannel(channel: VoiceChannel): void;

    public channel: VoiceChannel;
    public readonly client: Client;
    public readonly dispatcher: StreamDispatcher;
    public player: object;
    public receiver: VoiceReceiver;
    public speaking: Readonly<Speaking>;
    public status: VoiceStatus;
    public readonly voice: VoiceState;
    public voiceManager: ClientVoiceManager;
    public disconnect(): void;
    public play(input: VoiceBroadcast | Readable | string, options?: StreamOptions): StreamDispatcher;

    public on(event: 'authenticated' | 'closing' | 'newSession' | 'ready' | 'reconnecting', listener: () => void): this;
    public on(event: 'debug', listener: (message: string) => void): this;
    public on(event: 'error' | 'failed' | 'disconnect', listener: (error: Error) => void): this;
    public on(event: 'speaking', listener: (user: User, speaking: Readonly<Speaking>) => void): this;
    public on(event: 'warn', listener: (warning: string | Error) => void): this;
    public on(event: string, listener: (...args: any[]) => void): this;

    public once(
      event: 'authenticated' | 'closing' | 'newSession' | 'ready' | 'reconnecting',
      listener: () => void,
    ): this;
    public once(event: 'debug', listener: (message: string) => void): this;
    public once(event: 'error' | 'failed' | 'disconnect', listener: (error: Error) => void): this;
    public once(event: 'speaking', listener: (user: User, speaking: Readonly<Speaking>) => void): this;
    public once(event: 'warn', listener: (warning: string | Error) => void): this;
    public once(event: string, listener: (...args: any[]) => void): this;
  }

  class VoiceReceiver extends EventEmitter {
    constructor(connection: VoiceConnection);
    public createStream(
      user: UserResolvable,
      options?: { mode?: 'opus' | 'pcm'; end?: 'silence' | 'manual' },
    ): Readable;

    public on(event: 'debug', listener: (error: Error | string) => void): this;
    public on(event: string, listener: (...args: any[]) => void): this;

    public once(event: 'debug', listener: (error: Error | string) => void): this;
    public once(event: string, listener: (...args: any[]) => void): this;
  }

  export class VoiceRegion {
    constructor(data: object);
    public custom: boolean;
    public deprecated: boolean;
    public id: string;
    public name: string;
    public optimal: boolean;
    public vip: boolean;
    public toJSON(): object;
  }

  export class VoiceState extends Base {
    constructor(guild: Guild, data: object);
    public readonly channel: VoiceChannel | null;
    public channelID?: Snowflake;
    public readonly connection: VoiceConnection | null;
    public readonly deaf?: boolean;
    public guild: Guild;
    public id: Snowflake;
    public readonly member: GuildMember | null;
    public readonly mute?: boolean;
    public selfDeaf?: boolean;
    public selfMute?: boolean;
    public serverDeaf?: boolean;
    public serverMute?: boolean;
    public sessionID?: string;
    public streaming: boolean;
    public readonly speaking: boolean | null;

    public setDeaf(deaf: boolean, reason?: string): Promise<GuildMember>;
    public setMute(mute: boolean, reason?: string): Promise<GuildMember>;
    public kick(reason?: string): Promise<GuildMember>;
    public setChannel(channel: ChannelResolvable | null, reason?: string): Promise<GuildMember>;
    public setSelfDeaf(deaf: boolean): Promise<boolean>;
    public setSelfMute(mute: boolean): Promise<boolean>;
  }

  class VolumeInterface extends EventEmitter {
    constructor(options?: { volume?: number });
    public readonly volume: number;
    public readonly volumeDecibels: number;
    public readonly volumeEditable: boolean;
    public readonly volumeLogarithmic: number;
    public setVolume(volume: number): void;
    public setVolumeDecibels(db: number): void;
    public setVolumeLogarithmic(value: number): void;

    public on(event: 'volumeChange', listener: (oldVolume: number, newVolume: number) => void): this;

    public once(event: 'volumeChange', listener: (oldVolume: number, newVolume: number) => void): this;
  }

  export class Webhook extends WebhookMixin() {
    constructor(client: Client, data?: object);
    public avatar: string;
    public avatarURL(options?: ImageURLOptions): string | null;
    public channelID: Snowflake;
    public client: Client;
    public guildID: Snowflake;
    public name: string;
    public owner: User | object | null;
    public token: string | null;
    public type: WebhookTypes;
  }

  export class WebhookClient extends WebhookMixin(BaseClient) {
    constructor(id: string, token: string, options?: ClientOptions);
    public client: this;
    public token: string;
  }

  export class WebSocketManager extends EventEmitter {
    constructor(client: Client);
    private totalShards: number | string;
    private shardQueue: Set<WebSocketShard>;
    private packetQueue: object[];
    private destroyed: boolean;
    private reconnecting: boolean;
    private sessionStartLimit?: { total: number; remaining: number; reset_after: number };

    public readonly client: Client;
    public gateway?: string;
    public shards: Collection<number, WebSocketShard>;
    public status: Status;
    public readonly ping: number;

    public on(event: WSEventType, listener: (data: any, shardID: number) => void): this;
    public once(event: WSEventType, listener: (data: any, shardID: number) => void): this;

    private debug(message: string, shard?: WebSocketShard): void;
    private connect(): Promise<void>;
    private createShards(): Promise<void>;
    private reconnect(): Promise<void>;
    private broadcast(packet: object): void;
    private destroy(): void;
    private _handleSessionLimit(remaining?: number, resetAfter?: number): Promise<void>;
    private handlePacket(packet?: object, shard?: WebSocketShard): boolean;
    private checkShardsReady(): Promise<void>;
    private triggerClientReady(): void;
  }

  export class WebSocketShard extends EventEmitter {
    constructor(manager: WebSocketManager, id: number);
    private sequence: number;
    private closeSequence: number;
    private sessionID?: string;
    private lastPingTimestamp: number;
    private lastHeartbeatAcked: boolean;
    private ratelimit: { queue: object[]; total: number; remaining: number; time: 60e3; timer: NodeJS.Timeout | null };
    private connection: WebSocket | null;
    private helloTimeout: NodeJS.Timeout | undefined;
    private eventsAttached: boolean;
    private expectedGuilds: Set<Snowflake> | undefined;
    private readyTimeout: NodeJS.Timeout | undefined;

    public manager: WebSocketManager;
    public id: number;
    public status: Status;
    public ping: number;

    private debug(message: string): void;
    private connect(): Promise<void>;
    private onOpen(): void;
    private onMessage(event: MessageEvent): void;
    private onError(error: ErrorEvent | object): void;
    private onClose(event: CloseEvent): void;
    private onPacket(packet: object): void;
    private checkReady(): void;
    private setHelloTimeout(time?: number): void;
    private setHeartbeatTimer(time: number): void;
    private sendHeartbeat(): void;
    private ackHeartbeat(): void;
    private identify(): void;
    private identifyNew(): void;
    private identifyResume(): void;
    private _send(data: object): void;
    private processQueue(): void;
    private destroy(destroyOptions?: { closeCode?: number; reset?: boolean; emit?: boolean; log?: boolean }): void;
    private _cleanupConnection(): void;
    private _emitDestroyed(): void;

    public send(data: object): void;
    public on(event: 'ready' | 'resumed' | 'invalidSession', listener: () => void): this;
    public on(event: 'close', listener: (event: CloseEvent) => void): this;
    public on(event: 'allReady', listener: (unavailableGuilds?: Set<Snowflake>) => void): this;
    public on(event: string, listener: (...args: any[]) => void): this;

    public once(event: 'ready' | 'resumed' | 'invalidSession', listener: () => void): this;
    public once(event: 'close', listener: (event: CloseEvent) => void): this;
    public once(event: 'allReady', listener: (unavailableGuilds?: Set<Snowflake>) => void): this;
    public once(event: string, listener: (...args: any[]) => void): this;
  }

  //#endregion

  //#region Collections

  export class Collection<K, V> extends BaseCollection<K, V> {
    public flatMap<T>(
      fn: (value: V, key: K, collection: this) => Collection<K, T>,
      thisArg?: unknown,
    ): Collection<K, T>;
    public flatMap<T, This>(
      fn: (this: This, value: V, key: K, collection: this) => Collection<K, T>,
      thisArg: This,
    ): Collection<K, T>;
    public mapValues<T>(fn: (value: V, key: K, collection: this) => T, thisArg?: unknown): Collection<K, T>;
    public mapValues<This, T>(
      fn: (this: This, value: V, key: K, collection: this) => T,
      thisArg: This,
    ): Collection<K, T>;
    public toJSON(): object;
  }

  //#endregion

  //#region Managers

  export class ChannelManager extends BaseManager<Snowflake, Channel, ChannelResolvable> {
    constructor(client: Client, iterable: Iterable<any>);
    public fetch(id: Snowflake, cache?: boolean): Promise<Channel>;
  }

  export abstract class BaseManager<K, Holds, R> {
    constructor(client: Client, iterable: Iterable<any>, holds: Constructable<Holds>, cacheType: Collection<K, Holds>);
    public holds: Constructable<Holds>;
    public cache: Collection<K, Holds>;
    public cacheType: Collection<K, Holds>;
    public readonly client: Client;
    public add(data: any, cache?: boolean, { id, extras }?: { id: K; extras: any[] }): Holds;
    public remove(key: K): void;
    public resolve(resolvable: R): Holds | null;
    public resolveID(resolvable: R): K | null;
  }

  export class GuildChannelManager extends BaseManager<Snowflake, GuildChannel, GuildChannelResolvable> {
    constructor(guild: Guild, iterable?: Iterable<any>);
    public guild: Guild;
    public create(name: string, options: GuildCreateChannelOptions & { type: 'voice' }): Promise<VoiceChannel>;
    public create(name: string, options: GuildCreateChannelOptions & { type: 'category' }): Promise<CategoryChannel>;
    public create(name: string, options?: GuildCreateChannelOptions & { type?: 'text' }): Promise<TextChannel>;
    public create(
      name: string,
      options: GuildCreateChannelOptions,
    ): Promise<TextChannel | VoiceChannel | CategoryChannel>;
  }

  export class GuildEmojiManager extends BaseManager<Snowflake, GuildEmoji, EmojiResolvable> {
    constructor(guild: Guild, iterable?: Iterable<any>);
    public guild: Guild;
    public create(
      attachment: BufferResolvable | Base64Resolvable,
      name: string,
      options?: GuildEmojiCreateOptions,
    ): Promise<GuildEmoji>;
    public resolveIdentifier(emoji: EmojiIdentifierResolvable): string | null;
  }

  export class GuildEmojiRoleManager {
    constructor(emoji: GuildEmoji);
    public emoji: GuildEmoji;
    public guild: Guild;
    public cache: Collection<Snowflake, Role>;
    public add(roleOrRoles: RoleResolvable | RoleResolvable[] | Collection<Snowflake, Role>): Promise<GuildEmoji>;
    public set(roles: RoleResolvable[] | Collection<Snowflake, Role>): Promise<GuildEmoji>;
    public remove(roleOrRoles: RoleResolvable | RoleResolvable[] | Collection<Snowflake, Role>): Promise<GuildEmoji>;
  }

  export class GuildManager extends BaseManager<Snowflake, Guild, GuildResolvable> {
    constructor(client: Client, iterable?: Iterable<any>);
    public create(
      name: string,
      options?: { region?: string; icon: BufferResolvable | Base64Resolvable | null },
    ): Promise<Guild>;
  }

  export class GuildMemberManager extends BaseManager<Snowflake, GuildMember, GuildMemberResolvable> {
    constructor(guild: Guild, iterable?: Iterable<any>);
    public guild: Guild;
    public ban(user: UserResolvable, options?: BanOptions): Promise<GuildMember | User | Snowflake>;
    public fetch(
      options: UserResolvable | FetchMemberOptions | (FetchMembersOptions & { user: UserResolvable }),
    ): Promise<GuildMember>;
    public fetch(options?: FetchMembersOptions): Promise<Collection<Snowflake, GuildMember>>;
    public prune(options: GuildPruneMembersOptions & { dry?: false; count: false }): Promise<null>;
    public prune(options?: GuildPruneMembersOptions): Promise<number>;
    public unban(user: UserResolvable, reason?: string): Promise<User>;
  }

  export class GuildMemberRoleManager extends OverridableManager<Snowflake, Role, RoleResolvable> {
    constructor(member: GuildMember);
    public readonly hoist: Role | null;
    public readonly color: Role | null;
    public readonly highest: Role;
    public member: GuildMember;
    public guild: Guild;

    public add(
      roleOrRoles: RoleResolvable | RoleResolvable[] | Collection<Snowflake, Role>,
      reason?: string,
    ): Promise<GuildMember>;
    public set(roles: RoleResolvable[] | Collection<Snowflake, Role>, reason?: string): Promise<GuildMember>;
    public remove(
      roleOrRoles: RoleResolvable | RoleResolvable[] | Collection<Snowflake, Role>,
      reason?: string,
    ): Promise<GuildMember>;
  }

  export class MessageManager extends BaseManager<Snowflake, Message, MessageResolvable> {
    constructor(channel: TextChannel | DMChannel, iterable?: Iterable<any>);
    public channel: TextBasedChannelFields;
    public cache: Collection<Snowflake, Message>;
    public fetch(message: Snowflake, cache?: boolean): Promise<Message>;
    public fetch(options?: ChannelLogsQueryOptions, cache?: boolean): Promise<Collection<Snowflake, Message>>;
    public fetchPinned(cache?: boolean): Promise<Collection<Snowflake, Message>>;
    public delete(message: MessageResolvable, reason?: string): Promise<void>;
  }

  // Hacky workaround because changing the signature of an overridden method errors
  class OverridableManager<V, K, R = any> extends BaseManager<V, K, R> {
    public add(data: any, cache: any): any;
    public set(key: any): any;
  }

  export class PresenceManager extends BaseManager<Snowflake, Presence, PresenceResolvable> {
    constructor(client: Client, iterable?: Iterable<any>);
  }

  export class ReactionManager extends BaseManager<Snowflake, MessageReaction, MessageReactionResolvable> {
    constructor(message: Message, iterable?: Iterable<any>);
    public message: Message;
    public removeAll(): Promise<Message>;
  }

  export class ReactionUserManager extends BaseManager<Snowflake, User, UserResolvable> {
    constructor(client: Client, iterable: Iterable<any> | undefined, reaction: MessageReaction);
    public reaction: MessageReaction;
    public fetch(options?: {
      limit?: number;
      after?: Snowflake;
      before?: Snowflake;
    }): Promise<Collection<Snowflake, User>>;
    public remove(user?: UserResolvable): Promise<MessageReaction>;
  }

  export class RoleManager extends BaseManager<Snowflake, Role, RoleResolvable> {
    constructor(guild: Guild, iterable?: Iterable<any>);
    public readonly everyone: Role | null;
    public readonly highest: Role;
    public guild: Guild;

    public create(options?: { data?: RoleData; reason?: string }): Promise<Role>;
    public fetch(id: Snowflake, cache?: boolean): Promise<Role | null>;
    public fetch(id?: Snowflake, cache?: boolean): Promise<this>;
  }

  export class UserManager extends BaseManager<Snowflake, User, UserResolvable> {
    constructor(client: Client, iterable?: Iterable<any>);
    public fetch(id: Snowflake, cache?: boolean): Promise<User>;
  }

  export class VoiceStateManager extends BaseManager<Snowflake, VoiceState, typeof VoiceState> {
    constructor(guild: Guild, iterable?: Iterable<any>);
    public guild: Guild;
  }

  //#endregion

  //#region Mixins

  // Model the TextBasedChannel mixin system, allowing application of these fields
  // to the classes that use these methods without having to manually add them
  // to each of those classes

  type Constructable<T> = new (...args: any[]) => T;
  function PartialTextBasedChannel<T>(Base?: Constructable<T>): Constructable<T & PartialTextBasedChannelFields>;
  function TextBasedChannel<T>(Base?: Constructable<T>): Constructable<T & TextBasedChannelFields>;

  interface PartialTextBasedChannelFields {
    lastMessageID: Snowflake | null;
    readonly lastMessage: Message | null;
    send(
      options: MessageOptions | (MessageOptions & { split?: false }) | MessageAdditions | APIMessage,
    ): Promise<Message>;
    send(
      options: (MessageOptions & { split: true | SplitOptions; content: StringResolvable }) | APIMessage,
    ): Promise<Message[]>;
    send(
      content: StringResolvable,
      options?: MessageOptions | (MessageOptions & { split?: false }) | MessageAdditions,
    ): Promise<Message>;
    send(content: StringResolvable, options?: MessageOptions & { split: true | SplitOptions }): Promise<Message[]>;
  }

  interface TextBasedChannelFields extends PartialTextBasedChannelFields {
    _typing: Map<string, TypingData>;
    lastPinTimestamp: number | null;
    readonly lastPinAt: Date;
    typing: boolean;
    typingCount: number;
    awaitMessages(filter: CollectorFilter, options?: AwaitMessagesOptions): Promise<Collection<Snowflake, Message>>;
    bulkDelete(
      messages: Collection<Snowflake, Message> | Message[] | Snowflake[] | number,
      filterOld?: boolean,
    ): Promise<Collection<Snowflake, Message>>;
    createMessageCollector(filter: CollectorFilter, options?: MessageCollectorOptions): MessageCollector;
    startTyping(count?: number): Promise<void>;
    stopTyping(force?: boolean): void;
  }

  function WebhookMixin<T>(Base?: Constructable<T>): Constructable<T & WebhookFields>;

  function VolumeMixin<T>(base: Constructable<T>): Constructable<T & VolumeInterface>;

  interface WebhookFields {
    id: Snowflake;
    readonly createdAt: Date;
    readonly createdTimestamp: number;
    readonly url: string;
    delete(reason?: string): Promise<void>;
    edit(options: WebhookEditData): Promise<Webhook>;
    send(
      content?: StringResolvable,
      options?: (WebhookMessageOptions & { split?: false }) | MessageAdditions,
    ): Promise<Message>;
    send(
      content?: StringResolvable,
      options?: (WebhookMessageOptions & { split: true | SplitOptions }) | MessageAdditions,
    ): Promise<Message[]>;
    send(options?: (WebhookMessageOptions & { split?: false }) | MessageAdditions | APIMessage): Promise<Message>;
    send(
      options?: (WebhookMessageOptions & { split: true | SplitOptions }) | MessageAdditions | APIMessage,
    ): Promise<Message[]>;
    sendSlackMessage(body: object): Promise<boolean>;
  }

  //#endregion

  //#region Typedefs

  type ActivityFlagsString = 'INSTANCE' | 'JOIN' | 'SPECTATE' | 'JOIN_REQUEST' | 'SYNC' | 'PLAY';

  interface ActivityOptions {
    name?: string;
    url?: string;
    type?: ActivityType | number;
    shardID?: number | number[];
  }

  type ActivityType = 'PLAYING' | 'STREAMING' | 'LISTENING' | 'WATCHING' | 'CUSTOM_STATUS';

  interface AddGuildMemberOptions {
    accessToken: string;
    nick?: string;
    roles?: Collection<Snowflake, Role> | RoleResolvable[];
    mute?: boolean;
    deaf?: boolean;
  }

  interface APIErrror {
    UNKNOWN_ACCOUNT: number;
    UNKNOWN_APPLICATION: number;
    UNKNOWN_CHANNEL: number;
    UNKNOWN_GUILD: number;
    UNKNOWN_INTEGRATION: number;
    UNKNOWN_INVITE: number;
    UNKNOWN_MEMBER: number;
    UNKNOWN_MESSAGE: number;
    UNKNOWN_OVERWRITE: number;
    UNKNOWN_PROVIDER: number;
    UNKNOWN_ROLE: number;
    UNKNOWN_TOKEN: number;
    UNKNOWN_USER: number;
    UNKNOWN_EMOJI: number;
    UNKNOWN_WEBHOOK: number;
    BOT_PROHIBITED_ENDPOINT: number;
    BOT_ONLY_ENDPOINT: number;
    MAXIMUM_GUILDS: number;
    MAXIMUM_FRIENDS: number;
    MAXIMUM_PINS: number;
    MAXIMUM_ROLES: number;
    MAXIMUM_REACTIONS: number;
    UNAUTHORIZED: number;
    MISSING_ACCESS: number;
    INVALID_ACCOUNT_TYPE: number;
    CANNOT_EXECUTE_ON_DM: number;
    EMBED_DISABLED: number;
    CANNOT_EDIT_MESSAGE_BY_OTHER: number;
    CANNOT_SEND_EMPTY_MESSAGE: number;
    CANNOT_MESSAGE_USER: number;
    CANNOT_SEND_MESSAGES_IN_VOICE_CHANNEL: number;
    CHANNEL_VERIFICATION_LEVEL_TOO_HIGH: number;
    OAUTH2_APPLICATION_BOT_ABSENT: number;
    MAXIMUM_OAUTH2_APPLICATIONS: number;
    INVALID_OAUTH_STATE: number;
    MISSING_PERMISSIONS: number;
    INVALID_AUTHENTICATION_TOKEN: number;
    NOTE_TOO_LONG: number;
    INVALID_BULK_DELETE_QUANTITY: number;
    CANNOT_PIN_MESSAGE_IN_OTHER_CHANNEL: number;
    CANNOT_EXECUTE_ON_SYSTEM_MESSAGE: number;
    BULK_DELETE_MESSAGE_TOO_OLD: number;
    INVITE_ACCEPTED_TO_GUILD_NOT_CONTAINING_BOT: number;
    REACTION_BLOCKED: number;
  }

  interface AuditLogChange {
    key: string;
    old?: any;
    new?: any;
  }

  interface AwaitMessagesOptions extends MessageCollectorOptions {
    errors?: string[];
  }

  interface AwaitReactionsOptions extends ReactionCollectorOptions {
    errors?: string[];
  }

  interface BanOptions {
    days?: number;
    reason?: string;
  }

  type Base64Resolvable = Buffer | Base64String;

  type Base64String = string;

  type BitFieldResolvable<T extends string> =
    | RecursiveArray<T | number | Readonly<BitField<T>>>
    | T
    | number
    | Readonly<BitField<T>>;

  type BufferResolvable = Buffer | string;

  interface ChannelCreationOverwrites {
    allow?: PermissionResolvable | number;
    deny?: PermissionResolvable | number;
    id: RoleResolvable | UserResolvable;
  }

  interface ChannelData {
    name?: string;
    position?: number;
    topic?: string;
    nsfw?: boolean;
    bitrate?: number;
    userLimit?: number;
    parentID?: Snowflake;
    rateLimitPerUser?: number;
    lockPermissions?: boolean;
    permissionOverwrites?: OverwriteResolvable[] | Collection<Snowflake, OverwriteResolvable>;
  }

  interface ChannelLogsQueryOptions {
    limit?: number;
    before?: Snowflake;
    after?: Snowflake;
    around?: Snowflake;
  }

  interface ChannelPosition {
    channel: ChannelResolvable;
    position: number;
  }

  type ChannelResolvable = Channel | Snowflake;

  interface ClientApplicationAsset {
    name: string;
    id: Snowflake;
    type: 'BIG' | 'SMALL';
  }

  interface ClientEvents {
    channelCreate: [ChannelTypes];
    channelDelete: [ChannelTypes | PartialDMChannel];
    channelPinsUpdate: [TextBasedChannelTypes | PartialDMChannel, Date];
    channelUpdate: [ChannelTypes, ChannelTypes];
    debug: [string];
    warn: [string];
    disconnect: [any, number];
    emojiCreate: [GuildEmoji];
    emojiDelete: [GuildEmoji];
    emojiUpdate: [GuildEmoji, GuildEmoji];
    error: [Error];
    guildBanAdd: [Guild, User | PartialUser];
    guildBanRemove: [Guild, User | PartialUser];
    guildCreate: [Guild];
    guildDelete: [Guild];
    guildUnavailable: [Guild];
    guildIntegrationsUpdate: [Guild];
    guildMemberAdd: [GuildMember | PartialGuildMember];
    guildMemberAvailable: [GuildMember | PartialGuildMember];
    guildMemberRemove: [GuildMember | PartialGuildMember];
    guildMembersChunk: [Collection<Snowflake, GuildMember | PartialGuildMember>, Guild];
    guildMemberSpeaking: [GuildMember | PartialGuildMember, Readonly<Speaking>];
    guildMemberUpdate: [GuildMember | PartialGuildMember, GuildMember | PartialGuildMember];
    guildUpdate: [Guild, Guild];
    inviteCreate: [Invite];
    inviteDelete: [Invite];
    message: [Message];
    messageDelete: [Message | PartialMessage];
    messageReactionRemoveAll: [Message | PartialMessage];
    messageReactionRemoveEmoji: [MessageReaction];
    messageDeleteBulk: [Collection<Snowflake, Message | PartialMessage>];
    messageReactionAdd: [MessageReaction, User | PartialUser];
    messageReactionRemove: [MessageReaction, User | PartialUser];
    messageUpdate: [Message | PartialMessage, Message | PartialMessage];
    presenceUpdate: [Presence | undefined, Presence];
    rateLimit: [RateLimitData];
    ready: [];
    invalidated: [];
    roleCreate: [Role];
    roleDelete: [Role];
    roleUpdate: [Role, Role];
    typingStart: [TextBasedChannelTypes | PartialDMChannel, User | PartialUser];
    userUpdate: [User | PartialUser, User | PartialUser];
    voiceStateUpdate: [VoiceState, VoiceState];
    webhookUpdate: [TextChannel];
    shardDisconnect: [CloseEvent, number];
    shardError: [Error, number];
    shardReady: [number];
    shardReconnecting: [number];
    shardResume: [number, number];
  }

  interface ClientOptions {
    shards?: number | number[] | 'auto';
    shardCount?: number;
    messageCacheMaxSize?: number;
    messageCacheLifetime?: number;
    messageSweepInterval?: number;
    fetchAllMembers?: boolean;
    disableMentions?: 'none' | 'all' | 'everyone';
    partials?: PartialTypes[];
    restWsBridgeTimeout?: number;
    restTimeOffset?: number;
    restRequestTimeout?: number;
    restSweepInterval?: number;
    retryLimit?: number;
    presence?: PresenceData;
    ws?: WebSocketOptions;
    http?: HTTPOptions;
  }

  type ClientPresenceStatus = 'online' | 'idle' | 'dnd';

  interface ClientPresenceStatusData {
    web?: ClientPresenceStatus;
    mobile?: ClientPresenceStatus;
    desktop?: ClientPresenceStatus;
  }

  interface CloseEvent {
    wasClean: boolean;
    code: number;
    reason: string;
    target: WebSocket;
  }

  type CollectorFilter = (...args: any[]) => boolean;

  interface CollectorOptions {
    time?: number;
    idle?: number;
    dispose?: boolean;
  }

  type ColorResolvable =
    | 'DEFAULT'
    | 'WHITE'
    | 'AQUA'
    | 'GREEN'
    | 'BLUE'
    | 'YELLOW'
    | 'PURPLE'
    | 'LUMINOUS_VIVID_PINK'
    | 'GOLD'
    | 'ORANGE'
    | 'RED'
    | 'GREY'
    | 'DARKER_GREY'
    | 'NAVY'
    | 'DARK_AQUA'
    | 'DARK_GREEN'
    | 'DARK_BLUE'
    | 'DARK_PURPLE'
    | 'DARK_VIVID_PINK'
    | 'DARK_GOLD'
    | 'DARK_ORANGE'
    | 'DARK_RED'
    | 'DARK_GREY'
    | 'LIGHT_GREY'
    | 'DARK_NAVY'
    | 'RANDOM'
    | [number, number, number]
    | number
    | string;

  interface CrosspostedChannel {
    channelID: Snowflake;
    guildID: Snowflake;
    type: keyof typeof ChannelType;
    name: string;
  }

  interface DeconstructedSnowflake {
    timestamp: number;
    readonly date: Date;
    workerID: number;
    processID: number;
    increment: number;
    binary: string;
  }

  type DefaultMessageNotifications = 'ALL' | 'MENTIONS';

  interface EmbedField {
    name: string;
    value: string;
    inline: boolean;
  }

  interface EmbedFieldData {
    name: StringResolvable;
    value: StringResolvable;
    inline?: boolean;
  }

  type EmojiIdentifierResolvable = string | EmojiResolvable;

  type EmojiResolvable = Snowflake | GuildEmoji | ReactionEmoji;

  interface ErrorEvent {
    error: any;
    message: string;
    type: string;
    target: WebSocket;
  }

  interface EscapeMarkdownOptions {
    codeBlock?: boolean;
    inlineCode?: boolean;
    bold?: boolean;
    italic?: boolean;
    underline?: boolean;
    strikethrough?: boolean;
    spoiler?: boolean;
    inlineCodeContent?: boolean;
    codeBlockContent?: boolean;
  }

  type ExplicitContentFilterLevel = 'DISABLED' | 'MEMBERS_WITHOUT_ROLES' | 'ALL_MEMBERS';

  interface Extendable {
    GuildEmoji: typeof GuildEmoji;
    DMChannel: typeof DMChannel;
    TextChannel: typeof TextChannel;
    VoiceChannel: typeof VoiceChannel;
    CategoryChannel: typeof CategoryChannel;
    NewsChannel: typeof NewsChannel;
    StoreChannel: typeof StoreChannel;
    GuildMember: typeof GuildMember;
    Guild: typeof Guild;
    Message: typeof Message;
    MessageReaction: typeof MessageReaction;
    Presence: typeof Presence;
    VoiceState: typeof VoiceState;
    Role: typeof Role;
    User: typeof User;
  }

  interface FetchMemberOptions {
    user: UserResolvable;
    cache?: boolean;
  }

  interface FetchMembersOptions {
    user?: UserResolvable | UserResolvable[];
    query?: string;
    limit?: number;
    withPresences?: boolean;
  }

  interface FileOptions {
    attachment: BufferResolvable | Stream;
    name?: string;
  }

  type GuildAuditLogsAction = keyof GuildAuditLogsActions;

  interface GuildAuditLogsActions {
    ALL?: null;
    GUILD_UPDATE?: number;
    CHANNEL_CREATE?: number;
    CHANNEL_UPDATE?: number;
    CHANNEL_DELETE?: number;
    CHANNEL_OVERWRITE_CREATE?: number;
    CHANNEL_OVERWRITE_UPDATE?: number;
    CHANNEL_OVERWRITE_DELETE?: number;
    MEMBER_KICK?: number;
    MEMBER_PRUNE?: number;
    MEMBER_BAN_ADD?: number;
    MEMBER_BAN_REMOVE?: number;
    MEMBER_UPDATE?: number;
    MEMBER_ROLE_UPDATE?: number;
    MEMBER_MOVE?: number;
    MEMBER_DISCONNECT?: number;
    BOT_ADD?: number;
    ROLE_CREATE?: number;
    ROLE_UPDATE?: number;
    ROLE_DELETE?: number;
    INVITE_CREATE?: number;
    INVITE_UPDATE?: number;
    INVITE_DELETE?: number;
    WEBHOOK_CREATE?: number;
    WEBHOOK_UPDATE?: number;
    WEBHOOK_DELETE?: number;
    EMOJI_CREATE?: number;
    EMOJI_UPDATE?: number;
    EMOJI_DELETE?: number;
    MESSAGE_DELETE?: number;
    MESSAGE_BULK_DELETE?: number;
    MESSAGE_PIN?: number;
    MESSAGE_UNPIN?: number;
    INTEGRATION_CREATE?: number;
    INTEGRATION_UPDATE?: number;
    INTEGRATION_DELETE?: number;
  }

  type GuildAuditLogsActionType = 'CREATE' | 'DELETE' | 'UPDATE' | 'ALL';

  interface GuildAuditLogsFetchOptions {
    before?: Snowflake | GuildAuditLogsEntry;
    limit?: number;
    user?: UserResolvable;
    type?: GuildAuditLogsAction | number;
  }

  type GuildAuditLogsTarget = keyof GuildAuditLogsTargets;

  interface GuildAuditLogsTargets {
    ALL?: string;
    GUILD?: string;
    CHANNEL?: string;
    USER?: string;
    ROLE?: string;
    INVITE?: string;
    WEBHOOK?: string;
    EMOJI?: string;
    MESSAGE?: string;
    INTEGRATION?: string;
    UNKNOWN?: string;
  }

  type GuildChannelResolvable = Snowflake | GuildChannel;

  interface GuildCreateChannelOptions {
    permissionOverwrites?: OverwriteResolvable[] | Collection<Snowflake, OverwriteResolvable>;
    topic?: string;
    type?: Exclude<
      keyof typeof ChannelType | ChannelType,
      'dm' | 'group' | 'unknown' | ChannelType.dm | ChannelType.group | ChannelType.unknown
    >;
    nsfw?: boolean;
    parent?: ChannelResolvable;
    bitrate?: number;
    userLimit?: number;
    rateLimitPerUser?: number;
    position?: number;
    reason?: string;
  }

  interface GuildChannelCloneOptions extends GuildCreateChannelOptions {
    name?: string;
  }

  interface GuildEditData {
    name?: string;
    region?: string;
    verificationLevel?: VerificationLevel;
    explicitContentFilter?: ExplicitContentFilterLevel;
    defaultMessageNotifications?: DefaultMessageNotifications | number;
    afkChannel?: ChannelResolvable;
    systemChannel?: ChannelResolvable;
    systemChannelFlags?: SystemChannelFlagsResolvable;
    afkTimeout?: number;
    icon?: Base64Resolvable;
    owner?: GuildMemberResolvable;
    splash?: Base64Resolvable;
    banner?: Base64Resolvable;
  }

  interface GuildEmbedData {
    enabled: boolean;
    channel: GuildChannelResolvable | null;
  }

  interface GuildEmojiCreateOptions {
    roles?: Collection<Snowflake, Role> | RoleResolvable[];
    reason?: string;
  }

  interface GuildEmojiEditData {
    name?: string;
    roles?: Collection<Snowflake, Role> | RoleResolvable[];
  }

  type GuildFeatures =
    | 'ANIMATED_ICON'
    | 'BANNER'
    | 'COMMERCE'
    | 'DISCOVERABLE'
    | 'FEATURABLE'
    | 'INVITE_SPLASH'
    | 'PUBLIC'
    | 'NEWS'
    | 'PARTNERED'
    | 'VANITY_URL'
    | 'VERIFIED'
    | 'VIP_REGIONS';

  interface GuildMemberEditData {
    nick?: string;
    roles?: Collection<Snowflake, Role> | RoleResolvable[];
    mute?: boolean;
    deaf?: boolean;
    channel?: ChannelResolvable | null;
  }

  type GuildMemberResolvable = GuildMember | UserResolvable;

  type GuildResolvable = Guild | GuildChannel | GuildMember | GuildEmoji | Invite | Role | Snowflake;

  interface GuildPruneMembersOptions {
    count?: boolean;
    days?: number;
    dry?: boolean;
    reason?: string;
  }

  interface HTTPOptions {
    api?: string;
    version?: number;
    host?: string;
    cdn?: string;
    invite?: string;
  }

  type ImageExt = 'webp' | 'png' | 'jpg' | 'gif';

  type ImageSize = 16 | 32 | 64 | 128 | 256 | 512 | 1024 | 2048;

  interface ImageURLOptions {
    format?: ImageExt;
    size?: ImageSize;
  }

  interface IntegrationData {
    id: string;
    type: string;
  }

  interface IntegrationEditData {
    expireBehavior?: number;
    expireGracePeriod?: number;
  }

  interface IntegrationAccount {
    id: string;
    name: string;
  }

  type IntentsString =
    | 'GUILDS'
    | 'GUILD_MEMBERS'
    | 'GUILD_BANS'
    | 'GUILD_EMOJIS'
    | 'GUILD_INTEGRATIONS'
    | 'GUILD_WEBHOOKS'
    | 'GUILD_INVITES'
    | 'GUILD_VOICE_STATES'
    | 'GUILD_PRESENCES'
    | 'GUILD_MESSAGES'
    | 'GUILD_MESSAGE_REACTIONS'
    | 'GUILD_MESSAGE_TYPING'
    | 'DIRECT_MESSAGES'
    | 'DIRECT_MESSAGE_REACTIONS'
    | 'DIRECT_MESSAGE_TYPING';

  interface InviteOptions {
    temporary?: boolean;
    maxAge?: number;
    maxUses?: number;
    unique?: boolean;
    reason?: string;
  }

  type InviteResolvable = string;

  type MembershipStates = 'INVITED' | 'ACCEPTED';

  type MessageAdditions = MessageEmbed | MessageAttachment | (MessageEmbed | MessageAttachment)[];

  interface MessageActivity {
    partyID: string;
    type: number;
  }

  interface MessageCollectorOptions extends CollectorOptions {
    max?: number;
    maxProcessed?: number;
  }

  interface MessageEditOptions {
    content?: string;
    embed?: MessageEmbedOptions | null;
    code?: string | boolean;
    flags?: BitFieldResolvable<MessageFlagsString>;
  }

  interface MessageEmbedAuthor {
    name?: string;
    url?: string;
    iconURL?: string;
    proxyIconURL?: string;
  }

  interface MessageEmbedFooter {
    text?: string;
    iconURL?: string;
    proxyIconURL?: string;
  }

  interface MessageEmbedImage {
    url: string;
    proxyURL?: string;
    height?: number;
    width?: number;
  }

  interface MessageEmbedOptions {
    title?: string;
    description?: string;
    url?: string;
    timestamp?: Date | number;
    color?: ColorResolvable;
    fields?: EmbedFieldData[];
    files?: (MessageAttachment | string | FileOptions)[];
    author?: Partial<MessageEmbedAuthor> & { icon_url?: string; proxy_icon_url?: string };
    thumbnail?: Partial<MessageEmbedThumbnail> & { proxy_url?: string };
    image?: Partial<MessageEmbedImage> & { proxy_url?: string };
    video?: Partial<MessageEmbedVideo> & { proxy_url?: string };
    footer?: Partial<MessageEmbedFooter> & { icon_url?: string; proxy_icon_url?: string };
  }

  interface MessageEmbedProvider {
    name: string;
    url: string;
  }

  interface MessageEmbedThumbnail {
    url: string;
    proxyURL?: string;
    height?: number;
    width?: number;
  }

  interface MessageEmbedVideo {
    url?: string;
    proxyURL?: string;
    height?: number;
    width?: number;
  }

  interface MessageEvent {
    data: WebSocket.Data;
    type: string;
    target: WebSocket;
  }

  type MessageFlagsString = 'CROSSPOSTED' | 'IS_CROSSPOST' | 'SUPPRESS_EMBEDS' | 'SOURCE_MESSAGE_DELETED' | 'URGENT';

  interface MessageMentionOptions {
    parse?: MessageMentionTypes[];
    roles?: Snowflake[];
    users?: Snowflake[];
  }

  type MessageMentionTypes = 'roles' | 'users' | 'everyone';

  interface MessageOptions {
    tts?: boolean;
    nonce?: string;
    content?: string;
    embed?: MessageEmbed | MessageEmbedOptions;
    disableMentions?: 'none' | 'all' | 'everyone';
    allowedMentions?: MessageMentionOptions;
    files?: (FileOptions | BufferResolvable | Stream | MessageAttachment)[];
    code?: string | boolean;
    split?: boolean | SplitOptions;
    reply?: UserResolvable;
  }

  type MessageReactionResolvable = MessageReaction | Snowflake;

  interface MessageReference {
    channelID: string;
    guildID: string;
    messageID: string | null;
  }

  type MessageResolvable = Message | Snowflake;

  type MessageTarget = TextChannel | DMChannel | User | GuildMember | Webhook | WebhookClient;

  type MessageType =
    | 'DEFAULT'
    | 'RECIPIENT_ADD'
    | 'RECIPIENT_REMOVE'
    | 'CALL'
    | 'CHANNEL_NAME_CHANGE'
    | 'CHANNEL_ICON_CHANGE'
    | 'PINS_ADD'
    | 'GUILD_MEMBER_JOIN'
    | 'USER_PREMIUM_GUILD_SUBSCRIPTION'
    | 'USER_PREMIUM_GUILD_SUBSCRIPTION_TIER_1'
    | 'USER_PREMIUM_GUILD_SUBSCRIPTION_TIER_2'
    | 'USER_PREMIUM_GUILD_SUBSCRIPTION_TIER_3'
    | 'CHANNEL_FOLLOW_ADD'
    | 'GUILD_DISCOVERY_DISQUALIFIED'
    | 'GUILD_DISCOVERY_REQUALIFIED';

  interface OverwriteData {
    allow?: PermissionResolvable;
    deny?: PermissionResolvable;
    id: GuildMemberResolvable | RoleResolvable;
    type?: OverwriteType;
  }

  type OverwriteResolvable = PermissionOverwrites | OverwriteData;

  type OverwriteType = 'member' | 'role';

  interface PermissionFlags extends Record<PermissionString, number> {}

  interface PermissionObject extends Record<PermissionString, boolean> {}

  interface PermissionOverwriteOption extends Partial<Record<PermissionString, boolean | null>> {}

  type PermissionResolvable = BitFieldResolvable<PermissionString>;

  type PermissionString =
    | 'CREATE_INSTANT_INVITE'
    | 'KICK_MEMBERS'
    | 'BAN_MEMBERS'
    | 'ADMINISTRATOR'
    | 'MANAGE_CHANNELS'
    | 'MANAGE_GUILD'
    | 'ADD_REACTIONS'
    | 'VIEW_AUDIT_LOG'
    | 'PRIORITY_SPEAKER'
    | 'STREAM'
    | 'VIEW_CHANNEL'
    | 'SEND_MESSAGES'
    | 'SEND_TTS_MESSAGES'
    | 'MANAGE_MESSAGES'
    | 'EMBED_LINKS'
    | 'ATTACH_FILES'
    | 'READ_MESSAGE_HISTORY'
    | 'MENTION_EVERYONE'
    | 'USE_EXTERNAL_EMOJIS'
    | 'VIEW_GUILD_INSIGHTS'
    | 'CONNECT'
    | 'SPEAK'
    | 'MUTE_MEMBERS'
    | 'DEAFEN_MEMBERS'
    | 'MOVE_MEMBERS'
    | 'USE_VAD'
    | 'CHANGE_NICKNAME'
    | 'MANAGE_NICKNAMES'
    | 'MANAGE_ROLES'
    | 'MANAGE_WEBHOOKS'
    | 'MANAGE_EMOJIS';

  interface RecursiveArray<T> extends Array<T | RecursiveArray<T>> {}

  interface PermissionOverwriteOptions {
    allow: PermissionResolvable;
    deny: PermissionResolvable;
    id: UserResolvable | RoleResolvable;
  }

  type PremiumTier = number;

  interface PresenceData {
    status?: PresenceStatusData;
    afk?: boolean;
    activity?: {
      name?: string;
      type?: ActivityType | number;
      url?: string;
    };
    shardID?: number | number[];
  }

  type PresenceResolvable = Presence | UserResolvable | Snowflake;

  type Partialize<T, O extends string> = {
    readonly client: Client;
    readonly createdAt: Date;
    readonly createdTimestamp: number;
    deleted: boolean;
    id: string;
    partial: true;
    fetch(): Promise<T>;
  } & {
    [K in keyof Omit<
      T,
<<<<<<< HEAD
      'client' | 'createdAt' | 'createdTimestamp' | 'id' | 'partial' | 'fetch'
=======
      'client' | 'createdAt' | 'createdTimestamp' | 'id' | 'partial' | 'fetch' | O
>>>>>>> f2fdb933
    >]: T[K] extends Function ? T[K] : T[K] | null; // tslint:disable-line:ban-types
  };

  interface PartialDMChannel
    extends Partialize<
      DMChannel,
      'lastMessage' | 'lastMessageID' | 'messages' | 'recipient' | 'type' | 'typing' | 'typingCount'
    > {
    lastMessage: null;
    lastMessageID: undefined;
    messages: MessageManager;
    recipient: User | PartialUser;
    type: 'dm';
    readonly typing: boolean;
    readonly typingCount: number;
  }

  interface PartialChannelData {
    id?: number;
    name: string;
    topic?: string;
    type?: ChannelType;
    parentID?: number;
    permissionOverwrites?: {
      id: number | Snowflake;
      type?: OverwriteType;
      allow?: PermissionResolvable;
      deny?: PermissionResolvable;
    }[];
  }

  interface PartialGuildMember
    extends Partialize<
      GuildMember,
      'bannable' | 'displayColor' | 'displayHexColor' | 'displayName' | 'guild' | 'kickable' | 'permissions' | 'roles'
    > {
    readonly bannable: boolean;
    readonly displayColor: number;
    readonly displayHexColor: string;
    readonly displayName: string;
    guild: Guild;
    joinedAt: null;
    joinedTimestamp: null;
    readonly kickable: boolean;
    readonly permissions: GuildMember['permissions'];
    readonly roles: GuildMember['roles'];
  }

  interface PartialMessage
    extends Partialize<
      Message,
      'attachments' | 'channel' | 'deletable' | 'editable' | 'mentions' | 'pinnable' | 'system' | 'url'
    > {
    attachments: Message['attachments'];
    channel: Message['channel'];
    readonly deletable: boolean;
    readonly editable: boolean;
    mentions: Message['mentions'];
    readonly pinnable: boolean;
    reactions: Message['reactions'];
    system: boolean;
    readonly url: string;
  }

  interface PartialRoleData extends RoleData {
    id?: number;
  }

  type PartialTypes = 'USER' | 'CHANNEL' | 'GUILD_MEMBER' | 'MESSAGE' | 'REACTION';

  interface PartialUser extends Partialize<User, 'discriminator' | 'username' | 'tag'> {
    discriminator: undefined;
    username: undefined;
    readonly tag: null;
  }

  type PresenceStatus = ClientPresenceStatus | 'offline';

  type PresenceStatusData = ClientPresenceStatus | 'invisible';

  interface RateLimitData {
    timeout: number;
    limit: number;
    timeDifference: number;
    method: string;
    path: string;
    route: string;
  }

  interface RawOverwriteData {
    id: Snowflake;
    allow: number;
    deny: number;
    type: OverwriteType;
  }

  interface ReactionCollectorOptions extends CollectorOptions {
    max?: number;
    maxEmojis?: number;
    maxUsers?: number;
  }

  interface ResolvedOverwriteOptions {
    allow: Permissions;
    deny: Permissions;
  }

  interface RoleData {
    name?: string;
    color?: ColorResolvable;
    hoist?: boolean;
    position?: number;
    permissions?: PermissionResolvable;
    mentionable?: boolean;
  }

  interface RolePosition {
    role: RoleResolvable;
    position: number;
  }

  type RoleResolvable = Role | string;

  type ShardingManagerMode = 'process' | 'worker';

  type Snowflake = string;

  interface SplitOptions {
    maxLength?: number;
    char?: string;
    prepend?: string;
    append?: string;
  }

  type Status = number;

  interface StreamOptions {
    type?: StreamType;
    seek?: number;
    volume?: number | boolean;
    plp?: number;
    fec?: boolean;
    bitrate?: number | 'auto';
    highWaterMark?: number;
  }

  type SpeakingString = 'SPEAKING' | 'SOUNDSHARE' | 'PRIORITY_SPEAKING';

  type StreamType = 'unknown' | 'converted' | 'opus' | 'ogg/opus' | 'webm/opus';

  type StringResolvable = string | string[] | any;

  type SystemChannelFlagsString = 'WELCOME_MESSAGE_DISABLED' | 'BOOST_MESSAGE_DISABLED';

  type SystemChannelFlagsResolvable = BitFieldResolvable<SystemChannelFlagsString>;

  type TargetUser = number;

  interface TypingData {
    user: User | PartialUser;
    since: Date;
    lastTimestamp: Date;
    elapsedTime: number;
    timeout: NodeJS.Timeout;
  }

  type UserResolvable = User | Snowflake | Message | GuildMember;

  type VerificationLevel = 'NONE' | 'LOW' | 'MEDIUM' | 'HIGH' | 'VERY_HIGH';

  type VoiceStatus = number;

  interface WebhookEditData {
    name?: string;
    avatar?: BufferResolvable;
    channel?: ChannelResolvable;
    reason?: string;
  }

  interface WebhookMessageOptions {
    username?: string;
    avatarURL?: string;
    tts?: boolean;
    nonce?: string;
    embeds?: (MessageEmbed | object)[];
    disableMentions?: 'none' | 'all' | 'everyone';
    allowedMentions?: MessageMentionOptions;
    files?: (FileOptions | BufferResolvable | Stream | MessageAttachment)[];
    code?: string | boolean;
    split?: boolean | SplitOptions;
  }

  type WebhookTypes = 'Incoming' | 'Channel Follower';

  interface WebSocketOptions {
    large_threshold?: number;
    compress?: boolean;
    intents?: BitFieldResolvable<IntentsString> | number;
  }

  type WSEventType =
    | 'READY'
    | 'RESUMED'
    | 'GUILD_CREATE'
    | 'GUILD_DELETE'
    | 'GUILD_UPDATE'
    | 'INVITE_CREATE'
    | 'INVITE_DELETE'
    | 'GUILD_MEMBER_ADD'
    | 'GUILD_MEMBER_REMOVE'
    | 'GUILD_MEMBER_UPDATE'
    | 'GUILD_MEMBERS_CHUNK'
    | 'GUILD_ROLE_CREATE'
    | 'GUILD_ROLE_DELETE'
    | 'GUILD_ROLE_UPDATE'
    | 'GUILD_BAN_ADD'
    | 'GUILD_BAN_REMOVE'
    | 'GUILD_EMOJIS_UPDATE'
    | 'GUILD_INTEGRATIONS_UPDATE'
    | 'CHANNEL_CREATE'
    | 'CHANNEL_DELETE'
    | 'CHANNEL_UPDATE'
    | 'CHANNEL_PINS_UPDATE'
    | 'MESSAGE_CREATE'
    | 'MESSAGE_DELETE'
    | 'MESSAGE_UPDATE'
    | 'MESSAGE_DELETE_BULK'
    | 'MESSAGE_REACTION_ADD'
    | 'MESSAGE_REACTION_REMOVE'
    | 'MESSAGE_REACTION_REMOVE_ALL'
    | 'MESSAGE_REACTION_REMOVE_EMOJI'
    | 'USER_UPDATE'
    | 'PRESENCE_UPDATE'
    | 'TYPING_START'
    | 'VOICE_STATE_UPDATE'
    | 'VOICE_SERVER_UPDATE'
    | 'WEBHOOKS_UPDATE';

  //#endregion
}<|MERGE_RESOLUTION|>--- conflicted
+++ resolved
@@ -2778,11 +2778,7 @@
   } & {
     [K in keyof Omit<
       T,
-<<<<<<< HEAD
-      'client' | 'createdAt' | 'createdTimestamp' | 'id' | 'partial' | 'fetch'
-=======
       'client' | 'createdAt' | 'createdTimestamp' | 'id' | 'partial' | 'fetch' | O
->>>>>>> f2fdb933
     >]: T[K] extends Function ? T[K] : T[K] | null; // tslint:disable-line:ban-types
   };
 
