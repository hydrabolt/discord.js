--- conflicted
+++ resolved
@@ -891,14 +891,6 @@
     public readonly viewable: boolean;
     public clone(options?: GuildChannelCloneOptions): Promise<this>;
     public createInvite(options?: InviteOptions): Promise<Invite>;
-<<<<<<< HEAD
-=======
-    public createOverwrite(
-      userOrRole: RoleResolvable | UserResolvable,
-      options: PermissionOverwriteOptions,
-      overwriteOptions?: GuildChannelOverwriteOptions,
-    ): Promise<this>;
->>>>>>> c89bdd75
     public edit(data: ChannelData, reason?: string): Promise<this>;
     public equals(channel: GuildChannel): boolean;
     public fetchInvites(): Promise<Collection<string, Invite>>;
@@ -912,14 +904,6 @@
     ): Promise<this>;
     public setPosition(position: number, options?: { relative?: boolean; reason?: string }): Promise<this>;
     public setTopic(topic: string | null, reason?: string): Promise<this>;
-<<<<<<< HEAD
-=======
-    public updateOverwrite(
-      userOrRole: RoleResolvable | UserResolvable,
-      options: PermissionOverwriteOptions,
-      overwriteOptions?: GuildChannelOverwriteOptions,
-    ): Promise<this>;
->>>>>>> c89bdd75
     public isText(): this is TextChannel | NewsChannel;
   }
 
@@ -1359,11 +1343,7 @@
     public deny: Readonly<Permissions>;
     public id: Snowflake;
     public type: OverwriteType;
-<<<<<<< HEAD
-    public edit(options: PermissionOverwriteOption, reason?: string): Promise<PermissionOverwrites>;
-=======
-    public update(options: PermissionOverwriteOptions, reason?: string): Promise<PermissionOverwrites>;
->>>>>>> c89bdd75
+    public edit(options: PermissionOverwriteOptions, reason?: string): Promise<PermissionOverwrites>;
     public delete(reason?: string): Promise<PermissionOverwrites>;
     public toJSON(): object;
     public static resolveOverwriteOptions(
