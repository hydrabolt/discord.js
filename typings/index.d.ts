--- conflicted
+++ resolved
@@ -245,13 +245,8 @@
     public on(event: 'roleCreate' | 'roleDelete', listener: (role: Role) => void): this;
     public on(event: 'roleUpdate', listener: (oldRole: Role, newRole: Role) => void): this;
     public on(
-<<<<<<< HEAD
-      event: 'typingStart' | 'typingStop',
+      event: 'typingStart',
       listener: (channel: TextBasedChannelTypes | PartialChannel, user: User | PartialUser) => void,
-=======
-      event: 'typingStart',
-      listener: (channel: Channel | PartialChannel, user: User | PartialUser) => void,
->>>>>>> ca75eb50
     ): this;
     public on(event: 'userUpdate', listener: (oldUser: User | PartialUser, newUser: User | PartialUser) => void): this;
     public on(event: 'voiceStateUpdate', listener: (oldState: VoiceState, newState: VoiceState) => void): this;
@@ -329,13 +324,8 @@
     public once(event: 'roleCreate' | 'roleDelete', listener: (role: Role) => void): this;
     public once(event: 'roleUpdate', listener: (oldRole: Role, newRole: Role) => void): this;
     public once(
-<<<<<<< HEAD
-      event: 'typingStart' | 'typingStop',
+      event: 'typingStart',
       listener: (channel: TextBasedChannelTypes | PartialChannel, user: User | PartialUser) => void,
-=======
-      event: 'typingStart',
-      listener: (channel: Channel | PartialChannel, user: User | PartialUser) => void,
->>>>>>> ca75eb50
     ): this;
     public once(
       event: 'userUpdate',
