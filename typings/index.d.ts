declare enum ChannelType {
  text = 0,
  dm = 1,
  voice = 2,
  group = 3,
  category = 4,
  news = 5,
  store = 6,
  unknown = 7,
}

declare module 'discord.js' {
  import BaseCollection from '@discordjs/collection';
  import { ChildProcess } from 'child_process';
  import { EventEmitter } from 'events';
  import { PathLike } from 'fs';
  import { Readable, Stream, Writable } from 'stream';
  import * as WebSocket from 'ws';

  export const version: string;

  //#region Classes

  export class Activity {
    constructor(presence: Presence, data?: object);
    public applicationID: Snowflake | null;
    public assets: RichPresenceAssets | null;
    public readonly createdAt: Date;
    public createdTimestamp: number;
    public details: string | null;
    public emoji: Emoji | null;
    public name: string;
    public party: {
      id: string | null;
      size: [number, number];
    } | null;
    public state: string | null;
    public timestamps: {
      start: Date | null;
      end: Date | null;
    } | null;
    public type: ActivityType;
    public url: string | null;
    public equals(activity: Activity): boolean;
  }

  export class ActivityFlags extends BitField<ActivityFlagsString> {
    public static FLAGS: Record<ActivityFlagsString, number>;
    public static resolve(bit?: BitFieldResolvable<ActivityFlagsString>): number;
  }

  export class APIMessage {
    constructor(target: MessageTarget, options: MessageOptions | WebhookMessageOptions);
    public data: object | null;
    public readonly isUser: boolean;
    public readonly isWebhook: boolean;
    public files: object[] | null;
    public options: MessageOptions | WebhookMessageOptions;
    public target: MessageTarget;

    public static create(
      target: MessageTarget,
      content?: StringResolvable,
      options?: MessageOptions | WebhookMessageOptions | MessageAdditions,
      extra?: MessageOptions | WebhookMessageOptions,
    ): APIMessage;
    public static partitionMessageAdditions(
      items: readonly (MessageEmbed | MessageAttachment)[],
    ): [MessageEmbed[], MessageAttachment[]];
    public static resolveFile(fileLike: BufferResolvable | Stream | FileOptions | MessageAttachment): Promise<object>;
    public static transformOptions(
      content: StringResolvable,
      options: MessageOptions | WebhookMessageOptions | MessageAdditions,
      extra?: MessageOptions | WebhookMessageOptions,
      isWebhook?: boolean,
    ): MessageOptions | WebhookMessageOptions;

    public makeContent(): string | string[] | undefined;
    public resolve(): Promise<this>;
    public resolveData(): this;
    public resolveFiles(): Promise<this>;
    public split(): APIMessage[];
  }

  export class Base {
    constructor(client: Client);
    public readonly client: Client;
    public toJSON(...props: { [key: string]: boolean | string }[]): object;
    public valueOf(): string;
  }

  export class BaseClient extends EventEmitter {
    constructor(options?: ClientOptions);
    private _timeouts: Set<NodeJS.Timer>;
    private _intervals: Set<NodeJS.Timer>;
    private _immediates: Set<NodeJS.Immediate>;
    private readonly api: object;
    private rest: object;
    private decrementMaxListeners(): void;
    private incrementMaxListeners(): void;

    public options: ClientOptions;
    public clearInterval(interval: NodeJS.Timer): void;
    public clearTimeout(timeout: NodeJS.Timer): void;
    public clearImmediate(timeout: NodeJS.Immediate): void;
    public destroy(): void;
    public setInterval(fn: (...args: any[]) => void, delay: number, ...args: any[]): NodeJS.Timer;
    public setTimeout(fn: (...args: any[]) => void, delay: number, ...args: any[]): NodeJS.Timer;
    public setImmediate(fn: (...args: any[]) => void, ...args: any[]): NodeJS.Immediate;
    public toJSON(...props: { [key: string]: boolean | string }[]): object;
  }

  export class BaseGuildEmoji extends Emoji {
    constructor(client: Client, data: object, guild: Guild);
    private _roles: string[];

    public available: boolean;
    public readonly createdAt: Date;
    public readonly createdTimestamp: number;
    public guild: Guild | GuildPreview;
    public id: Snowflake;
    public managed: boolean;
    public requiresColons: boolean;
  }

  class BroadcastDispatcher extends VolumeMixin(StreamDispatcher) {
    public broadcast: VoiceBroadcast;
  }

  export class BitField<S extends string> {
    constructor(bits?: BitFieldResolvable<S>);
    public bitfield: number;
    public add(...bits: BitFieldResolvable<S>[]): BitField<S>;
    public any(bit: BitFieldResolvable<S>): boolean;
    public equals(bit: BitFieldResolvable<S>): boolean;
    public freeze(): Readonly<BitField<S>>;
    public has(bit: BitFieldResolvable<S>): boolean;
    public missing(bits: BitFieldResolvable<S>, ...hasParam: readonly unknown[]): S[];
    public remove(...bits: BitFieldResolvable<S>[]): BitField<S>;
    public serialize(...hasParam: readonly unknown[]): Record<S, boolean>;
    public toArray(...hasParam: readonly unknown[]): S[];
    public toJSON(): number;
    public valueOf(): number;
    public [Symbol.iterator](): IterableIterator<S>;
    public static FLAGS: object;
    public static resolve(bit?: BitFieldResolvable<any>): number;
  }

  export class CategoryChannel extends GuildChannel {
    public readonly children: Collection<Snowflake, GuildChannel>;
    public type: 'category';
  }

  export class Channel extends Base {
    constructor(client: Client, data?: object);
    public readonly createdAt: Date;
    public readonly createdTimestamp: number;
    public deleted: boolean;
    public id: Snowflake;
    public type: keyof typeof ChannelType;
    public delete(reason?: string): Promise<Channel>;
    public fetch(): Promise<Channel>;
    public toString(): string;
  }

  export class Client extends BaseClient {
    constructor(options?: ClientOptions);
    private actions: object;
    private _eval(script: string): any;
    private _validateOptions(options?: ClientOptions): void;

    public channels: ChannelManager;
    public readonly emojis: GuildEmojiManager;
    public guilds: GuildManager;
    public readyAt: Date | null;
    public readonly readyTimestamp: number | null;
    public shard: ShardClientUtil | null;
    public token: string | null;
    public readonly uptime: number | null;
    public user: ClientUser | null;
    public users: UserManager;
    public voice: ClientVoiceManager | null;
    public ws: WebSocketManager;
    public destroy(): void;
    public fetchApplication(): Promise<ClientApplication>;
    public fetchGuildPreview(guild: GuildResolvable): Promise<GuildPreview>;
    public fetchInvite(invite: InviteResolvable): Promise<Invite>;
    public fetchVoiceRegions(): Promise<Collection<string, VoiceRegion>>;
    public fetchWebhook(id: Snowflake, token?: string): Promise<Webhook>;
    public generateInvite(permissions?: PermissionResolvable): Promise<string>;
    public login(token?: string): Promise<string>;
    public sweepMessages(lifetime?: number): number;
    public toJSON(): object;

    public on<K extends keyof ClientEvents>(event: K, listener: (...args: ClientEvents[K]) => void): this;
    public on<S extends string | symbol>(
      event: Exclude<S, keyof ClientEvents>,
      listener: (...args: any[]) => void,
    ): this;

    public once<K extends keyof ClientEvents>(event: K, listener: (...args: ClientEvents[K]) => void): this;
    public once<S extends string | symbol>(
      event: Exclude<S, keyof ClientEvents>,
      listener: (...args: any[]) => void,
    ): this;

    public emit<K extends keyof ClientEvents>(event: K, ...args: ClientEvents[K]): boolean;
    public emit<S extends string | symbol>(event: Exclude<S, keyof ClientEvents>, ...args: any[]): boolean;

    public off<K extends keyof ClientEvents>(event: K, listener: (...args: ClientEvents[K]) => void): this;
    public off<S extends string | symbol>(
      event: Exclude<S, keyof ClientEvents>,
      listener: (...args: any[]) => void,
    ): this;

    public removeAllListeners<K extends keyof ClientEvents>(event?: K): this;
    public removeAllListeners<S extends string | symbol>(event?: Exclude<S, keyof ClientEvents>): this;
  }

  export class ClientApplication extends Base {
    constructor(client: Client, data: object);
    public botPublic: boolean | null;
    public botRequireCodeGrant: boolean | null;
    public cover: string | null;
    public readonly createdAt: Date;
    public readonly createdTimestamp: number;
    public description: string;
    public icon: string;
    public id: Snowflake;
    public name: string;
    public owner: User | Team | null;
    public rpcOrigins: string[];
    public coverImage(options?: ImageURLOptions): string;
    public fetchAssets(): Promise<ClientApplicationAsset[]>;
    public iconURL(options?: ImageURLOptions): string;
    public toJSON(): object;
    public toString(): string;
  }

  export class ClientUser extends User {
    public mfaEnabled: boolean;
    public verified: boolean;
    public setActivity(options?: ActivityOptions): Promise<Presence>;
    public setActivity(name: string, options?: ActivityOptions): Promise<Presence>;
    public setAFK(afk: boolean): Promise<Presence>;
    public setAvatar(avatar: BufferResolvable | Base64Resolvable): Promise<ClientUser>;
    public setPresence(data: PresenceData): Promise<Presence>;
    public setStatus(status: PresenceStatusData, shardID?: number | number[]): Promise<Presence>;
    public setUsername(username: string): Promise<ClientUser>;
  }

  export class ClientVoiceManager {
    constructor(client: Client);
    public readonly client: Client;
    public connections: Collection<Snowflake, VoiceConnection>;
    public broadcasts: VoiceBroadcast[];

    private joinChannel(channel: VoiceChannel): Promise<VoiceConnection>;

    public createBroadcast(): VoiceBroadcast;
  }

  export abstract class Collector<K, V> extends EventEmitter {
    constructor(client: Client, filter: CollectorFilter, options?: CollectorOptions);
    private _timeout: NodeJS.Timer | null;
    private _idletimeout: NodeJS.Timer | null;

    public readonly client: Client;
    public collected: Collection<K, V>;
    public ended: boolean;
    public filter: CollectorFilter;
    public readonly next: Promise<V>;
    public options: CollectorOptions;
    public checkEnd(): void;
    public handleCollect(...args: any[]): void;
    public handleDispose(...args: any[]): void;
    public stop(reason?: string): void;
    public resetTimer(options?: { time?: number; idle?: number }): void;
    public [Symbol.asyncIterator](): AsyncIterableIterator<V>;
    public toJSON(): object;

    protected listener: (...args: any[]) => void;
    public abstract collect(...args: any[]): K;
    public abstract dispose(...args: any[]): K;
    public abstract endReason(): void;

    public on(event: 'collect' | 'dispose', listener: (...args: any[]) => void): this;
    public on(event: 'end', listener: (collected: Collection<K, V>, reason: string) => void): this;

    public once(event: 'collect' | 'dispose', listener: (...args: any[]) => void): this;
    public once(event: 'end', listener: (collected: Collection<K, V>, reason: string) => void): this;
  }

  type AllowedImageFormat = 'webp' | 'png' | 'jpg' | 'jpeg' | 'gif';

  export const Constants: {
    Package: {
      name: string;
      version: string;
      description: string;
      author: string;
      license: string;
      main: PathLike;
      types: PathLike;
      homepage: string;
      keywords: string[];
      bugs: { url: string };
      repository: { type: string; url: string };
      browser: { [key: string]: boolean };
      scripts: { [key: string]: string };
      engines: { [key: string]: string };
      dependencies: { [key: string]: string };
      peerDependencies: { [key: string]: string };
      devDependencies: { [key: string]: string };
      [key: string]: any;
    };
    browser: boolean;
    DefaultOptions: ClientOptions;
    UserAgent: string | null;
    Endpoints: {
      botGateway: string;
      invite: (root: string, code: string) => string;
      CDN: (
        root: string,
      ) => {
        Asset: (name: string) => string;
        DefaultAvatar: (id: string | number) => string;
        Emoji: (emojiID: string, format: 'png' | 'gif') => string;
        Avatar: (userID: string | number, hash: string, format: 'default' | AllowedImageFormat, size: number) => string;
        Banner: (guildID: string | number, hash: string, format: AllowedImageFormat, size: number) => string;
        Icon: (userID: string | number, hash: string, format: 'default' | AllowedImageFormat, size: number) => string;
        AppIcon: (userID: string | number, hash: string, format: AllowedImageFormat, size: number) => string;
        AppAsset: (userID: string | number, hash: string, format: AllowedImageFormat, size: number) => string;
        GDMIcon: (userID: string | number, hash: string, format: AllowedImageFormat, size: number) => string;
        Splash: (guildID: string | number, hash: string, format: AllowedImageFormat, size: number) => string;
        DiscoverySplash: (guildID: string | number, hash: string, format: AllowedImageFormat, size: number) => string;
        TeamIcon: (teamID: string | number, hash: string, format: AllowedImageFormat, size: number) => string;
      };
    };
    WSCodes: {
      1000: 'WS_CLOSE_REQUESTED';
      4004: 'TOKEN_INVALID';
      4010: 'SHARDING_INVALID';
      4011: 'SHARDING_REQUIRED';
    };
    Events: {
      RATE_LIMIT: 'rateLimit';
      CLIENT_READY: 'ready';
      RESUMED: 'resumed';
      GUILD_CREATE: 'guildCreate';
      GUILD_DELETE: 'guildDelete';
      GUILD_UPDATE: 'guildUpdate';
      INVITE_CREATE: 'inviteCreate';
      INVITE_DELETE: 'inviteDelete';
      GUILD_UNAVAILABLE: 'guildUnavailable';
      GUILD_MEMBER_ADD: 'guildMemberAdd';
      GUILD_MEMBER_REMOVE: 'guildMemberRemove';
      GUILD_MEMBER_UPDATE: 'guildMemberUpdate';
      GUILD_MEMBER_AVAILABLE: 'guildMemberAvailable';
      GUILD_MEMBER_SPEAKING: 'guildMemberSpeaking';
      GUILD_MEMBERS_CHUNK: 'guildMembersChunk';
      GUILD_INTEGRATIONS_UPDATE: 'guildIntegrationsUpdate';
      GUILD_ROLE_CREATE: 'roleCreate';
      GUILD_ROLE_DELETE: 'roleDelete';
      GUILD_ROLE_UPDATE: 'roleUpdate';
      GUILD_EMOJI_CREATE: 'emojiCreate';
      GUILD_EMOJI_DELETE: 'emojiDelete';
      GUILD_EMOJI_UPDATE: 'emojiUpdate';
      GUILD_BAN_ADD: 'guildBanAdd';
      GUILD_BAN_REMOVE: 'guildBanRemove';
      CHANNEL_CREATE: 'channelCreate';
      CHANNEL_DELETE: 'channelDelete';
      CHANNEL_UPDATE: 'channelUpdate';
      CHANNEL_PINS_UPDATE: 'channelPinsUpdate';
      MESSAGE_CREATE: 'message';
      MESSAGE_DELETE: 'messageDelete';
      MESSAGE_UPDATE: 'messageUpdate';
      MESSAGE_BULK_DELETE: 'messageDeleteBulk';
      MESSAGE_REACTION_ADD: 'messageReactionAdd';
      MESSAGE_REACTION_REMOVE: 'messageReactionRemove';
      MESSAGE_REACTION_REMOVE_ALL: 'messageReactionRemoveAll';
      USER_UPDATE: 'userUpdate';
      PRESENCE_UPDATE: 'presenceUpdate';
      VOICE_STATE_UPDATE: 'voiceStateUpdate';
      VOICE_BROADCAST_SUBSCRIBE: 'subscribe';
      VOICE_BROADCAST_UNSUBSCRIBE: 'unsubscribe';
      TYPING_START: 'typingStart';
      WEBHOOKS_UPDATE: 'webhookUpdate';
      DISCONNECT: 'disconnect';
      RECONNECTING: 'reconnecting';
      ERROR: 'error';
      WARN: 'warn';
      DEBUG: 'debug';
      SHARD_DISCONNECT: 'shardDisconnect';
      SHARD_ERROR: 'shardError';
      SHARD_RECONNECTING: 'shardReconnecting';
      SHARD_READY: 'shardReady';
      SHARD_RESUME: 'shardResume';
      INVALIDATED: 'invalidated';
      RAW: 'raw';
    };
    ShardEvents: {
      CLOSE: 'close';
      DESTROYED: 'destroyed';
      INVALID_SESSION: 'invalidSession';
      READY: 'ready';
      RESUMED: 'resumed';
    };
    PartialTypes: {
      [K in PartialTypes]: K;
    };
    WSEvents: {
      [K in WSEventType]: K;
    };
    Colors: {
      DEFAULT: 0x000000;
      WHITE: 0xffffff;
      AQUA: 0x1abc9c;
      GREEN: 0x2ecc71;
      BLUE: 0x3498db;
      YELLOW: 0xffff00;
      PURPLE: 0x9b59b6;
      LUMINOUS_VIVID_PINK: 0xe91e63;
      GOLD: 0xf1c40f;
      ORANGE: 0xe67e22;
      RED: 0xe74c3c;
      GREY: 0x95a5a6;
      NAVY: 0x34495e;
      DARK_AQUA: 0x11806a;
      DARK_GREEN: 0x1f8b4c;
      DARK_BLUE: 0x206694;
      DARK_PURPLE: 0x71368a;
      DARK_VIVID_PINK: 0xad1457;
      DARK_GOLD: 0xc27c0e;
      DARK_ORANGE: 0xa84300;
      DARK_RED: 0x992d22;
      DARK_GREY: 0x979c9f;
      DARKER_GREY: 0x7f8c8d;
      LIGHT_GREY: 0xbcc0c0;
      DARK_NAVY: 0x2c3e50;
      BLURPLE: 0x7289da;
      GREYPLE: 0x99aab5;
      DARK_BUT_NOT_BLACK: 0x2c2f33;
      NOT_QUITE_BLACK: 0x23272a;
    };
    Status: {
      READY: 0;
      CONNECTING: 1;
      RECONNECTING: 2;
      IDLE: 3;
      NEARLY: 4;
      DISCONNECTED: 5;
    };
    OPCodes: {
      DISPATCH: 0;
      HEARTBEAT: 1;
      IDENTIFY: 2;
      STATUS_UPDATE: 3;
      VOICE_STATE_UPDATE: 4;
      VOICE_GUILD_PING: 5;
      RESUME: 6;
      RECONNECT: 7;
      REQUEST_GUILD_MEMBERS: 8;
      INVALID_SESSION: 9;
      HELLO: 10;
      HEARTBEAT_ACK: 11;
    };
    APIErrors: {
      UNKNOWN_ACCOUNT: 10001;
      UNKNOWN_APPLICATION: 10002;
      UNKNOWN_CHANNEL: 10003;
      UNKNOWN_GUILD: 10004;
      UNKNOWN_INTEGRATION: 10005;
      UNKNOWN_INVITE: 10006;
      UNKNOWN_MEMBER: 10007;
      UNKNOWN_MESSAGE: 10008;
      UNKNOWN_OVERWRITE: 10009;
      UNKNOWN_PROVIDER: 10010;
      UNKNOWN_ROLE: 10011;
      UNKNOWN_TOKEN: 10012;
      UNKNOWN_USER: 10013;
      UNKNOWN_EMOJI: 10014;
      UNKNOWN_WEBHOOK: 10015;
      BOT_PROHIBITED_ENDPOINT: 20001;
      BOT_ONLY_ENDPOINT: 20002;
      MAXIMUM_GUILDS: 30001;
      MAXIMUM_FRIENDS: 30002;
      MAXIMUM_PINS: 30003;
      MAXIMUM_ROLES: 30005;
      MAXIMUM_REACTIONS: 30010;
      MAXIMUM_CHANNELS: 30013;
      MAXIMUM_INVITES: 30016;
      UNAUTHORIZED: 40001;
      USER_BANNED: 40007;
      MISSING_ACCESS: 50001;
      INVALID_ACCOUNT_TYPE: 50002;
      CANNOT_EXECUTE_ON_DM: 50003;
      EMBED_DISABLED: 50004;
      CANNOT_EDIT_MESSAGE_BY_OTHER: 50005;
      CANNOT_SEND_EMPTY_MESSAGE: 50006;
      CANNOT_MESSAGE_USER: 50007;
      CANNOT_SEND_MESSAGES_IN_VOICE_CHANNEL: 50008;
      CHANNEL_VERIFICATION_LEVEL_TOO_HIGH: 50009;
      OAUTH2_APPLICATION_BOT_ABSENT: 50010;
      MAXIMUM_OAUTH2_APPLICATIONS: 50011;
      INVALID_OAUTH_STATE: 50012;
      MISSING_PERMISSIONS: 50013;
      INVALID_AUTHENTICATION_TOKEN: 50014;
      NOTE_TOO_LONG: 50015;
      INVALID_BULK_DELETE_QUANTITY: 50016;
      CANNOT_PIN_MESSAGE_IN_OTHER_CHANNEL: 50019;
      CANNOT_EXECUTE_ON_SYSTEM_MESSAGE: 50021;
      INVALID_OAUTH_TOKEN: 50025;
      BULK_DELETE_MESSAGE_TOO_OLD: 50034;
      INVALID_FORM_BODY: 50035;
      INVITE_ACCEPTED_TO_GUILD_NOT_CONTAINING_BOT: 50036;
      INVALID_API_VERSION: 50041;
      REACTION_BLOCKED: 90001;
      RESOURCE_OVERLOADED: 130000;
    };
    VoiceStatus: {
      CONNECTED: 0;
      CONNECTING: 1;
      AUTHENTICATING: 2;
      RECONNECTING: 3;
      DISCONNECTED: 4;
    };
    VoiceOPCodes: {
      IDENTIFY: 0;
      SELECT_PROTOCOL: 1;
      READY: 2;
      HEARTBEAT: 3;
      SESSION_DESCRIPTION: 4;
      SPEAKING: 5;
      HELLO: 8;
      CLIENT_CONNECT: 12;
      CLIENT_DISCONNECT: 13;
    };
    ChannelTypes: {
      TEXT: 0;
      DM: 1;
      VOICE: 2;
      GROUP: 3;
      CATEGORY: 4;
      NEWS: 5;
      STORE: 6;
    };
    ClientApplicationAssetTypes: {
      SMALL: 1;
      BIG: 2;
    };
    MessageTypes: MessageType[];
    ActivityTypes: ActivityType[];
    ExplicitContentFilterLevels: ExplicitContentFilterLevel[];
    DefaultMessageNotifications: DefaultMessageNotifications[];
    VerificationLevels: VerificationLevel[];
    MembershipStates: 'INVITED' | 'ACCEPTED';
  };

  export class DataResolver {
    public static resolveBase64(data: Base64Resolvable): string;
    public static resolveFile(resource: BufferResolvable | Stream): Promise<Buffer | Stream>;
    public static resolveFileAsBuffer(resource: BufferResolvable | Stream): Promise<Buffer>;
    public static resolveImage(resource: BufferResolvable | Base64Resolvable): Promise<string>;
    public static resolveInviteCode(data: InviteResolvable): string;
  }

  export class DiscordAPIError extends Error {
    constructor(path: string, error: object, method: string, httpStatus: number);
    private static flattenErrors(obj: object, key: string): string[];

    public code: number;
    public method: string;
    public path: string;
    public httpStatus: number;
  }

  export class DMChannel extends TextBasedChannel(Channel, ['bulkDelete']) {
    constructor(client: Client, data?: object);
    public messages: MessageManager;
    public recipient: User;
    public readonly partial: false;
    public type: 'dm';
    public fetch(): Promise<this>;
  }

  export class Emoji extends Base {
    constructor(client: Client, emoji: object);
    public animated: boolean;
    public readonly createdAt: Date | null;
    public readonly createdTimestamp: number | null;
    public deleted: boolean;
    public id: Snowflake | null;
    public name: string;
    public readonly identifier: string;
    public readonly url: string | null;
    public toJSON(): object;
    public toString(): string;
  }

  export class Guild extends Base {
    constructor(client: Client, data: object);
    private _sortedRoles(): Collection<Snowflake, Role>;
    private _sortedChannels(channel: Channel): Collection<Snowflake, GuildChannel>;
    private _memberSpeakUpdate(user: Snowflake, speaking: boolean): void;

    public readonly afkChannel: VoiceChannel | null;
    public afkChannelID: Snowflake | null;
    public afkTimeout: number;
    public applicationID: Snowflake | null;
    public approximateMemberCount?: number;
    public approximatePresenceCount?: number;
    public available: boolean;
    public banner: string | null;
    public channels: GuildChannelManager;
    public readonly createdAt: Date;
    public readonly createdTimestamp: number;
    public defaultMessageNotifications: DefaultMessageNotifications | number;
    public deleted: boolean;
    public description: string | null;
    public discoverySplash: string | null;
    public embedChannel: GuildChannel | null;
    public embedChannelID: Snowflake | null;
    public embedEnabled: boolean;
    public emojis: GuildEmojiManager;
    public explicitContentFilter: ExplicitContentFilterLevel;
    public features: GuildFeatures[];
    public icon: string | null;
    public id: Snowflake;
    public readonly joinedAt: Date;
    public joinedTimestamp: number;
    public large: boolean;
    public maximumMembers: number | null;
    public maximumPresences: number | null;
    public readonly me: GuildMember | null;
    public memberCount: number;
    public members: GuildMemberManager;
    public mfaLevel: number;
    public name: string;
    public readonly nameAcronym: string;
    public readonly owner: GuildMember | null;
    public ownerID: Snowflake;
    public readonly partnered: boolean;
    public preferredLocale: string;
    public premiumSubscriptionCount: number | null;
    public premiumTier: PremiumTier;
    public presences: PresenceManager;
    public readonly publicUpdatesChannel: TextChannel | null;
    public publicUpdatesChannelID: Snowflake | null;
    public region: string;
    public roles: RoleManager;
    public readonly rulesChannel: TextChannel | null;
    public rulesChannelID: Snowflake | null;
    public readonly shard: WebSocketShard;
    public shardID: number;
    public splash: string | null;
    public readonly systemChannel: TextChannel | null;
    public systemChannelFlags: Readonly<SystemChannelFlags>;
    public systemChannelID: Snowflake | null;
    public vanityURLCode: string | null;
    public vanityURLUses: number | null;
    public verificationLevel: VerificationLevel;
    public readonly verified: boolean;
    public readonly voice: VoiceState | null;
    public readonly voiceStates: VoiceStateManager;
    public readonly widgetChannel: TextChannel | null;
    public widgetChannelID: Snowflake | null;
    public widgetEnabled: boolean | null;
    public addMember(user: UserResolvable, options: AddGuildMemberOptions): Promise<GuildMember>;
    public bannerURL(options?: ImageURLOptions): string | null;
    public createIntegration(data: IntegrationData, reason?: string): Promise<Guild>;
    public delete(): Promise<Guild>;
    public discoverySplashURL(options?: ImageURLOptions): string | null;
    public edit(data: GuildEditData, reason?: string): Promise<Guild>;
    public equals(guild: Guild): boolean;
    public fetch(): Promise<Guild>;
    public fetchAuditLogs(options?: GuildAuditLogsFetchOptions): Promise<GuildAuditLogs>;
    public fetchBan(user: UserResolvable): Promise<{ user: User; reason: string }>;
    public fetchBans(): Promise<Collection<Snowflake, { user: User; reason: string }>>;
    public fetchEmbed(): Promise<GuildWidget>;
    public fetchIntegrations(): Promise<Collection<string, Integration>>;
    public fetchInvites(): Promise<Collection<string, Invite>>;
    public fetchPreview(): Promise<GuildPreview>;
    public fetchVanityCode(): Promise<string>;
    public fetchVanityData(): Promise<{ code: string; uses: number }>;
    public fetchVoiceRegions(): Promise<Collection<string, VoiceRegion>>;
    public fetchWebhooks(): Promise<Collection<Snowflake, Webhook>>;
    public fetchWidget(): Promise<GuildWidget>;
    public iconURL(options?: ImageURLOptions & { dynamic?: boolean }): string | null;
    public leave(): Promise<Guild>;
    public member(user: UserResolvable): GuildMember | null;
    public setAFKChannel(afkChannel: ChannelResolvable | null, reason?: string): Promise<Guild>;
    public setAFKTimeout(afkTimeout: number, reason?: string): Promise<Guild>;
    public setBanner(banner: Base64Resolvable | null, reason?: string): Promise<Guild>;
    public setChannelPositions(channelPositions: readonly ChannelPosition[]): Promise<Guild>;
    public setDefaultMessageNotifications(
      defaultMessageNotifications: DefaultMessageNotifications | number,
      reason?: string,
    ): Promise<Guild>;
    public setDiscoverySplash(discoverySplash: Base64Resolvable | null, reason?: string): Promise<Guild>;
    public setEmbed(embed: GuildWidgetData, reason?: string): Promise<Guild>;
    public setExplicitContentFilter(explicitContentFilter: ExplicitContentFilterLevel, reason?: string): Promise<Guild>;
    public setIcon(icon: Base64Resolvable | null, reason?: string): Promise<Guild>;
    public setName(name: string, reason?: string): Promise<Guild>;
    public setOwner(owner: GuildMemberResolvable, reason?: string): Promise<Guild>;
    public setPreferredLocale(preferredLocale: string, reason?: string): Promise<Guild>;
    public setPublicUpdatesChannel(publicUpdatesChannel: ChannelResolvable | null, reason?: string): Promise<Guild>;
    public setRegion(region: string, reason?: string): Promise<Guild>;
<<<<<<< HEAD
    public setRolePositions(rolePositions: readonly RolePosition[]): Promise<Guild>;
=======
    public setRolePositions(rolePositions: RolePosition[]): Promise<Guild>;
    public setRulesChannel(rulesChannel: ChannelResolvable | null, reason?: string): Promise<Guild>;
>>>>>>> 0225851e
    public setSplash(splash: Base64Resolvable | null, reason?: string): Promise<Guild>;
    public setSystemChannel(systemChannel: ChannelResolvable | null, reason?: string): Promise<Guild>;
    public setSystemChannelFlags(systemChannelFlags: SystemChannelFlagsResolvable, reason?: string): Promise<Guild>;
    public setVerificationLevel(verificationLevel: VerificationLevel, reason?: string): Promise<Guild>;
    public setWidget(widget: GuildWidgetData, reason?: string): Promise<Guild>;
    public splashURL(options?: ImageURLOptions): string | null;
    public toJSON(): object;
    public toString(): string;
  }

  export class GuildAuditLogs {
    constructor(guild: Guild, data: object);
    private webhooks: Collection<Snowflake, Webhook>;
    private integrations: Collection<Snowflake, Integration>;

    public entries: Collection<Snowflake, GuildAuditLogsEntry>;

    public static Actions: GuildAuditLogsActions;
    public static Targets: GuildAuditLogsTargets;
    public static Entry: typeof GuildAuditLogsEntry;
    public static actionType(action: number): GuildAuditLogsActionType;
    public static build(...args: any[]): Promise<GuildAuditLogs>;
    public static targetType(target: number): GuildAuditLogsTarget;
    public toJSON(): object;
  }

  class GuildAuditLogsEntry {
    constructor(logs: GuildAuditLogs, guild: Guild, data: object);
    public action: GuildAuditLogsAction;
    public actionType: GuildAuditLogsActionType;
    public changes: AuditLogChange[] | null;
    public readonly createdAt: Date;
    public readonly createdTimestamp: number;
    public executor: User;
    public extra: object | Role | GuildMember | null;
    public id: Snowflake;
    public reason: string | null;
    public target: Guild | User | Role | GuildEmoji | Invite | Webhook | Integration | null;
    public targetType: GuildAuditLogsTarget;
    public toJSON(): object;
  }

  export class GuildChannel extends Channel {
    constructor(guild: Guild, data?: object);
    private memberPermissions(member: GuildMember): Readonly<Permissions>;
    private rolePermissions(role: Role): Readonly<Permissions>;

    public readonly calculatedPosition: number;
    public readonly deletable: boolean;
    public guild: Guild;
    public readonly manageable: boolean;
    public readonly members: Collection<Snowflake, GuildMember>;
    public name: string;
    public readonly parent: CategoryChannel | null;
    public parentID: Snowflake | null;
    public permissionOverwrites: Collection<Snowflake, PermissionOverwrites>;
    public readonly permissionsLocked: boolean | null;
    public readonly position: number;
    public rawPosition: number;
    public type: Exclude<keyof typeof ChannelType, 'dm' | 'group' | 'unknown'>;
    public readonly viewable: boolean;
    public clone(options?: GuildChannelCloneOptions): Promise<this>;
    public createInvite(options?: InviteOptions): Promise<Invite>;
    public createOverwrite(
      userOrRole: RoleResolvable | UserResolvable,
      options: PermissionOverwriteOption,
      reason?: string,
    ): Promise<this>;
    public edit(data: ChannelData, reason?: string): Promise<this>;
    public equals(channel: GuildChannel): boolean;
    public fetchInvites(): Promise<Collection<string, Invite>>;
    public lockPermissions(): Promise<this>;
    public overwritePermissions(
      overwrites: readonly OverwriteResolvable[] | Collection<Snowflake, OverwriteResolvable>,
      reason?: string,
    ): Promise<this>;
    public permissionsFor(memberOrRole: GuildMemberResolvable | RoleResolvable): Readonly<Permissions> | null;
    public setName(name: string, reason?: string): Promise<this>;
    public setParent(
      channel: CategoryChannel | Snowflake,
      options?: { lockPermissions?: boolean; reason?: string },
    ): Promise<this>;
    public setPosition(position: number, options?: { relative?: boolean; reason?: string }): Promise<this>;
    public setTopic(topic: string, reason?: string): Promise<this>;
    public updateOverwrite(
      userOrRole: RoleResolvable | UserResolvable,
      options: PermissionOverwriteOption,
      reason?: string,
    ): Promise<this>;
  }

  export class GuildEmoji extends BaseGuildEmoji {
    public readonly deletable: boolean;
    public guild: Guild;
    public author: User | null;
    public readonly roles: GuildEmojiRoleManager;
    public readonly url: string;
    public delete(reason?: string): Promise<GuildEmoji>;
    public edit(data: GuildEmojiEditData, reason?: string): Promise<GuildEmoji>;
    public equals(other: GuildEmoji | object): boolean;
    public fetchAuthor(): Promise<User>;
    public setName(name: string, reason?: string): Promise<GuildEmoji>;
  }

  export class GuildMember extends PartialTextBasedChannel(Base) {
    constructor(client: Client, data: object, guild: Guild);
    public readonly bannable: boolean;
    public deleted: boolean;
    public readonly displayColor: number;
    public readonly displayHexColor: string;
    public readonly displayName: string;
    public guild: Guild;
    public readonly id: Snowflake;
    public readonly joinedAt: Date | null;
    public joinedTimestamp: number | null;
    public readonly kickable: boolean;
    public lastMessageChannelID: Snowflake | null;
    public readonly manageable: boolean;
    public nickname: string | null;
    public readonly partial: false;
    public readonly permissions: Readonly<Permissions>;
    public readonly premiumSince: Date | null;
    public premiumSinceTimestamp: number | null;
    public readonly presence: Presence;
    public readonly roles: GuildMemberRoleManager;
    public user: User;
    public readonly voice: VoiceState;
    public ban(options?: BanOptions): Promise<GuildMember>;
    public fetch(): Promise<GuildMember>;
    public createDM(): Promise<DMChannel>;
    public deleteDM(): Promise<DMChannel>;
    public edit(data: GuildMemberEditData, reason?: string): Promise<GuildMember>;
    public hasPermission(
      permission: PermissionResolvable,
      options?: { checkAdmin?: boolean; checkOwner?: boolean },
    ): boolean;
    public kick(reason?: string): Promise<GuildMember>;
    public permissionsIn(channel: ChannelResolvable): Readonly<Permissions>;
    public setNickname(nickname: string, reason?: string): Promise<GuildMember>;
    public toJSON(): object;
    public toString(): string;
    public valueOf(): string;
  }

  export class GuildPreview extends Base {
    constructor(client: Client, data: object);
    public approximateMemberCount: number;
    public approximatePresenceCount: number;
    public description?: string;
    public discoverySplash: string | null;
    public emojis: Collection<Snowflake, GuildPreviewEmoji>;
    public features: GuildFeatures[];
    public icon: string | null;
    public id: string;
    public name: string;
    public splash: string | null;
    public discoverySplashURL(options?: ImageURLOptions): string | null;
    public iconURL(options?: ImageURLOptions & { dynamic?: boolean }): string | null;
    public splashURL(options?: ImageURLOptions): string | null;
    public fetch(): Promise<GuildPreview>;
    public toJSON(): object;
    public toString(): string;
  }

  export class GuildPreviewEmoji extends BaseGuildEmoji {
    constructor(client: Client, data: object, guild: GuildPreview);
    public guild: GuildPreview;
    public readonly roles: Set<Snowflake>;
  }

  export class HTTPError extends Error {
    constructor(message: string, name: string, code: number, method: string, path: string);
    public code: number;
    public method: string;
    public name: string;
    public path: string;
  }

  export class Integration extends Base {
    constructor(client: Client, data: object, guild: Guild);
    public account: IntegrationAccount;
    public enabled: boolean;
    public expireBehavior: number;
    public expireGracePeriod: number;
    public guild: Guild;
    public id: Snowflake;
    public name: string;
    public role: Role;
    public syncedAt: number;
    public syncing: boolean;
    public type: string;
    public user?: User;
    public delete(reason?: string): Promise<Integration>;
    public edit(data: IntegrationEditData, reason?: string): Promise<Integration>;
    public sync(): Promise<Integration>;
  }

  export class Intents extends BitField<IntentsString> {
    public static FLAGS: Record<IntentsString, number>;
    public static PRIVILEGED: number;
    public static ALL: number;
    public static NON_PRIVILEGED: number;
    public static resolve(bit?: BitFieldResolvable<IntentsString>): number;
  }

  export class Invite extends Base {
    constructor(client: Client, data: object);
    public channel: GuildChannel | PartialGroupDMChannel;
    public code: string;
    public readonly deletable: boolean;
    public readonly createdAt: Date | null;
    public createdTimestamp: number | null;
    public readonly expiresAt: Date | null;
    public readonly expiresTimestamp: number | null;
    public guild: Guild | null;
    public inviter: User | null;
    public maxAge: number | null;
    public maxUses: number | null;
    public memberCount: number;
    public presenceCount: number;
    public targetUser: User | null;
    public targetUserType: TargetUser | null;
    public temporary: boolean | null;
    public readonly url: string;
    public uses: number | null;
    public delete(reason?: string): Promise<Invite>;
    public toJSON(): object;
    public toString(): string;
  }

  export class Message extends Base {
    constructor(client: Client, data: object, channel: TextChannel | DMChannel | NewsChannel);
    private _edits: Message[];
    private patch(data: object): void;

    public activity: MessageActivity | null;
    public application: ClientApplication | null;
    public attachments: Collection<Snowflake, MessageAttachment>;
    public author: User;
    public channel: TextChannel | DMChannel | NewsChannel;
    public readonly cleanContent: string;
    public content: string;
    public readonly createdAt: Date;
    public createdTimestamp: number;
    public readonly deletable: boolean;
    public deleted: boolean;
    public readonly editable: boolean;
    public readonly editedAt: Date | null;
    public editedTimestamp: number | null;
    public readonly edits: Message[];
    public embeds: MessageEmbed[];
    public readonly guild: Guild | null;
    public id: Snowflake;
    public readonly member: GuildMember | null;
    public mentions: MessageMentions;
    public nonce: string | null;
    public readonly partial: false;
    public readonly pinnable: boolean;
    public pinned: boolean;
    public reactions: ReactionManager;
    public system: boolean;
    public tts: boolean;
    public type: MessageType;
    public readonly url: string;
    public webhookID: Snowflake | null;
    public flags: Readonly<MessageFlags>;
    public reference: MessageReference | null;
    public awaitReactions(
      filter: CollectorFilter,
      options?: AwaitReactionsOptions,
    ): Promise<Collection<Snowflake, MessageReaction>>;
    public createReactionCollector(filter: CollectorFilter, options?: ReactionCollectorOptions): ReactionCollector;
    public delete(options?: { timeout?: number; reason?: string }): Promise<Message>;
    public edit(content: StringResolvable, options?: MessageEditOptions | MessageEmbed): Promise<Message>;
    public edit(options: MessageEditOptions | MessageEmbed | APIMessage): Promise<Message>;
    public equals(message: Message, rawData: object): boolean;
    public fetchWebhook(): Promise<Webhook>;
    public fetch(): Promise<Message>;
    public pin(options?: { reason?: string }): Promise<Message>;
    public react(emoji: EmojiIdentifierResolvable): Promise<MessageReaction>;
    public reply(
      content?: StringResolvable,
      options?: MessageOptions | MessageAdditions | (MessageOptions & { split?: false }),
    ): Promise<Message>;
    public reply(
      content?: StringResolvable,
      options?: (MessageOptions & { split: true | SplitOptions }) | MessageAdditions,
    ): Promise<Message[]>;
    public reply(
      options?: MessageOptions | MessageAdditions | APIMessage | (MessageOptions & { split?: false }),
    ): Promise<Message>;
    public reply(
      options?: (MessageOptions & { split: true | SplitOptions }) | MessageAdditions | APIMessage,
    ): Promise<Message[]>;
    public suppressEmbeds(suppress?: boolean): Promise<Message>;
    public toJSON(): object;
    public toString(): string;
    public unpin(options?: { reason?: string }): Promise<Message>;
  }

  export class MessageAttachment {
    constructor(attachment: BufferResolvable | Stream, name?: string, data?: object);

    public attachment: BufferResolvable | Stream;
    public height: number | null;
    public id: Snowflake;
    public name?: string;
    public proxyURL: string;
    public size: number;
    public readonly spoiler: boolean;
    public url: string;
    public width: number | null;
    public setFile(attachment: BufferResolvable | Stream, name?: string): this;
    public setName(name: string): this;
    public toJSON(): object;
  }

  export class MessageCollector extends Collector<Snowflake, Message> {
    constructor(channel: TextChannel | DMChannel, filter: CollectorFilter, options?: MessageCollectorOptions);
    private _handleChannelDeletion(channel: GuildChannel): void;
    private _handleGuildDeletion(guild: Guild): void;

    public channel: Channel;
    public options: MessageCollectorOptions;
    public received: number;

    public collect(message: Message): Snowflake;
    public dispose(message: Message): Snowflake;
    public endReason(): string;
  }

  export class MessageEmbed {
    constructor(data?: MessageEmbed | MessageEmbedOptions);
    public author: MessageEmbedAuthor | null;
    public color?: number;
    public readonly createdAt: Date | null;
    public description?: string;
    public fields: EmbedField[];
    public files: (MessageAttachment | string | FileOptions)[];
    public footer: MessageEmbedFooter | null;
    public readonly hexColor: string | null;
    public image: MessageEmbedImage | null;
    public readonly length: number;
    public provider: MessageEmbedProvider | null;
    public thumbnail: MessageEmbedThumbnail | null;
    public timestamp: number | null;
    public title?: string;
    public type: string;
    public url?: string;
    public readonly video: MessageEmbedVideo | null;
    public addField(name: StringResolvable, value: StringResolvable, inline?: boolean): this;
    public addFields(...fields: EmbedFieldData[] | EmbedFieldData[][]): this;
    public attachFiles(file: (MessageAttachment | FileOptions | string)[]): this;
    public setAuthor(name: StringResolvable, iconURL?: string, url?: string): this;
    public setColor(color: ColorResolvable): this;
    public setDescription(description: StringResolvable): this;
    public setFooter(text: StringResolvable, iconURL?: string): this;
    public setImage(url: string): this;
    public setThumbnail(url: string): this;
    public setTimestamp(timestamp?: Date | number): this;
    public setTitle(title: StringResolvable): this;
    public setURL(url: string): this;
    public spliceFields(index: number, deleteCount: number, ...fields: EmbedFieldData[] | EmbedFieldData[][]): this;
    public toJSON(): object;

    public static normalizeField(
      name: StringResolvable,
      value: StringResolvable,
      inline?: boolean,
    ): Required<EmbedFieldData>;
    public static normalizeFields(...fields: EmbedFieldData[] | EmbedFieldData[][]): Required<EmbedFieldData>[];
  }

  export class MessageFlags extends BitField<MessageFlagsString> {
    public static FLAGS: Record<MessageFlagsString, number>;
    public static resolve(bit?: BitFieldResolvable<MessageFlagsString>): number;
  }

  export class MessageMentions {
    constructor(
      message: Message,
      users: object[] | Collection<Snowflake, User>,
      roles: Snowflake[] | Collection<Snowflake, Role>,
      everyone: boolean,
    );
    private _channels: Collection<Snowflake, GuildChannel> | null;
    private readonly _content: string;
    private _members: Collection<Snowflake, GuildMember> | null;

    public readonly channels: Collection<Snowflake, TextChannel>;
    public readonly client: Client;
    public everyone: boolean;
    public readonly guild: Guild;
    public has(
      data: UserResolvable | RoleResolvable | GuildChannelResolvable,
      options?: {
        ignoreDirect?: boolean;
        ignoreRoles?: boolean;
        ignoreEveryone?: boolean;
      },
    ): boolean;
    public readonly members: Collection<Snowflake, GuildMember> | null;
    public roles: Collection<Snowflake, Role>;
    public users: Collection<Snowflake, User>;
    public crosspostedChannels: Collection<Snowflake, CrosspostedChannel>;
    public toJSON(): object;

    public static CHANNELS_PATTERN: RegExp;
    public static EVERYONE_PATTERN: RegExp;
    public static ROLES_PATTERN: RegExp;
    public static USERS_PATTERN: RegExp;
  }

  export class MessageReaction {
    constructor(client: Client, data: object, message: Message);
    private _emoji: GuildEmoji | ReactionEmoji;

    public count: number | null;
    public readonly emoji: GuildEmoji | ReactionEmoji;
    public me: boolean;
    public message: Message;
    public readonly partial: boolean;
    public users: ReactionUserManager;
    public remove(): Promise<MessageReaction>;
    public fetch(): Promise<MessageReaction>;
    public toJSON(): object;
  }

  export class NewsChannel extends TextBasedChannel(GuildChannel) {
    constructor(guild: Guild, data?: object);
    public messages: MessageManager;
    public nsfw: boolean;
    public topic: string | null;
    public type: 'news';
    public createWebhook(
      name: string,
      options?: { avatar?: BufferResolvable | Base64Resolvable; reason?: string },
    ): Promise<Webhook>;
    public setNSFW(nsfw: boolean, reason?: string): Promise<NewsChannel>;
    public fetchWebhooks(): Promise<Collection<Snowflake, Webhook>>;
  }

  export class PartialGroupDMChannel extends Channel {
    constructor(client: Client, data: object);
    public name: string;
    public icon: string | null;
    public iconURL(options?: ImageURLOptions): string | null;
  }

  export class PermissionOverwrites {
    constructor(guildChannel: GuildChannel, data?: object);
    public allow: Readonly<Permissions>;
    public readonly channel: GuildChannel;
    public deny: Readonly<Permissions>;
    public id: Snowflake;
    public type: OverwriteType;
    public update(options: PermissionOverwriteOption, reason?: string): Promise<PermissionOverwrites>;
    public delete(reason?: string): Promise<PermissionOverwrites>;
    public toJSON(): object;
    public static resolveOverwriteOptions(
      options: ResolvedOverwriteOptions,
      initialPermissions: { allow?: PermissionResolvable; deny?: PermissionResolvable },
    ): ResolvedOverwriteOptions;
    public static resolve(overwrite: OverwriteResolvable, guild: Guild): RawOverwriteData;
  }

  export class Permissions extends BitField<PermissionString> {
    public any(permission: PermissionResolvable, checkAdmin?: boolean): boolean;
    public has(permission: PermissionResolvable, checkAdmin?: boolean): boolean;
    public missing(bits: BitFieldResolvable<PermissionString>, checkAdmin?: boolean): PermissionString[];
    public serialize(checkAdmin?: boolean): Record<PermissionString, boolean>;
    public toArray(checkAdmin?: boolean): PermissionString[];

    public static ALL: number;
    public static DEFAULT: number;
    public static FLAGS: PermissionFlags;
    public static resolve(permission?: PermissionResolvable): number;
  }

  export class Presence {
    constructor(client: Client, data?: object);
    public activities: Activity[];
    public clientStatus: ClientPresenceStatusData | null;
    public flags: Readonly<ActivityFlags>;
    public guild: Guild | null;
    public readonly member: GuildMember | null;
    public status: PresenceStatus;
    public readonly user: User | null;
    public userID: Snowflake;
    public equals(presence: Presence): boolean;
  }

  export class ReactionCollector extends Collector<Snowflake, MessageReaction> {
    constructor(message: Message, filter: CollectorFilter, options?: ReactionCollectorOptions);
    private _handleChannelDeletion(channel: GuildChannel): void;
    private _handleGuildDeletion(guild: Guild): void;
    private _handleMessageDeletion(message: Message): void;

    public message: Message;
    public options: ReactionCollectorOptions;
    public total: number;
    public users: Collection<Snowflake, User>;

    public static key(reaction: MessageReaction): Snowflake | string;

    public collect(reaction: MessageReaction): Snowflake | string;
    public dispose(reaction: MessageReaction, user: User): Snowflake | string;
    public empty(): void;
    public endReason(): string | null;

    public on(event: 'collect' | 'dispose' | 'remove', listener: (reaction: MessageReaction, user: User) => void): this;
    public on(
      event: 'end',
      listener: (collected: Collection<Snowflake, MessageReaction>, reason: string) => void,
    ): this;
    public on(event: string, listener: (...args: any[]) => void): this;

    public once(
      event: 'collect' | 'dispose' | 'remove',
      listener: (reaction: MessageReaction, user: User) => void,
    ): this;
    public once(
      event: 'end',
      listener: (collected: Collection<Snowflake, MessageReaction>, reason: string) => void,
    ): this;
    public once(event: string, listener: (...args: any[]) => void): this;
  }

  export class ReactionEmoji extends Emoji {
    constructor(reaction: MessageReaction, emoji: object);
    public reaction: MessageReaction;
    public toJSON(): object;
  }

  export class RichPresenceAssets {
    constructor(activity: Activity, assets: object);
    public largeImage: Snowflake | null;
    public largeText: string | null;
    public smallImage: Snowflake | null;
    public smallText: string | null;
    public largeImageURL(options?: ImageURLOptions): string | null;
    public smallImageURL(options?: ImageURLOptions): string | null;
  }

  export class Role extends Base {
    constructor(client: Client, data: object, guild: Guild);
    public color: number;
    public readonly createdAt: Date;
    public readonly createdTimestamp: number;
    public deleted: boolean;
    public readonly editable: boolean;
    public guild: Guild;
    public readonly hexColor: string;
    public hoist: boolean;
    public id: Snowflake;
    public managed: boolean;
    public readonly members: Collection<Snowflake, GuildMember>;
    public mentionable: boolean;
    public name: string;
    public permissions: Readonly<Permissions>;
    public readonly position: number;
    public rawPosition: number;
    public comparePositionTo(role: Role): number;
    public delete(reason?: string): Promise<Role>;
    public edit(data: RoleData, reason?: string): Promise<Role>;
    public equals(role: Role): boolean;
    public permissionsIn(channel: ChannelResolvable): Readonly<Permissions>;
    public setColor(color: ColorResolvable, reason?: string): Promise<Role>;
    public setHoist(hoist: boolean, reason?: string): Promise<Role>;
    public setMentionable(mentionable: boolean, reason?: string): Promise<Role>;
    public setName(name: string, reason?: string): Promise<Role>;
    public setPermissions(permissions: PermissionResolvable, reason?: string): Promise<Role>;
    public setPosition(position: number, options?: { relative?: boolean; reason?: string }): Promise<Role>;
    public toJSON(): object;
    public toString(): string;

    public static comparePositions(role1: Role, role2: Role): number;
  }

  export class Shard extends EventEmitter {
    constructor(manager: ShardingManager, id: number);
    private _evals: Map<string, Promise<any>>;
    private _exitListener: (...args: any[]) => void;
    private _fetches: Map<string, Promise<any>>;
    private _handleExit(respawn?: boolean): void;
    private _handleMessage(message: any): void;

    public args: string[];
    public execArgv: string[];
    public env: object;
    public id: number;
    public manager: ShardingManager;
    public process: ChildProcess | null;
    public ready: boolean;
    public worker: any | null;
    public eval(script: string): Promise<any>;
    public eval<T>(fn: (client: Client) => T): Promise<T[]>;
    public fetchClientValue(prop: string): Promise<any>;
    public kill(): void;
    public respawn(delay?: number, spawnTimeout?: number): Promise<ChildProcess>;
    public send(message: any): Promise<Shard>;
    public spawn(spawnTimeout?: number): Promise<ChildProcess>;

    public on(event: 'spawn' | 'death', listener: (child: ChildProcess) => void): this;
    public on(event: 'disconnect' | 'ready' | 'reconnecting', listener: () => void): this;
    public on(event: 'error', listener: (error: Error) => void): this;
    public on(event: 'message', listener: (message: any) => void): this;
    public on(event: string, listener: (...args: any[]) => void): this;

    public once(event: 'spawn' | 'death', listener: (child: ChildProcess) => void): this;
    public once(event: 'disconnect' | 'ready' | 'reconnecting', listener: () => void): this;
    public once(event: 'error', listener: (error: Error) => void): this;
    public once(event: 'message', listener: (message: any) => void): this;
    public once(event: string, listener: (...args: any[]) => void): this;
  }

  export class ShardClientUtil {
    constructor(client: Client, mode: ShardingManagerMode);
    private _handleMessage(message: any): void;
    private _respond(type: string, message: any): void;

    public client: Client;
    public readonly count: number;
    public readonly ids: number[];
    public mode: ShardingManagerMode;
    public parentPort: any | null;
    public broadcastEval(script: string): Promise<any[]>;
    public broadcastEval<T>(fn: (client: Client) => T): Promise<T[]>;
    public fetchClientValues(prop: string): Promise<any[]>;
    public respawnAll(shardDelay?: number, respawnDelay?: number, spawnTimeout?: number): Promise<void>;
    public send(message: any): Promise<void>;

    public static singleton(client: Client, mode: ShardingManagerMode): ShardClientUtil;
  }

  export class ShardingManager extends EventEmitter {
    constructor(
      file: string,
      options?: {
        totalShards?: number | 'auto';
        shardList?: number[] | 'auto';
        mode?: ShardingManagerMode;
        respawn?: boolean;
        shardArgs?: string[];
        token?: string;
        execArgv?: string[];
      },
    );

    public file: string;
    public respawn: boolean;
    public shardArgs: string[];
    public shards: Collection<number, Shard>;
    public token: string | null;
    public totalShards: number | 'auto';
    public broadcast(message: any): Promise<Shard[]>;
    public broadcastEval(script: string): Promise<any[]>;
    public createShard(id: number): Shard;
    public fetchClientValues(prop: string): Promise<any[]>;
    public respawnAll(
      shardDelay?: number,
      respawnDelay?: number,
      spawnTimeout?: number,
    ): Promise<Collection<number, Shard>>;
    public spawn(amount?: number | 'auto', delay?: number, spawnTimeout?: number): Promise<Collection<number, Shard>>;

    public on(event: 'shardCreate', listener: (shard: Shard) => void): this;

    public once(event: 'shardCreate', listener: (shard: Shard) => void): this;
  }

  export class SnowflakeUtil {
    public static deconstruct(snowflake: Snowflake): DeconstructedSnowflake;
    public static generate(timestamp?: number | Date): Snowflake;
  }

  export class Speaking extends BitField<SpeakingString> {
    public static FLAGS: Record<SpeakingString, number>;
    public static resolve(bit?: BitFieldResolvable<SpeakingString>): number;
  }

  export class StoreChannel extends GuildChannel {
    constructor(guild: Guild, data?: object);
    public nsfw: boolean;
    public type: 'store';
  }

  class StreamDispatcher extends VolumeMixin(Writable) {
    constructor(player: object, options?: StreamOptions, streams?: object);
    public readonly bitrateEditable: boolean;
    public broadcast: VoiceBroadcast | null;
    public readonly paused: boolean;
    public pausedSince: number | null;
    public readonly pausedTime: number;
    public player: object;
    public readonly streamTime: number;
    public readonly totalStreamTime: number;

    public pause(silence?: boolean): void;
    public resume(): void;
    public setBitrate(value: number | 'auto'): boolean;
    public setFEC(enabled: boolean): boolean;
    public setPLP(value: number): boolean;

    public on(event: 'close' | 'drain' | 'finish' | 'start', listener: () => void): this;
    public on(event: 'debug', listener: (info: string) => void): this;
    public on(event: 'error', listener: (err: Error) => void): this;
    public on(event: 'pipe' | 'unpipe', listener: (src: Readable) => void): this;
    public on(event: 'speaking', listener: (speaking: boolean) => void): this;
    public on(event: 'volumeChange', listener: (oldVolume: number, newVolume: number) => void): this;
    public on(event: string, listener: (...args: any[]) => void): this;

    public once(event: 'close' | 'drain' | 'finish' | 'start', listener: () => void): this;
    public once(event: 'debug', listener: (info: string) => void): this;
    public once(event: 'error', listener: (err: Error) => void): this;
    public once(event: 'pipe' | 'unpipe', listener: (src: Readable) => void): this;
    public once(event: 'speaking', listener: (speaking: boolean) => void): this;
    public once(event: 'volumeChange', listener: (oldVolume: number, newVolume: number) => void): this;
    public once(event: string, listener: (...args: any[]) => void): this;
  }

  export class Structures {
    public static get<K extends keyof Extendable>(structure: K): Extendable[K];
    public static get(structure: string): (...args: any[]) => void;
    public static extend<K extends keyof Extendable, T extends Extendable[K]>(
      structure: K,
      extender: (baseClass: Extendable[K]) => T,
    ): T;
    public static extend<T extends (...args: any[]) => void>(
      structure: string,
      extender: (baseClass: typeof Function) => T,
    ): T;
  }

  export class SystemChannelFlags extends BitField<SystemChannelFlagsString> {
    public static FLAGS: Record<SystemChannelFlagsString, number>;
    public static resolve(bit?: BitFieldResolvable<SystemChannelFlagsString>): number;
  }

  export class Team extends Base {
    constructor(client: Client, data: object);
    public id: Snowflake;
    public name: string;
    public icon: string | null;
    public ownerID: Snowflake | null;
    public members: Collection<Snowflake, TeamMember>;

    public readonly owner: TeamMember;
    public readonly createdAt: Date;
    public readonly createdTimestamp: number;

    public iconURL(options?: ImageURLOptions): string;
    public toJSON(): object;
    public toString(): string;
  }

  export class TeamMember extends Base {
    constructor(team: Team, data: object);
    public team: Team;
    public readonly id: Snowflake;
    public permissions: string[];
    public membershipState: MembershipStates;
    public user: User;

    public toString(): string;
  }

  export class TextChannel extends TextBasedChannel(GuildChannel) {
    constructor(guild: Guild, data?: object);
    public messages: MessageManager;
    public nsfw: boolean;
    public type: 'text';
    public rateLimitPerUser: number;
    public topic: string | null;
    public createWebhook(
      name: string,
      options?: { avatar?: BufferResolvable | Base64Resolvable; reason?: string },
    ): Promise<Webhook>;
    public setNSFW(nsfw: boolean, reason?: string): Promise<TextChannel>;
    public setRateLimitPerUser(rateLimitPerUser: number, reason?: string): Promise<TextChannel>;
    public fetchWebhooks(): Promise<Collection<Snowflake, Webhook>>;
  }

  export class User extends PartialTextBasedChannel(Base) {
    constructor(client: Client, data: object);
    public avatar: string | null;
    public bot: boolean;
    public readonly createdAt: Date;
    public readonly createdTimestamp: number;
    public discriminator: string;
    public readonly defaultAvatarURL: string;
    public readonly dmChannel: DMChannel | null;
    public flags?: Readonly<UserFlags>;
    public id: Snowflake;
    public lastMessageID: Snowflake | null;
    public locale?: string;
    public readonly partial: false;
    public readonly presence: Presence;
    public system?: boolean;
    public readonly tag: string;
    public username: string;
    public avatarURL(options?: ImageURLOptions & { dynamic?: boolean }): string | null;
    public createDM(): Promise<DMChannel>;
    public deleteDM(): Promise<DMChannel>;
    public displayAvatarURL(options?: ImageURLOptions & { dynamic?: boolean }): string;
    public equals(user: User): boolean;
    public fetch(): Promise<User>;
    public fetchFlags(): Promise<UserFlags>;
    public toString(): string;
    public typingDurationIn(channel: ChannelResolvable): number;
    public typingIn(channel: ChannelResolvable): boolean;
    public typingSinceIn(channel: ChannelResolvable): Date;
  }

  export class UserFlags extends BitField<UserFlagsString> {
    public static FLAGS: Record<UserFlagsString, number>;
    public static resolve(bit?: BitFieldResolvable<UserFlagsString>): number;
  }

  export class Util {
    public static basename(path: string, ext?: string): string;
    public static binaryToID(num: string): Snowflake;
    public static cleanContent(str: string, message: Message): string;
    public static removeMentions(str: string): string;
    public static cloneObject(obj: object): object;
    public static convertToBuffer(ab: ArrayBuffer | string): Buffer;
    public static delayFor(ms: number): Promise<void>;
    public static discordSort<K, V extends { rawPosition: number; id: string }>(
      collection: Collection<K, V>,
    ): Collection<K, V>;
    public static escapeMarkdown(text: string, options?: EscapeMarkdownOptions): string;
    public static escapeCodeBlock(text: string): string;
    public static escapeInlineCode(text: string): string;
    public static escapeBold(text: string): string;
    public static escapeItalic(text: string): string;
    public static escapeUnderline(text: string): string;
    public static escapeStrikethrough(text: string): string;
    public static escapeSpoiler(text: string): string;
    public static cleanCodeBlockContent(text: string): string;
    public static fetchRecommendedShards(token: string, guildsPerShard?: number): Promise<number>;
    public static flatten(obj: object, ...props: { [key: string]: boolean | string }[]): object;
    public static idToBinary(num: Snowflake): string;
    public static makeError(obj: { name: string; message: string; stack: string }): Error;
    public static makePlainError(err: Error): { name: string; message: string; stack: string };
    public static mergeDefault(def: object, given: object): object;
    public static moveElementInArray(array: any[], element: any, newIndex: number, offset?: boolean): number;
    public static parseEmoji(text: string): { animated: boolean; name: string; id: string | null } | null;
    public static resolveColor(color: ColorResolvable): number;
    public static resolveString(data: StringResolvable): string;
    public static setPosition<T extends Channel | Role>(
      item: T,
      position: number,
      relative: boolean,
      sorted: Collection<Snowflake, T>,
      route: object,
      reason?: string,
    ): Promise<{ id: Snowflake; position: number }[]>;
    public static splitMessage(text: StringResolvable, options?: SplitOptions): string[];
    public static str2ab(str: string): ArrayBuffer;
  }

  class VoiceBroadcast extends EventEmitter {
    constructor(client: Client);
    public client: Client;
    public subscribers: StreamDispatcher[];
    public readonly dispatcher?: BroadcastDispatcher;
    public play(input: string | Readable, options?: StreamOptions): BroadcastDispatcher;
    public end(): void;

    public on(event: 'end', listener: () => void): this;
    public on(event: 'subscribe' | 'unsubscribe', listener: (dispatcher: StreamDispatcher) => void): this;
    public on(event: string, listener: (...args: any[]) => void): this;

    public once(event: 'end', listener: () => void): this;
    public once(event: 'subscribe' | 'unsubscribe', listener: (dispatcher: StreamDispatcher) => void): this;
    public once(event: string, listener: (...args: any[]) => void): this;
  }

  export class VoiceChannel extends GuildChannel {
    constructor(guild: Guild, data?: object);
    public bitrate: number;
    public readonly editable: boolean;
    public readonly full: boolean;
    public readonly joinable: boolean;
    public readonly speakable: boolean;
    public type: 'voice';
    public userLimit: number;
    public join(): Promise<VoiceConnection>;
    public leave(): void;
    public setBitrate(bitrate: number, reason?: string): Promise<VoiceChannel>;
    public setUserLimit(userLimit: number, reason?: string): Promise<VoiceChannel>;
  }

  class VoiceConnection extends EventEmitter {
    constructor(voiceManager: ClientVoiceManager, channel: VoiceChannel);
    private authentication: object;
    private sockets: object;
    private ssrcMap: Map<number, boolean>;
    private _speaking: Map<Snowflake, Readonly<Speaking>>;
    private _disconnect(): void;
    private authenticate(): void;
    private authenticateFailed(reason: string): void;
    private checkAuthenticated(): void;
    private cleanup(): void;
    private connect(): void;
    private onReady(data: object): void;
    private onSessionDescription(mode: string, secret: string): void;
    private onSpeaking(data: object): void;
    private reconnect(token: string, endpoint: string): void;
    private sendVoiceStateUpdate(options: object): Promise<Shard>;
    private setSessionID(sessionID: string): void;
    private setTokenAndEndpoint(token: string, endpoint: string): void;
    private updateChannel(channel: VoiceChannel): void;

    public channel: VoiceChannel;
    public readonly client: Client;
    public readonly dispatcher: StreamDispatcher;
    public player: object;
    public receiver: VoiceReceiver;
    public speaking: Readonly<Speaking>;
    public status: VoiceStatus;
    public readonly voice: VoiceState;
    public voiceManager: ClientVoiceManager;
    public disconnect(): void;
    public play(input: VoiceBroadcast | Readable | string, options?: StreamOptions): StreamDispatcher;
    public setSpeaking(value: BitFieldResolvable<SpeakingString>): void;

    public on(event: 'authenticated' | 'closing' | 'newSession' | 'ready' | 'reconnecting', listener: () => void): this;
    public on(event: 'debug', listener: (message: string) => void): this;
    public on(event: 'error' | 'failed' | 'disconnect', listener: (error: Error) => void): this;
    public on(event: 'speaking', listener: (user: User, speaking: Readonly<Speaking>) => void): this;
    public on(event: 'warn', listener: (warning: string | Error) => void): this;
    public on(event: string, listener: (...args: any[]) => void): this;

    public once(
      event: 'authenticated' | 'closing' | 'newSession' | 'ready' | 'reconnecting',
      listener: () => void,
    ): this;
    public once(event: 'debug', listener: (message: string) => void): this;
    public once(event: 'error' | 'failed' | 'disconnect', listener: (error: Error) => void): this;
    public once(event: 'speaking', listener: (user: User, speaking: Readonly<Speaking>) => void): this;
    public once(event: 'warn', listener: (warning: string | Error) => void): this;
    public once(event: string, listener: (...args: any[]) => void): this;
  }

  class VoiceReceiver extends EventEmitter {
    constructor(connection: VoiceConnection);
    public createStream(
      user: UserResolvable,
      options?: { mode?: 'opus' | 'pcm'; end?: 'silence' | 'manual' },
    ): Readable;

    public on(event: 'debug', listener: (error: Error | string) => void): this;
    public on(event: string, listener: (...args: any[]) => void): this;

    public once(event: 'debug', listener: (error: Error | string) => void): this;
    public once(event: string, listener: (...args: any[]) => void): this;
  }

  export class VoiceRegion {
    constructor(data: object);
    public custom: boolean;
    public deprecated: boolean;
    public id: string;
    public name: string;
    public optimal: boolean;
    public vip: boolean;
    public toJSON(): object;
  }

  export class VoiceState extends Base {
    constructor(guild: Guild, data: object);
    public readonly channel: VoiceChannel | null;
    public channelID?: Snowflake;
    public readonly connection: VoiceConnection | null;
    public readonly deaf?: boolean;
    public guild: Guild;
    public id: Snowflake;
    public readonly member: GuildMember | null;
    public readonly mute?: boolean;
    public selfDeaf?: boolean;
    public selfMute?: boolean;
    public serverDeaf?: boolean;
    public serverMute?: boolean;
    public sessionID?: string;
    public streaming: boolean;
    public selfVideo: boolean;
    public readonly speaking: boolean | null;

    public setDeaf(deaf: boolean, reason?: string): Promise<GuildMember>;
    public setMute(mute: boolean, reason?: string): Promise<GuildMember>;
    public kick(reason?: string): Promise<GuildMember>;
    public setChannel(channel: ChannelResolvable | null, reason?: string): Promise<GuildMember>;
    public setSelfDeaf(deaf: boolean): Promise<boolean>;
    public setSelfMute(mute: boolean): Promise<boolean>;
  }

  class VolumeInterface extends EventEmitter {
    constructor(options?: { volume?: number });
    public readonly volume: number;
    public readonly volumeDecibels: number;
    public readonly volumeEditable: boolean;
    public readonly volumeLogarithmic: number;
    public setVolume(volume: number): void;
    public setVolumeDecibels(db: number): void;
    public setVolumeLogarithmic(value: number): void;

    public on(event: 'volumeChange', listener: (oldVolume: number, newVolume: number) => void): this;

    public once(event: 'volumeChange', listener: (oldVolume: number, newVolume: number) => void): this;
  }

  export class Webhook extends WebhookMixin() {
    constructor(client: Client, data?: object);
    public avatar: string;
    public avatarURL(options?: ImageURLOptions): string | null;
    public channelID: Snowflake;
    public client: Client;
    public guildID: Snowflake;
    public name: string;
    public owner: User | object | null;
    public token: string | null;
    public type: WebhookTypes;
  }

  export class WebhookClient extends WebhookMixin(BaseClient) {
    constructor(id: string, token: string, options?: ClientOptions);
    public client: this;
    public token: string;
  }

  export class WebSocketManager extends EventEmitter {
    constructor(client: Client);
    private totalShards: number | string;
    private shardQueue: Set<WebSocketShard>;
    private packetQueue: object[];
    private destroyed: boolean;
    private reconnecting: boolean;
    private sessionStartLimit?: { total: number; remaining: number; reset_after: number };

    public readonly client: Client;
    public gateway?: string;
    public shards: Collection<number, WebSocketShard>;
    public status: Status;
    public readonly ping: number;

    public on(event: WSEventType, listener: (data: any, shardID: number) => void): this;
    public once(event: WSEventType, listener: (data: any, shardID: number) => void): this;

    private debug(message: string, shard?: WebSocketShard): void;
    private connect(): Promise<void>;
    private createShards(): Promise<void>;
    private reconnect(): Promise<void>;
    private broadcast(packet: object): void;
    private destroy(): void;
    private _handleSessionLimit(remaining?: number, resetAfter?: number): Promise<void>;
    private handlePacket(packet?: object, shard?: WebSocketShard): boolean;
    private checkShardsReady(): Promise<void>;
    private triggerClientReady(): void;
  }

  export class WebSocketShard extends EventEmitter {
    constructor(manager: WebSocketManager, id: number);
    private sequence: number;
    private closeSequence: number;
    private sessionID?: string;
    private lastPingTimestamp: number;
    private lastHeartbeatAcked: boolean;
    private ratelimit: { queue: object[]; total: number; remaining: number; time: 60e3; timer: NodeJS.Timeout | null };
    private connection: WebSocket | null;
    private helloTimeout: NodeJS.Timeout | undefined;
    private eventsAttached: boolean;
    private expectedGuilds: Set<Snowflake> | undefined;
    private readyTimeout: NodeJS.Timeout | undefined;

    public manager: WebSocketManager;
    public id: number;
    public status: Status;
    public ping: number;

    private debug(message: string): void;
    private connect(): Promise<void>;
    private onOpen(): void;
    private onMessage(event: MessageEvent): void;
    private onError(error: ErrorEvent | object): void;
    private onClose(event: CloseEvent): void;
    private onPacket(packet: object): void;
    private checkReady(): void;
    private setHelloTimeout(time?: number): void;
    private setHeartbeatTimer(time: number): void;
    private sendHeartbeat(): void;
    private ackHeartbeat(): void;
    private identify(): void;
    private identifyNew(): void;
    private identifyResume(): void;
    private _send(data: object): void;
    private processQueue(): void;
    private destroy(destroyOptions?: { closeCode?: number; reset?: boolean; emit?: boolean; log?: boolean }): void;
    private _cleanupConnection(): void;
    private _emitDestroyed(): void;

    public send(data: object): void;
    public on(event: 'ready' | 'resumed' | 'invalidSession', listener: () => void): this;
    public on(event: 'close', listener: (event: CloseEvent) => void): this;
    public on(event: 'allReady', listener: (unavailableGuilds?: Set<Snowflake>) => void): this;
    public on(event: string, listener: (...args: any[]) => void): this;

    public once(event: 'ready' | 'resumed' | 'invalidSession', listener: () => void): this;
    public once(event: 'close', listener: (event: CloseEvent) => void): this;
    public once(event: 'allReady', listener: (unavailableGuilds?: Set<Snowflake>) => void): this;
    public once(event: string, listener: (...args: any[]) => void): this;
  }

  //#endregion

  //#region Collections

  export class Collection<K, V> extends BaseCollection<K, V> {
    public flatMap<T>(
      fn: (value: V, key: K, collection: this) => Collection<K, T>,
      thisArg?: unknown,
    ): Collection<K, T>;
    public flatMap<T, This>(
      fn: (this: This, value: V, key: K, collection: this) => Collection<K, T>,
      thisArg: This,
    ): Collection<K, T>;
    public mapValues<T>(fn: (value: V, key: K, collection: this) => T, thisArg?: unknown): Collection<K, T>;
    public mapValues<This, T>(
      fn: (this: This, value: V, key: K, collection: this) => T,
      thisArg: This,
    ): Collection<K, T>;
    public toJSON(): object;
  }

  //#endregion

  //#region Managers

  export class ChannelManager extends BaseManager<Snowflake, Channel, ChannelResolvable> {
    constructor(client: Client, iterable: Iterable<any>);
    public fetch(id: Snowflake, cache?: boolean): Promise<Channel>;
  }

  export abstract class BaseManager<K, Holds, R> {
    constructor(client: Client, iterable: Iterable<any>, holds: Constructable<Holds>, cacheType: Collection<K, Holds>);
    public holds: Constructable<Holds>;
    public cache: Collection<K, Holds>;
    public cacheType: Collection<K, Holds>;
    public readonly client: Client;
    public add(data: any, cache?: boolean, { id, extras }?: { id: K; extras: any[] }): Holds;
    public resolve(resolvable: R): Holds | null;
    public resolveID(resolvable: R): K | null;
    public valueOf(): Collection<K, Holds>;
  }

  export class GuildChannelManager extends BaseManager<Snowflake, GuildChannel, GuildChannelResolvable> {
    constructor(guild: Guild, iterable?: Iterable<any>);
    public guild: Guild;
    public create(name: string, options: GuildCreateChannelOptions & { type: 'voice' }): Promise<VoiceChannel>;
    public create(name: string, options: GuildCreateChannelOptions & { type: 'category' }): Promise<CategoryChannel>;
    public create(name: string, options?: GuildCreateChannelOptions & { type?: 'text' }): Promise<TextChannel>;
    public create(
      name: string,
      options: GuildCreateChannelOptions,
    ): Promise<TextChannel | VoiceChannel | CategoryChannel>;
  }

  export class GuildEmojiManager extends BaseManager<Snowflake, GuildEmoji, EmojiResolvable> {
    constructor(guild: Guild, iterable?: Iterable<any>);
    public guild: Guild;
    public create(
      attachment: BufferResolvable | Base64Resolvable,
      name: string,
      options?: GuildEmojiCreateOptions,
    ): Promise<GuildEmoji>;
    public resolveIdentifier(emoji: EmojiIdentifierResolvable): string | null;
  }

  export class GuildEmojiRoleManager {
    constructor(emoji: GuildEmoji);
    public emoji: GuildEmoji;
    public guild: Guild;
    public cache: Collection<Snowflake, Role>;
    public add(
      roleOrRoles: RoleResolvable | readonly RoleResolvable[] | Collection<Snowflake, Role>,
    ): Promise<GuildEmoji>;
    public set(roles: readonly RoleResolvable[] | Collection<Snowflake, Role>): Promise<GuildEmoji>;
    public remove(
      roleOrRoles: RoleResolvable | readonly RoleResolvable[] | Collection<Snowflake, Role>,
    ): Promise<GuildEmoji>;
  }

  export class GuildManager extends BaseManager<Snowflake, Guild, GuildResolvable> {
    constructor(client: Client, iterable?: Iterable<any>);
    public create(
      name: string,
      options?: { region?: string; icon: BufferResolvable | Base64Resolvable | null },
    ): Promise<Guild>;
  }

  export class GuildMemberManager extends BaseManager<Snowflake, GuildMember, GuildMemberResolvable> {
    constructor(guild: Guild, iterable?: Iterable<any>);
    public guild: Guild;
    public ban(user: UserResolvable, options?: BanOptions): Promise<GuildMember | User | Snowflake>;
    public fetch(
      options: UserResolvable | FetchMemberOptions | (FetchMembersOptions & { user: UserResolvable }),
    ): Promise<GuildMember>;
    public fetch(options?: FetchMembersOptions): Promise<Collection<Snowflake, GuildMember>>;
    public prune(options: GuildPruneMembersOptions & { dry?: false; count: false }): Promise<null>;
    public prune(options?: GuildPruneMembersOptions): Promise<number>;
    public unban(user: UserResolvable, reason?: string): Promise<User>;
  }

  export class GuildMemberRoleManager extends OverridableManager<Snowflake, Role, RoleResolvable> {
    constructor(member: GuildMember);
    public readonly hoist: Role | null;
    public readonly color: Role | null;
    public readonly highest: Role;
    public member: GuildMember;
    public guild: Guild;

    public add(
      roleOrRoles: RoleResolvable | readonly RoleResolvable[] | Collection<Snowflake, Role>,
      reason?: string,
    ): Promise<GuildMember>;
    public set(roles: readonly RoleResolvable[] | Collection<Snowflake, Role>, reason?: string): Promise<GuildMember>;
    public remove(
      roleOrRoles: RoleResolvable | readonly RoleResolvable[] | Collection<Snowflake, Role>,
      reason?: string,
    ): Promise<GuildMember>;
  }

  export class MessageManager extends BaseManager<Snowflake, Message, MessageResolvable> {
    constructor(channel: TextChannel | DMChannel, iterable?: Iterable<any>);
    public channel: TextBasedChannelFields;
    public cache: Collection<Snowflake, Message>;
    public fetch(message: Snowflake, cache?: boolean): Promise<Message>;
    public fetch(options?: ChannelLogsQueryOptions, cache?: boolean): Promise<Collection<Snowflake, Message>>;
    public fetchPinned(cache?: boolean): Promise<Collection<Snowflake, Message>>;
    public delete(message: MessageResolvable, reason?: string): Promise<void>;
  }

  // Hacky workaround because changing the signature of an overridden method errors
  class OverridableManager<V, K, R = any> extends BaseManager<V, K, R> {
    public add(data: any, cache: any): any;
    public set(key: any): any;
  }

  export class PresenceManager extends BaseManager<Snowflake, Presence, PresenceResolvable> {
    constructor(client: Client, iterable?: Iterable<any>);
  }

  export class ReactionManager extends BaseManager<string | Snowflake, MessageReaction, MessageReactionResolvable> {
    constructor(message: Message, iterable?: Iterable<any>);
    public message: Message;
    public removeAll(): Promise<Message>;
  }

  export class ReactionUserManager extends BaseManager<Snowflake, User, UserResolvable> {
    constructor(client: Client, iterable: Iterable<any> | undefined, reaction: MessageReaction);
    public reaction: MessageReaction;
    public fetch(options?: {
      limit?: number;
      after?: Snowflake;
      before?: Snowflake;
    }): Promise<Collection<Snowflake, User>>;
    public remove(user?: UserResolvable): Promise<MessageReaction>;
  }

  export class RoleManager extends BaseManager<Snowflake, Role, RoleResolvable> {
    constructor(guild: Guild, iterable?: Iterable<any>);
    public readonly everyone: Role;
    public readonly highest: Role;
    public guild: Guild;

    public create(options?: { data?: RoleData; reason?: string }): Promise<Role>;
    public fetch(id: Snowflake, cache?: boolean): Promise<Role | null>;
    public fetch(id?: Snowflake, cache?: boolean): Promise<this>;
  }

  export class UserManager extends BaseManager<Snowflake, User, UserResolvable> {
    constructor(client: Client, iterable?: Iterable<any>);
    public fetch(id: Snowflake, cache?: boolean): Promise<User>;
  }

  export class VoiceStateManager extends BaseManager<Snowflake, VoiceState, typeof VoiceState> {
    constructor(guild: Guild, iterable?: Iterable<any>);
    public guild: Guild;
  }

  //#endregion

  //#region Mixins

  // Model the TextBasedChannel mixin system, allowing application of these fields
  // to the classes that use these methods without having to manually add them
  // to each of those classes

  type Constructable<T> = new (...args: any[]) => T;
  function PartialTextBasedChannel<T>(Base?: Constructable<T>): Constructable<T & PartialTextBasedChannelFields>;
  function TextBasedChannel<T, I extends keyof TextBasedChannelFields = never>(
    Base?: Constructable<T>,
    ignore?: I[],
  ): Constructable<T & Omit<TextBasedChannelFields, I>>;

  interface PartialTextBasedChannelFields {
    lastMessageID: Snowflake | null;
    readonly lastMessage: Message | null;
    send(
      options: MessageOptions | (MessageOptions & { split?: false }) | MessageAdditions | APIMessage,
    ): Promise<Message>;
    send(
      options: (MessageOptions & { split: true | SplitOptions; content: StringResolvable }) | APIMessage,
    ): Promise<Message[]>;
    send(
      content: StringResolvable,
      options?: MessageOptions | (MessageOptions & { split?: false }) | MessageAdditions,
    ): Promise<Message>;
    send(content: StringResolvable, options?: MessageOptions & { split: true | SplitOptions }): Promise<Message[]>;
  }

  interface TextBasedChannelFields extends PartialTextBasedChannelFields {
    _typing: Map<string, TypingData>;
    lastPinTimestamp: number | null;
    readonly lastPinAt: Date;
    typing: boolean;
    typingCount: number;
    awaitMessages(filter: CollectorFilter, options?: AwaitMessagesOptions): Promise<Collection<Snowflake, Message>>;
    bulkDelete(
      messages: Collection<Snowflake, Message> | readonly MessageResolvable[] | number,
      filterOld?: boolean,
    ): Promise<Collection<Snowflake, Message>>;
    createMessageCollector(filter: CollectorFilter, options?: MessageCollectorOptions): MessageCollector;
    startTyping(count?: number): Promise<void>;
    stopTyping(force?: boolean): void;
  }

  function WebhookMixin<T>(Base?: Constructable<T>): Constructable<T & WebhookFields>;

  function VolumeMixin<T>(base: Constructable<T>): Constructable<T & VolumeInterface>;

  interface WebhookFields {
    id: Snowflake;
    readonly createdAt: Date;
    readonly createdTimestamp: number;
    readonly url: string;
    delete(reason?: string): Promise<void>;
    edit(options: WebhookEditData): Promise<Webhook>;
    send(
      content?: StringResolvable,
      options?: (WebhookMessageOptions & { split?: false }) | MessageAdditions,
    ): Promise<Message>;
    send(
      content?: StringResolvable,
      options?: (WebhookMessageOptions & { split: true | SplitOptions }) | MessageAdditions,
    ): Promise<Message[]>;
    send(options?: (WebhookMessageOptions & { split?: false }) | MessageAdditions | APIMessage): Promise<Message>;
    send(
      options?: (WebhookMessageOptions & { split: true | SplitOptions }) | MessageAdditions | APIMessage,
    ): Promise<Message[]>;
    sendSlackMessage(body: object): Promise<boolean>;
  }

  //#endregion

  //#region Typedefs

  type ActivityFlagsString = 'INSTANCE' | 'JOIN' | 'SPECTATE' | 'JOIN_REQUEST' | 'SYNC' | 'PLAY';

  interface ActivityOptions {
    name?: string;
    url?: string;
    type?: ActivityType | number;
    shardID?: number | readonly number[];
  }

  type ActivityType = 'PLAYING' | 'STREAMING' | 'LISTENING' | 'WATCHING' | 'CUSTOM_STATUS';

  interface AddGuildMemberOptions {
    accessToken: string;
    nick?: string;
    roles?: Collection<Snowflake, Role> | RoleResolvable[];
    mute?: boolean;
    deaf?: boolean;
  }

  interface APIError {
    UNKNOWN_ACCOUNT: number;
    UNKNOWN_APPLICATION: number;
    UNKNOWN_CHANNEL: number;
    UNKNOWN_GUILD: number;
    UNKNOWN_INTEGRATION: number;
    UNKNOWN_INVITE: number;
    UNKNOWN_MEMBER: number;
    UNKNOWN_MESSAGE: number;
    UNKNOWN_OVERWRITE: number;
    UNKNOWN_PROVIDER: number;
    UNKNOWN_ROLE: number;
    UNKNOWN_TOKEN: number;
    UNKNOWN_USER: number;
    UNKNOWN_EMOJI: number;
    UNKNOWN_WEBHOOK: number;
    BOT_PROHIBITED_ENDPOINT: number;
    BOT_ONLY_ENDPOINT: number;
    MAXIMUM_GUILDS: number;
    MAXIMUM_FRIENDS: number;
    MAXIMUM_PINS: number;
    MAXIMUM_ROLES: number;
    MAXIMUM_REACTIONS: number;
    UNAUTHORIZED: number;
    MISSING_ACCESS: number;
    INVALID_ACCOUNT_TYPE: number;
    CANNOT_EXECUTE_ON_DM: number;
    EMBED_DISABLED: number;
    CANNOT_EDIT_MESSAGE_BY_OTHER: number;
    CANNOT_SEND_EMPTY_MESSAGE: number;
    CANNOT_MESSAGE_USER: number;
    CANNOT_SEND_MESSAGES_IN_VOICE_CHANNEL: number;
    CHANNEL_VERIFICATION_LEVEL_TOO_HIGH: number;
    OAUTH2_APPLICATION_BOT_ABSENT: number;
    MAXIMUM_OAUTH2_APPLICATIONS: number;
    INVALID_OAUTH_STATE: number;
    MISSING_PERMISSIONS: number;
    INVALID_AUTHENTICATION_TOKEN: number;
    NOTE_TOO_LONG: number;
    INVALID_BULK_DELETE_QUANTITY: number;
    CANNOT_PIN_MESSAGE_IN_OTHER_CHANNEL: number;
    CANNOT_EXECUTE_ON_SYSTEM_MESSAGE: number;
    BULK_DELETE_MESSAGE_TOO_OLD: number;
    INVITE_ACCEPTED_TO_GUILD_NOT_CONTAINING_BOT: number;
    REACTION_BLOCKED: number;
  }

  interface AuditLogChange {
    key: string;
    old?: any;
    new?: any;
  }

  interface AwaitMessagesOptions extends MessageCollectorOptions {
    errors?: readonly string[];
  }

  interface AwaitReactionsOptions extends ReactionCollectorOptions {
    errors?: readonly string[];
  }

  interface BanOptions {
    days?: number;
    reason?: string;
  }

  type Base64Resolvable = Buffer | Base64String;

  type Base64String = string;

  type BitFieldResolvable<T extends string> =
    | RecursiveReadonlyArray<T | number | Readonly<BitField<T>>>
    | T
    | number
    | Readonly<BitField<T>>;

  type BufferResolvable = Buffer | string;

  interface ChannelCreationOverwrites {
    allow?: PermissionResolvable | number;
    deny?: PermissionResolvable | number;
    id: RoleResolvable | UserResolvable;
  }

  interface ChannelData {
    name?: string;
    position?: number;
    topic?: string;
    nsfw?: boolean;
    bitrate?: number;
    userLimit?: number;
    parentID?: Snowflake;
    rateLimitPerUser?: number;
    lockPermissions?: boolean;
    permissionOverwrites?: readonly OverwriteResolvable[] | Collection<Snowflake, OverwriteResolvable>;
  }

  interface ChannelLogsQueryOptions {
    limit?: number;
    before?: Snowflake;
    after?: Snowflake;
    around?: Snowflake;
  }

  interface ChannelPosition {
    channel: ChannelResolvable;
    position: number;
  }

  type ChannelResolvable = Channel | Snowflake;

  interface ClientApplicationAsset {
    name: string;
    id: Snowflake;
    type: 'BIG' | 'SMALL';
  }

  interface ClientEvents {
    channelCreate: [Channel];
    channelDelete: [Channel | PartialDMChannel];
    channelPinsUpdate: [Channel | PartialDMChannel, Date];
    channelUpdate: [Channel, Channel];
    debug: [string];
    warn: [string];
    disconnect: [any, number];
    emojiCreate: [GuildEmoji];
    emojiDelete: [GuildEmoji];
    emojiUpdate: [GuildEmoji, GuildEmoji];
    error: [Error];
    guildBanAdd: [Guild, User | PartialUser];
    guildBanRemove: [Guild, User | PartialUser];
    guildCreate: [Guild];
    guildDelete: [Guild];
    guildUnavailable: [Guild];
    guildIntegrationsUpdate: [Guild];
    guildMemberAdd: [GuildMember | PartialGuildMember];
    guildMemberAvailable: [GuildMember | PartialGuildMember];
    guildMemberRemove: [GuildMember | PartialGuildMember];
    guildMembersChunk: [
      Collection<Snowflake, GuildMember | PartialGuildMember>,
      Guild,
      { count: number; index: number; nonce: string | undefined },
    ];
    guildMemberSpeaking: [GuildMember | PartialGuildMember, Readonly<Speaking>];
    guildMemberUpdate: [GuildMember | PartialGuildMember, GuildMember | PartialGuildMember];
    guildUpdate: [Guild, Guild];
    inviteCreate: [Invite];
    inviteDelete: [Invite];
    message: [Message];
    messageDelete: [Message | PartialMessage];
    messageReactionRemoveAll: [Message | PartialMessage];
    messageReactionRemoveEmoji: [MessageReaction];
    messageDeleteBulk: [Collection<Snowflake, Message | PartialMessage>];
    messageReactionAdd: [MessageReaction, User | PartialUser];
    messageReactionRemove: [MessageReaction, User | PartialUser];
    messageUpdate: [Message | PartialMessage, Message | PartialMessage];
    presenceUpdate: [Presence | undefined, Presence];
    rateLimit: [RateLimitData];
    ready: [];
    invalidated: [];
    roleCreate: [Role];
    roleDelete: [Role];
    roleUpdate: [Role, Role];
    typingStart: [Channel | PartialDMChannel, User | PartialUser];
    userUpdate: [User | PartialUser, User | PartialUser];
    voiceStateUpdate: [VoiceState, VoiceState];
    webhookUpdate: [TextChannel];
    shardDisconnect: [CloseEvent, number];
    shardError: [Error, number];
    shardReady: [number, Set<Snowflake> | undefined];
    shardReconnecting: [number];
    shardResume: [number, number];
  }

  interface ClientOptions {
    shards?: number | number[] | 'auto';
    shardCount?: number;
    messageCacheMaxSize?: number;
    messageCacheLifetime?: number;
    messageSweepInterval?: number;
    fetchAllMembers?: boolean;
    disableMentions?: 'none' | 'all' | 'everyone';
    allowedMentions?: MessageMentionOptions;
    partials?: PartialTypes[];
    restWsBridgeTimeout?: number;
    restTimeOffset?: number;
    restRequestTimeout?: number;
    restSweepInterval?: number;
    retryLimit?: number;
    presence?: PresenceData;
    ws?: WebSocketOptions;
    http?: HTTPOptions;
  }

  type ClientPresenceStatus = 'online' | 'idle' | 'dnd';

  interface ClientPresenceStatusData {
    web?: ClientPresenceStatus;
    mobile?: ClientPresenceStatus;
    desktop?: ClientPresenceStatus;
  }

  interface CloseEvent {
    wasClean: boolean;
    code: number;
    reason: string;
    target: WebSocket;
  }

  type CollectorFilter = (...args: any[]) => boolean | Promise<boolean>;

  interface CollectorOptions {
    time?: number;
    idle?: number;
    dispose?: boolean;
  }

  type ColorResolvable =
    | 'DEFAULT'
    | 'WHITE'
    | 'AQUA'
    | 'GREEN'
    | 'BLUE'
    | 'YELLOW'
    | 'PURPLE'
    | 'LUMINOUS_VIVID_PINK'
    | 'GOLD'
    | 'ORANGE'
    | 'RED'
    | 'GREY'
    | 'DARKER_GREY'
    | 'NAVY'
    | 'DARK_AQUA'
    | 'DARK_GREEN'
    | 'DARK_BLUE'
    | 'DARK_PURPLE'
    | 'DARK_VIVID_PINK'
    | 'DARK_GOLD'
    | 'DARK_ORANGE'
    | 'DARK_RED'
    | 'DARK_GREY'
    | 'LIGHT_GREY'
    | 'DARK_NAVY'
    | 'BLURPLE'
    | 'GREYPLE'
    | 'DARK_BUT_NOT_BLACK'
    | 'NOT_QUITE_BLACK'
    | 'RANDOM'
    | [number, number, number]
    | number
    | string;

  interface CrosspostedChannel {
    channelID: Snowflake;
    guildID: Snowflake;
    type: keyof typeof ChannelType;
    name: string;
  }

  interface DeconstructedSnowflake {
    timestamp: number;
    readonly date: Date;
    workerID: number;
    processID: number;
    increment: number;
    binary: string;
  }

  type DefaultMessageNotifications = 'ALL' | 'MENTIONS';

  interface EmbedField {
    name: string;
    value: string;
    inline: boolean;
  }

  interface EmbedFieldData {
    name: StringResolvable;
    value: StringResolvable;
    inline?: boolean;
  }

  type EmojiIdentifierResolvable = string | EmojiResolvable;

  type EmojiResolvable = Snowflake | GuildEmoji | ReactionEmoji;

  interface ErrorEvent {
    error: any;
    message: string;
    type: string;
    target: WebSocket;
  }

  interface EscapeMarkdownOptions {
    codeBlock?: boolean;
    inlineCode?: boolean;
    bold?: boolean;
    italic?: boolean;
    underline?: boolean;
    strikethrough?: boolean;
    spoiler?: boolean;
    inlineCodeContent?: boolean;
    codeBlockContent?: boolean;
  }

  type ExplicitContentFilterLevel = 'DISABLED' | 'MEMBERS_WITHOUT_ROLES' | 'ALL_MEMBERS';

  interface Extendable {
    GuildEmoji: typeof GuildEmoji;
    DMChannel: typeof DMChannel;
    TextChannel: typeof TextChannel;
    VoiceChannel: typeof VoiceChannel;
    CategoryChannel: typeof CategoryChannel;
    NewsChannel: typeof NewsChannel;
    StoreChannel: typeof StoreChannel;
    GuildMember: typeof GuildMember;
    Guild: typeof Guild;
    Message: typeof Message;
    MessageReaction: typeof MessageReaction;
    Presence: typeof Presence;
    VoiceState: typeof VoiceState;
    Role: typeof Role;
    User: typeof User;
  }

  interface FetchMemberOptions {
    user: UserResolvable;
    cache?: boolean;
  }

  interface FetchMembersOptions {
    user?: UserResolvable | readonly UserResolvable[];
    query?: string;
    limit?: number;
    withPresences?: boolean;
    time?: number;
    nonce?: string;
  }

  interface FileOptions {
    attachment: BufferResolvable | Stream;
    name?: string;
  }

  type GuildAuditLogsAction = keyof GuildAuditLogsActions;

  interface GuildAuditLogsActions {
    ALL?: null;
    GUILD_UPDATE?: number;
    CHANNEL_CREATE?: number;
    CHANNEL_UPDATE?: number;
    CHANNEL_DELETE?: number;
    CHANNEL_OVERWRITE_CREATE?: number;
    CHANNEL_OVERWRITE_UPDATE?: number;
    CHANNEL_OVERWRITE_DELETE?: number;
    MEMBER_KICK?: number;
    MEMBER_PRUNE?: number;
    MEMBER_BAN_ADD?: number;
    MEMBER_BAN_REMOVE?: number;
    MEMBER_UPDATE?: number;
    MEMBER_ROLE_UPDATE?: number;
    MEMBER_MOVE?: number;
    MEMBER_DISCONNECT?: number;
    BOT_ADD?: number;
    ROLE_CREATE?: number;
    ROLE_UPDATE?: number;
    ROLE_DELETE?: number;
    INVITE_CREATE?: number;
    INVITE_UPDATE?: number;
    INVITE_DELETE?: number;
    WEBHOOK_CREATE?: number;
    WEBHOOK_UPDATE?: number;
    WEBHOOK_DELETE?: number;
    EMOJI_CREATE?: number;
    EMOJI_UPDATE?: number;
    EMOJI_DELETE?: number;
    MESSAGE_DELETE?: number;
    MESSAGE_BULK_DELETE?: number;
    MESSAGE_PIN?: number;
    MESSAGE_UNPIN?: number;
    INTEGRATION_CREATE?: number;
    INTEGRATION_UPDATE?: number;
    INTEGRATION_DELETE?: number;
  }

  type GuildAuditLogsActionType = 'CREATE' | 'DELETE' | 'UPDATE' | 'ALL';

  interface GuildAuditLogsFetchOptions {
    before?: Snowflake | GuildAuditLogsEntry;
    limit?: number;
    user?: UserResolvable;
    type?: GuildAuditLogsAction | number;
  }

  type GuildAuditLogsTarget = keyof GuildAuditLogsTargets;

  interface GuildAuditLogsTargets {
    ALL?: string;
    GUILD?: string;
    CHANNEL?: string;
    USER?: string;
    ROLE?: string;
    INVITE?: string;
    WEBHOOK?: string;
    EMOJI?: string;
    MESSAGE?: string;
    INTEGRATION?: string;
    UNKNOWN?: string;
  }

  type GuildChannelResolvable = Snowflake | GuildChannel;

  interface GuildCreateChannelOptions {
    permissionOverwrites?: readonly OverwriteResolvable[] | Collection<Snowflake, OverwriteResolvable>;
    topic?: string;
    type?: Exclude<
      keyof typeof ChannelType | ChannelType,
      'dm' | 'group' | 'unknown' | ChannelType.dm | ChannelType.group | ChannelType.unknown
    >;
    nsfw?: boolean;
    parent?: ChannelResolvable;
    bitrate?: number;
    userLimit?: number;
    rateLimitPerUser?: number;
    position?: number;
    reason?: string;
  }

  interface GuildChannelCloneOptions extends GuildCreateChannelOptions {
    name?: string;
  }

  interface GuildWidget {
    enabled: boolean;
    channel: GuildChannel | null;
  }

  interface GuildEditData {
    name?: string;
    region?: string;
    verificationLevel?: VerificationLevel;
    explicitContentFilter?: ExplicitContentFilterLevel;
    defaultMessageNotifications?: DefaultMessageNotifications | number;
    afkChannel?: ChannelResolvable;
    systemChannel?: ChannelResolvable;
    systemChannelFlags?: SystemChannelFlagsResolvable;
    afkTimeout?: number;
    icon?: Base64Resolvable;
    owner?: GuildMemberResolvable;
    splash?: Base64Resolvable;
    discoverySplash?: Base64Resolvable;
    banner?: Base64Resolvable;
    rulesChannel?: ChannelResolvable;
    publicUpdatesChannel?: ChannelResolvable;
    preferredLocale?: string;
  }

  interface GuildEmojiCreateOptions {
    roles?: Collection<Snowflake, Role> | readonly RoleResolvable[];
    reason?: string;
  }

  interface GuildEmojiEditData {
    name?: string;
    roles?: Collection<Snowflake, Role> | readonly RoleResolvable[];
  }

  type GuildFeatures =
    | 'ANIMATED_ICON'
    | 'BANNER'
    | 'COMMERCE'
    | 'COMMUNITY'
    | 'DISCOVERABLE'
    | 'FEATURABLE'
    | 'INVITE_SPLASH'
    | 'NEWS'
    | 'PARTNERED'
    | 'VANITY_URL'
    | 'VERIFIED'
    | 'VIP_REGIONS'
    | 'WELCOME_SCREEN_ENABLED';

  interface GuildMemberEditData {
    nick?: string;
    roles?: Collection<Snowflake, Role> | readonly RoleResolvable[];
    mute?: boolean;
    deaf?: boolean;
    channel?: ChannelResolvable | null;
  }

  type GuildMemberResolvable = GuildMember | UserResolvable;

  type GuildResolvable = Guild | GuildChannel | GuildMember | GuildEmoji | Invite | Role | Snowflake;

  interface GuildPruneMembersOptions {
    count?: boolean;
    days?: number;
    dry?: boolean;
    reason?: string;
  }

  interface GuildWidgetData {
    enabled: boolean;
    channel: GuildChannelResolvable | null;
  }

  interface HTTPOptions {
    api?: string;
    version?: number;
    host?: string;
    cdn?: string;
    invite?: string;
  }

  type ImageSize = 16 | 32 | 64 | 128 | 256 | 512 | 1024 | 2048 | 4096;

  interface ImageURLOptions {
    format?: AllowedImageFormat;
    size?: ImageSize;
  }

  interface IntegrationData {
    id: string;
    type: string;
  }

  interface IntegrationEditData {
    expireBehavior?: number;
    expireGracePeriod?: number;
  }

  interface IntegrationAccount {
    id: string;
    name: string;
  }

  type IntentsString =
    | 'GUILDS'
    | 'GUILD_MEMBERS'
    | 'GUILD_BANS'
    | 'GUILD_EMOJIS'
    | 'GUILD_INTEGRATIONS'
    | 'GUILD_WEBHOOKS'
    | 'GUILD_INVITES'
    | 'GUILD_VOICE_STATES'
    | 'GUILD_PRESENCES'
    | 'GUILD_MESSAGES'
    | 'GUILD_MESSAGE_REACTIONS'
    | 'GUILD_MESSAGE_TYPING'
    | 'DIRECT_MESSAGES'
    | 'DIRECT_MESSAGE_REACTIONS'
    | 'DIRECT_MESSAGE_TYPING';

  interface InviteOptions {
    temporary?: boolean;
    maxAge?: number;
    maxUses?: number;
    unique?: boolean;
    reason?: string;
  }

  type InviteResolvable = string;

  type MembershipStates = 'INVITED' | 'ACCEPTED';

  type MessageAdditions = MessageEmbed | MessageAttachment | (MessageEmbed | MessageAttachment)[];

  interface MessageActivity {
    partyID: string;
    type: number;
  }

  interface MessageCollectorOptions extends CollectorOptions {
    max?: number;
    maxProcessed?: number;
  }

  interface MessageEditOptions {
    content?: string;
    embed?: MessageEmbed | MessageEmbedOptions | null;
    code?: string | boolean;
    flags?: BitFieldResolvable<MessageFlagsString>;
    allowedMentions?: MessageMentionOptions;
  }

  interface MessageEmbedAuthor {
    name?: string;
    url?: string;
    iconURL?: string;
    proxyIconURL?: string;
  }

  interface MessageEmbedFooter {
    text?: string;
    iconURL?: string;
    proxyIconURL?: string;
  }

  interface MessageEmbedImage {
    url: string;
    proxyURL?: string;
    height?: number;
    width?: number;
  }

  interface MessageEmbedOptions {
    title?: string;
    description?: string;
    url?: string;
    timestamp?: Date | number;
    color?: ColorResolvable;
    fields?: readonly EmbedFieldData[];
    files?: readonly (MessageAttachment | string | FileOptions)[];
    author?: Partial<MessageEmbedAuthor> & { icon_url?: string; proxy_icon_url?: string };
    thumbnail?: Partial<MessageEmbedThumbnail> & { proxy_url?: string };
    image?: Partial<MessageEmbedImage> & { proxy_url?: string };
    video?: Partial<MessageEmbedVideo> & { proxy_url?: string };
    footer?: Partial<MessageEmbedFooter> & { icon_url?: string; proxy_icon_url?: string };
  }

  interface MessageEmbedProvider {
    name: string;
    url: string;
  }

  interface MessageEmbedThumbnail {
    url: string;
    proxyURL?: string;
    height?: number;
    width?: number;
  }

  interface MessageEmbedVideo {
    url?: string;
    proxyURL?: string;
    height?: number;
    width?: number;
  }

  interface MessageEvent {
    data: WebSocket.Data;
    type: string;
    target: WebSocket;
  }

  type MessageFlagsString = 'CROSSPOSTED' | 'IS_CROSSPOST' | 'SUPPRESS_EMBEDS' | 'SOURCE_MESSAGE_DELETED' | 'URGENT';

  interface MessageMentionOptions {
    parse?: MessageMentionTypes[];
    roles?: Snowflake[];
    users?: Snowflake[];
  }

  type MessageMentionTypes = 'roles' | 'users' | 'everyone';

  interface MessageOptions {
    tts?: boolean;
    nonce?: string;
    content?: string;
    embed?: MessageEmbed | MessageEmbedOptions;
    disableMentions?: 'none' | 'all' | 'everyone';
    allowedMentions?: MessageMentionOptions;
    files?: readonly (FileOptions | BufferResolvable | Stream | MessageAttachment)[];
    code?: string | boolean;
    split?: boolean | SplitOptions;
    reply?: UserResolvable;
  }

  type MessageReactionResolvable = MessageReaction | Snowflake;

  interface MessageReference {
    channelID: string;
    guildID: string;
    messageID: string | null;
  }

  type MessageResolvable = Message | Snowflake;

  type MessageTarget = TextChannel | DMChannel | User | GuildMember | Webhook | WebhookClient;

  type MessageType =
    | 'DEFAULT'
    | 'RECIPIENT_ADD'
    | 'RECIPIENT_REMOVE'
    | 'CALL'
    | 'CHANNEL_NAME_CHANGE'
    | 'CHANNEL_ICON_CHANGE'
    | 'PINS_ADD'
    | 'GUILD_MEMBER_JOIN'
    | 'USER_PREMIUM_GUILD_SUBSCRIPTION'
    | 'USER_PREMIUM_GUILD_SUBSCRIPTION_TIER_1'
    | 'USER_PREMIUM_GUILD_SUBSCRIPTION_TIER_2'
    | 'USER_PREMIUM_GUILD_SUBSCRIPTION_TIER_3'
    | 'CHANNEL_FOLLOW_ADD'
    | 'GUILD_DISCOVERY_DISQUALIFIED'
    | 'GUILD_DISCOVERY_REQUALIFIED';

  interface OverwriteData {
    allow?: PermissionResolvable;
    deny?: PermissionResolvable;
    id: GuildMemberResolvable | RoleResolvable;
    type?: OverwriteType;
  }

  type OverwriteResolvable = PermissionOverwrites | OverwriteData;

  type OverwriteType = 'member' | 'role';

  interface PermissionFlags extends Record<PermissionString, number> {}

  interface PermissionObject extends Record<PermissionString, boolean> {}

  interface PermissionOverwriteOption extends Partial<Record<PermissionString, boolean | null>> {}

  type PermissionResolvable = BitFieldResolvable<PermissionString>;

  type PermissionString =
    | 'CREATE_INSTANT_INVITE'
    | 'KICK_MEMBERS'
    | 'BAN_MEMBERS'
    | 'ADMINISTRATOR'
    | 'MANAGE_CHANNELS'
    | 'MANAGE_GUILD'
    | 'ADD_REACTIONS'
    | 'VIEW_AUDIT_LOG'
    | 'PRIORITY_SPEAKER'
    | 'STREAM'
    | 'VIEW_CHANNEL'
    | 'SEND_MESSAGES'
    | 'SEND_TTS_MESSAGES'
    | 'MANAGE_MESSAGES'
    | 'EMBED_LINKS'
    | 'ATTACH_FILES'
    | 'READ_MESSAGE_HISTORY'
    | 'MENTION_EVERYONE'
    | 'USE_EXTERNAL_EMOJIS'
    | 'VIEW_GUILD_INSIGHTS'
    | 'CONNECT'
    | 'SPEAK'
    | 'MUTE_MEMBERS'
    | 'DEAFEN_MEMBERS'
    | 'MOVE_MEMBERS'
    | 'USE_VAD'
    | 'CHANGE_NICKNAME'
    | 'MANAGE_NICKNAMES'
    | 'MANAGE_ROLES'
    | 'MANAGE_WEBHOOKS'
    | 'MANAGE_EMOJIS';

  interface RecursiveArray<T> extends ReadonlyArray<T | RecursiveArray<T>> {}

  type RecursiveReadonlyArray<T> = ReadonlyArray<T | RecursiveReadonlyArray<T>>;

  interface PermissionOverwriteOptions {
    allow: PermissionResolvable;
    deny: PermissionResolvable;
    id: UserResolvable | RoleResolvable;
  }

  type PremiumTier = number;

  interface PresenceData {
    status?: PresenceStatusData;
    afk?: boolean;
    activity?: {
      name?: string;
      type?: ActivityType | number;
      url?: string;
    };
    shardID?: number | number[];
  }

  type PresenceResolvable = Presence | UserResolvable | Snowflake;

  type Partialize<T, O extends string> = {
    readonly client: Client;
    readonly createdAt: Date;
    readonly createdTimestamp: number;
    deleted: boolean;
    id: string;
    partial: true;
    fetch(): Promise<T>;
  } & {
    [K in keyof Omit<
      T,
      'client' | 'createdAt' | 'createdTimestamp' | 'id' | 'partial' | 'fetch' | O
    >]: T[K] extends Function ? T[K] : T[K] | null; // tslint:disable-line:ban-types
  };

  interface PartialDMChannel
    extends Partialize<
      DMChannel,
      'lastMessage' | 'lastMessageID' | 'messages' | 'recipient' | 'type' | 'typing' | 'typingCount'
    > {
    lastMessage: null;
    lastMessageID: undefined;
    messages: MessageManager;
    recipient: User | PartialUser;
    type: 'dm';
    readonly typing: boolean;
    readonly typingCount: number;
  }

  interface PartialChannelData {
    id?: number;
    name: string;
    topic?: string;
    type?: ChannelType;
    parentID?: number;
    permissionOverwrites?: {
      id: number | Snowflake;
      type?: OverwriteType;
      allow?: PermissionResolvable;
      deny?: PermissionResolvable;
    }[];
  }

  interface PartialGuildMember
    extends Partialize<
      GuildMember,
      'bannable' | 'displayColor' | 'displayHexColor' | 'displayName' | 'guild' | 'kickable' | 'permissions' | 'roles'
    > {
    readonly bannable: boolean;
    readonly displayColor: number;
    readonly displayHexColor: string;
    readonly displayName: string;
    guild: Guild;
    joinedAt: null;
    joinedTimestamp: null;
    readonly kickable: boolean;
    readonly permissions: GuildMember['permissions'];
    readonly roles: GuildMember['roles'];
  }

  interface PartialMessage
    extends Partialize<
      Message,
      'attachments' | 'channel' | 'deletable' | 'editable' | 'mentions' | 'pinnable' | 'system' | 'url'
    > {
    attachments: Message['attachments'];
    channel: Message['channel'];
    readonly deletable: boolean;
    readonly editable: boolean;
    mentions: Message['mentions'];
    readonly pinnable: boolean;
    reactions: Message['reactions'];
    system: boolean;
    readonly url: string;
  }

  interface PartialRoleData extends RoleData {
    id?: number;
  }

  type PartialTypes = 'USER' | 'CHANNEL' | 'GUILD_MEMBER' | 'MESSAGE' | 'REACTION';

  interface PartialUser extends Partialize<User, 'discriminator' | 'username' | 'tag'> {
    discriminator: undefined;
    username: undefined;
    readonly tag: null;
  }

  type PresenceStatusData = ClientPresenceStatus | 'invisible';

  type PresenceStatus = PresenceStatusData | 'offline';

  interface RateLimitData {
    timeout: number;
    limit: number;
    timeDifference: number;
    method: string;
    path: string;
    route: string;
  }

  interface RawOverwriteData {
    id: Snowflake;
    allow: number;
    deny: number;
    type: OverwriteType;
  }

  interface ReactionCollectorOptions extends CollectorOptions {
    max?: number;
    maxEmojis?: number;
    maxUsers?: number;
  }

  interface ResolvedOverwriteOptions {
    allow: Permissions;
    deny: Permissions;
  }

  interface RoleData {
    name?: string;
    color?: ColorResolvable;
    hoist?: boolean;
    position?: number;
    permissions?: PermissionResolvable;
    mentionable?: boolean;
  }

  interface RolePosition {
    role: RoleResolvable;
    position: number;
  }

  type RoleResolvable = Role | string;

  type ShardingManagerMode = 'process' | 'worker';

  type Snowflake = string;

  interface SplitOptions {
    maxLength?: number;
    char?: string;
    prepend?: string;
    append?: string;
  }

  type Status = number;

  interface StreamOptions {
    type?: StreamType;
    seek?: number;
    volume?: number | boolean;
    plp?: number;
    fec?: boolean;
    bitrate?: number | 'auto';
    highWaterMark?: number;
  }

  type SpeakingString = 'SPEAKING' | 'SOUNDSHARE' | 'PRIORITY_SPEAKING';

  type StreamType = 'unknown' | 'converted' | 'opus' | 'ogg/opus' | 'webm/opus';

  type StringResolvable = string | string[] | any;

  type SystemChannelFlagsString = 'WELCOME_MESSAGE_DISABLED' | 'BOOST_MESSAGE_DISABLED';

  type SystemChannelFlagsResolvable = BitFieldResolvable<SystemChannelFlagsString>;

  type TargetUser = number;

  interface TypingData {
    user: User | PartialUser;
    since: Date;
    lastTimestamp: Date;
    elapsedTime: number;
    timeout: NodeJS.Timeout;
  }

  type UserFlagsString =
    | 'DISCORD_EMPLOYEE'
    | 'DISCORD_PARTNER'
    | 'HYPESQUAD_EVENTS'
    | 'BUGHUNTER_LEVEL_1'
    | 'HOUSE_BRAVERY'
    | 'HOUSE_BRILLIANCE'
    | 'HOUSE_BALANCE'
    | 'EARLY_SUPPORTER'
    | 'TEAM_USER'
    | 'SYSTEM'
    | 'BUGHUNTER_LEVEL_2'
    | 'VERIFIED_BOT'
    | 'VERIFIED_DEVELOPER';

  type UserResolvable = User | Snowflake | Message | GuildMember;

  type VerificationLevel = 'NONE' | 'LOW' | 'MEDIUM' | 'HIGH' | 'VERY_HIGH';

  type VoiceStatus = number;

  interface WebhookEditData {
    name?: string;
    avatar?: BufferResolvable;
    channel?: ChannelResolvable;
    reason?: string;
  }

  interface WebhookMessageOptions {
    username?: string;
    avatarURL?: string;
    tts?: boolean;
    nonce?: string;
    embeds?: readonly (MessageEmbed | object)[];
    disableMentions?: 'none' | 'all' | 'everyone';
    allowedMentions?: MessageMentionOptions;
    files?: readonly (FileOptions | BufferResolvable | Stream | MessageAttachment)[];
    code?: string | boolean;
    split?: boolean | SplitOptions;
  }

  type WebhookTypes = 'Incoming' | 'Channel Follower';

  interface WebSocketOptions {
    large_threshold?: number;
    compress?: boolean;
    intents?: BitFieldResolvable<IntentsString> | number;
    properties?: WebSocketProperties;
  }

  interface WebSocketProperties {
    $os?: string;
    $browser?: string;
    $device?: string;
  }

  type WSEventType =
    | 'READY'
    | 'RESUMED'
    | 'GUILD_CREATE'
    | 'GUILD_DELETE'
    | 'GUILD_UPDATE'
    | 'INVITE_CREATE'
    | 'INVITE_DELETE'
    | 'GUILD_MEMBER_ADD'
    | 'GUILD_MEMBER_REMOVE'
    | 'GUILD_MEMBER_UPDATE'
    | 'GUILD_MEMBERS_CHUNK'
    | 'GUILD_ROLE_CREATE'
    | 'GUILD_ROLE_DELETE'
    | 'GUILD_ROLE_UPDATE'
    | 'GUILD_BAN_ADD'
    | 'GUILD_BAN_REMOVE'
    | 'GUILD_EMOJIS_UPDATE'
    | 'GUILD_INTEGRATIONS_UPDATE'
    | 'CHANNEL_CREATE'
    | 'CHANNEL_DELETE'
    | 'CHANNEL_UPDATE'
    | 'CHANNEL_PINS_UPDATE'
    | 'MESSAGE_CREATE'
    | 'MESSAGE_DELETE'
    | 'MESSAGE_UPDATE'
    | 'MESSAGE_DELETE_BULK'
    | 'MESSAGE_REACTION_ADD'
    | 'MESSAGE_REACTION_REMOVE'
    | 'MESSAGE_REACTION_REMOVE_ALL'
    | 'MESSAGE_REACTION_REMOVE_EMOJI'
    | 'USER_UPDATE'
    | 'PRESENCE_UPDATE'
    | 'TYPING_START'
    | 'VOICE_STATE_UPDATE'
    | 'VOICE_SERVER_UPDATE'
    | 'WEBHOOKS_UPDATE';

  //#endregion
}<|MERGE_RESOLUTION|>--- conflicted
+++ resolved
@@ -706,12 +706,8 @@
     public setPreferredLocale(preferredLocale: string, reason?: string): Promise<Guild>;
     public setPublicUpdatesChannel(publicUpdatesChannel: ChannelResolvable | null, reason?: string): Promise<Guild>;
     public setRegion(region: string, reason?: string): Promise<Guild>;
-<<<<<<< HEAD
     public setRolePositions(rolePositions: readonly RolePosition[]): Promise<Guild>;
-=======
-    public setRolePositions(rolePositions: RolePosition[]): Promise<Guild>;
     public setRulesChannel(rulesChannel: ChannelResolvable | null, reason?: string): Promise<Guild>;
->>>>>>> 0225851e
     public setSplash(splash: Base64Resolvable | null, reason?: string): Promise<Guild>;
     public setSystemChannel(systemChannel: ChannelResolvable | null, reason?: string): Promise<Guild>;
     public setSystemChannelFlags(systemChannelFlags: SystemChannelFlagsResolvable, reason?: string): Promise<Guild>;
