--- conflicted
+++ resolved
@@ -1782,7 +1782,7 @@
 		constructor(guild: Guild, iterable?: Iterable<any>);
 		public guild: Guild;
 		public ban(user: UserResolvable, options?: BanOptions): Promise<GuildMember | User | Snowflake>;
-		public fetch(options: UserResolvable | FetchMemberOptions): Promise<GuildMember>;
+		public fetch(options: UserResolvable | FetchMemberOptions | (FetchMembersOptions & { user: UserResolvable })): Promise<GuildMember>;
 		public fetch(options?: FetchMembersOptions): Promise<Collection<Snowflake, GuildMember>>;
 		public prune(options: GuildPruneMembersOptions & { dry?: false; count: false; }): Promise<null>;
 		public prune(options?: GuildPruneMembersOptions): Promise<number>;
@@ -1802,25 +1802,6 @@
 		public remove(roleOrRoles: RoleResolvable | RoleResolvable[] | Collection<Snowflake, Role>, reason?: string): Promise<GuildMember>;
 	}
 
-<<<<<<< HEAD
-	export class GuildMemberManager extends BaseManager<Snowflake, GuildMember, GuildMemberResolvable> {
-		constructor(guild: Guild, iterable?: Iterable<any>);
-		public guild: Guild;
-		public ban(user: UserResolvable, options?: BanOptions): Promise<GuildMember | User | Snowflake>;
-		public fetch(options: UserResolvable | FetchMemberOptions | (FetchMembersOptions & { user: UserResolvable })): Promise<GuildMember>;
-		public fetch(options?: FetchMembersOptions): Promise<Collection<Snowflake, GuildMember>>;
-		public prune(options: GuildPruneMembersOptions & { dry?: false; count: false; }): Promise<null>;
-		public prune(options?: GuildPruneMembersOptions): Promise<number>;
-		public unban(user: UserResolvable, reason?: string): Promise<User>;
-	}
-
-	export class GuildManager extends BaseManager<Snowflake, Guild, GuildResolvable> {
-		constructor(client: Client, iterable?: Iterable<any>);
-		public create(name: string, options?: { region?: string; icon: BufferResolvable | Base64Resolvable | null; }): Promise<Guild>;
-	}
-
-=======
->>>>>>> 1af1e0cb
 	export class MessageManager extends BaseManager<Snowflake, Message, MessageResolvable> {
 		constructor(channel: TextChannel | DMChannel, iterable?: Iterable<any>);
 		public channel: TextBasedChannelFields;
