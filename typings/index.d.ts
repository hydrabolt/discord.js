--- conflicted
+++ resolved
@@ -880,14 +880,6 @@
     public readonly viewable: boolean;
     public clone(options?: GuildChannelCloneOptions): Promise<this>;
     public createInvite(options?: InviteOptions): Promise<Invite>;
-<<<<<<< HEAD
-=======
-    public createOverwrite(
-      userOrRole: RoleResolvable | UserResolvable,
-      options: PermissionOverwriteOption,
-      overwriteOptions?: GuildChannelOverwriteOptions,
-    ): Promise<this>;
->>>>>>> f8318721
     public edit(data: ChannelData, reason?: string): Promise<this>;
     public equals(channel: GuildChannel): boolean;
     public fetchInvites(): Promise<Collection<string, Invite>>;
@@ -901,14 +893,6 @@
     ): Promise<this>;
     public setPosition(position: number, options?: { relative?: boolean; reason?: string }): Promise<this>;
     public setTopic(topic: string | null, reason?: string): Promise<this>;
-<<<<<<< HEAD
-=======
-    public updateOverwrite(
-      userOrRole: RoleResolvable | UserResolvable,
-      options: PermissionOverwriteOption,
-      overwriteOptions?: GuildChannelOverwriteOptions,
-    ): Promise<this>;
->>>>>>> f8318721
     public isText(): this is TextChannel | NewsChannel;
   }
 
