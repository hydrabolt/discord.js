--- conflicted
+++ resolved
@@ -2812,12 +2812,7 @@
     [K in keyof Omit<
       T,
       'client' | 'createdAt' | 'createdTimestamp' | 'id' | 'partial' | 'fetch' | O
-<<<<<<< HEAD
-      // tslint:disable-next-line:ban-types
-    >]: T[K] extends Function ? T[K] : T[K] | null;
-=======
     >]: T[K] extends Function ? T[K] : T[K] | null; // tslint:disable-line:ban-types
->>>>>>> f2fdb933
   };
 
   interface PartialDMChannel
