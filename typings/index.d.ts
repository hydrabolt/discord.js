--- conflicted
+++ resolved
@@ -2026,87 +2026,8 @@
     4010: 'SHARDING_INVALID';
     4011: 'SHARDING_REQUIRED';
   };
-<<<<<<< HEAD
-  Events: {
-    RATE_LIMIT: 'rateLimit';
-    INVALID_REQUEST_WARNING: 'invalidRequestWarning';
-    CLIENT_READY: 'ready';
-    APPLICATION_COMMAND_CREATE: 'applicationCommandCreate';
-    APPLICATION_COMMAND_DELETE: 'applicationCommandDelete';
-    APPLICATION_COMMAND_UPDATE: 'applicationCommandUpdate';
-    GUILD_CREATE: 'guildCreate';
-    GUILD_DELETE: 'guildDelete';
-    GUILD_UPDATE: 'guildUpdate';
-    INVITE_CREATE: 'inviteCreate';
-    INVITE_DELETE: 'inviteDelete';
-    GUILD_UNAVAILABLE: 'guildUnavailable';
-    GUILD_MEMBER_ADD: 'guildMemberAdd';
-    GUILD_MEMBER_REMOVE: 'guildMemberRemove';
-    GUILD_MEMBER_UPDATE: 'guildMemberUpdate';
-    GUILD_MEMBER_AVAILABLE: 'guildMemberAvailable';
-    GUILD_MEMBERS_CHUNK: 'guildMembersChunk';
-    GUILD_INTEGRATIONS_UPDATE: 'guildIntegrationsUpdate';
-    GUILD_ROLE_CREATE: 'roleCreate';
-    GUILD_ROLE_DELETE: 'roleDelete';
-    GUILD_ROLE_UPDATE: 'roleUpdate';
-    GUILD_EMOJI_CREATE: 'emojiCreate';
-    GUILD_EMOJI_DELETE: 'emojiDelete';
-    GUILD_EMOJI_UPDATE: 'emojiUpdate';
-    GUILD_BAN_ADD: 'guildBanAdd';
-    GUILD_BAN_REMOVE: 'guildBanRemove';
-    CHANNEL_CREATE: 'channelCreate';
-    CHANNEL_DELETE: 'channelDelete';
-    CHANNEL_UPDATE: 'channelUpdate';
-    CHANNEL_PINS_UPDATE: 'channelPinsUpdate';
-    MESSAGE_CREATE: 'messageCreate';
-    MESSAGE_DELETE: 'messageDelete';
-    MESSAGE_UPDATE: 'messageUpdate';
-    MESSAGE_BULK_DELETE: 'messageDeleteBulk';
-    MESSAGE_REACTION_ADD: 'messageReactionAdd';
-    MESSAGE_REACTION_REMOVE: 'messageReactionRemove';
-    MESSAGE_REACTION_REMOVE_ALL: 'messageReactionRemoveAll';
-    MESSAGE_REACTION_REMOVE_EMOJI: 'messageReactionRemoveEmoji';
-    THREAD_CREATE: 'threadCreate';
-    THREAD_DELETE: 'threadDelete';
-    THREAD_UPDATE: 'threadUpdate';
-    THREAD_LIST_SYNC: 'threadListSync';
-    THREAD_MEMBER_UPDATE: 'threadMemberUpdate';
-    THREAD_MEMBERS_UPDATE: 'threadMembersUpdate';
-    USER_UPDATE: 'userUpdate';
-    PRESENCE_UPDATE: 'presenceUpdate';
-    VOICE_SERVER_UPDATE: 'voiceServerUpdate';
-    VOICE_STATE_UPDATE: 'voiceStateUpdate';
-    TYPING_START: 'typingStart';
-    WEBHOOKS_UPDATE: 'webhookUpdate';
-    INTERACTION_CREATE: 'interactionCreate';
-    ERROR: 'error';
-    WARN: 'warn';
-    DEBUG: 'debug';
-    SHARD_DISCONNECT: 'shardDisconnect';
-    SHARD_ERROR: 'shardError';
-    SHARD_RECONNECTING: 'shardReconnecting';
-    SHARD_READY: 'shardReady';
-    SHARD_RESUME: 'shardResume';
-    INVALIDATED: 'invalidated';
-    RAW: 'raw';
-    STAGE_INSTANCE_CREATE: 'stageInstanceCreate';
-    STAGE_INSTANCE_UPDATE: 'stageInstanceUpdate';
-    STAGE_INSTANCE_DELETE: 'stageInstanceDelete';
-    GUILD_STICKER_CREATE: 'stickerCreate';
-    GUILD_STICKER_DELETE: 'stickerDelete';
-    GUILD_STICKER_UPDATE: 'stickerUpdate';
-  };
-  ShardEvents: {
-    CLOSE: 'close';
-    DESTROYED: 'destroyed';
-    INVALID_SESSION: 'invalidSession';
-    READY: 'ready';
-    RESUMED: 'resumed';
-  };
-=======
   Events: typeof ConstantsEvents;
   ShardEvents: typeof ConstantsShardEvents;
->>>>>>> 73225471
   PartialTypes: {
     [K in PartialTypes]: K;
   };
