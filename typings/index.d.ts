--- conflicted
+++ resolved
@@ -2004,18 +2004,10 @@
   Opcodes: typeof ConstantsOpcodes;
   APIErrors: APIErrors;
   ChannelTypes: typeof ChannelTypes;
-<<<<<<< HEAD
   ThreadChannelTypes: ThreadChannelTypes[];
   TextBasedChannelTypes: TextBasedChannelTypes[];
   VoiceBasedChannelTypes: VoiceBasedChannelTypes[];
-  ClientApplicationAssetTypes: {
-    SMALL: 1;
-    BIG: 2;
-  };
-=======
-  ThreadChannelTypes: ThreadChannelType[];
   ClientApplicationAssetTypes: typeof ConstantsClientApplicationAssetTypes;
->>>>>>> 58bbcd59
   InviteScopes: InviteScope[];
   MessageTypes: MessageType[];
   SystemMessageTypes: SystemMessageType[];
