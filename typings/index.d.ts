--- conflicted
+++ resolved
@@ -158,13 +158,8 @@
     public deleted: boolean;
     public id: Snowflake;
     public type: keyof typeof ChannelType;
-<<<<<<< HEAD
-    public delete(reason?: string): Promise<this>;
-    public fetch(force?: boolean): Promise<this>;
-=======
     public delete(reason?: string): Promise<Channel>;
-    public fetch(): Promise<Channel>;
->>>>>>> 0225851e
+    public fetch(force?: boolean): Promise<Channel>;
     public toString(): string;
   }
 
