--- conflicted
+++ resolved
@@ -471,11 +471,7 @@
       VOICE_BROADCAST_UNSUBSCRIBE: 'unsubscribe';
       TYPING_START: 'typingStart';
       WEBHOOKS_UPDATE: 'webhookUpdate';
-<<<<<<< HEAD
       INTERACTION_CREATE: 'interaction';
-      DISCONNECT: 'disconnect';
-=======
->>>>>>> 7cabc1c4
       RECONNECTING: 'reconnecting';
       ERROR: 'error';
       WARN: 'warn';
