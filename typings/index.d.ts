--- conflicted
+++ resolved
@@ -190,15 +190,11 @@
     public edit(data: ApplicationCommandData): Promise<ApplicationCommand>;
     public fetchPermissions(): Promise<ApplicationCommandPermissions[]>;
     public setPermissions(permissions: ApplicationCommandPermissionData[]): Promise<ApplicationCommandPermissions[]>;
-<<<<<<< HEAD
     public addPermissions(permissions: ApplicationCommandPermissionData[]): Promise<ApplicationCommandPermissions[]>;
     public removePermissions(
       userOrRole: UserResolvable | RoleResolvable | UserResolvable[] | RoleResolvable[],
     ): Promise<ApplicationCommandPermissions[]>;
     private static transformOption(option: ApplicationCommandOptionData, received?: boolean): object;
-=======
-    private static transformOption(option: ApplicationCommandOptionData, received?: boolean): unknown;
->>>>>>> b212b642
   }
 
   type ApplicationResolvable = Application | Activity | Snowflake;
@@ -2155,7 +2151,6 @@
     public setPermissions(
       permissions: GuildApplicationCommandPermissionData[],
     ): Promise<Collection<Snowflake, ApplicationCommandPermissions[]>>;
-<<<<<<< HEAD
     public addPermissions(
       command: ApplicationCommandResolvable,
       permissions: ApplicationCommandPermissionData[],
@@ -2164,10 +2159,7 @@
       command: ApplicationCommandResolvable,
       userOrRole: UserResolvable | RoleResolvable | UserResolvable[] | RoleResolvable[],
     ): Promise<ApplicationCommandPermissions[]>;
-    private static transformPermissions(permissions: ApplicationCommandPermissionData, received?: boolean): object;
-=======
-    private static transformPermissions(permissions: ApplicationCommandPermissionData, received?: boolean): unknown;
->>>>>>> b212b642
+    private static transformPermissions(permissions: ApplicationCommandPermissionData, received?: boolean): object
   }
 
   export class GuildChannelManager extends BaseManager<Snowflake, GuildChannel, GuildChannelResolvable> {
