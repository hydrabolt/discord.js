--- conflicted
+++ resolved
@@ -1383,12 +1383,8 @@
 		public nsfw: boolean;
 		public rateLimitPerUser: number;
 		public topic: string | null;
-<<<<<<< HEAD
 		public type: 'text';
-		public createWebhook(name: string, options?: { avatar?: BufferResolvable | Base64Resolvable, reason?: string }): Promise<Webhook>;
-=======
 		public createWebhook(name: string, options?: { avatar?: BufferResolvable | Base64Resolvable; reason?: string; }): Promise<Webhook>;
->>>>>>> 44ff67dc
 		public setNSFW(nsfw: boolean, reason?: string): Promise<TextChannel>;
 		public setRateLimitPerUser(rateLimitPerUser: number, reason?: string): Promise<TextChannel>;
 		public fetchWebhooks(): Promise<Collection<Snowflake, Webhook>>;
@@ -1399,12 +1395,8 @@
 		public messages: MessageManager;
 		public nsfw: boolean;
 		public topic: string | null;
-<<<<<<< HEAD
 		public type: 'news';
-		public createWebhook(name: string, options?: { avatar?: BufferResolvable | Base64Resolvable, reason?: string }): Promise<Webhook>;
-=======
 		public createWebhook(name: string, options?: { avatar?: BufferResolvable | Base64Resolvable; reason?: string; }): Promise<Webhook>;
->>>>>>> 44ff67dc
 		public setNSFW(nsfw: boolean, reason?: string): Promise<NewsChannel>;
 		public fetchWebhooks(): Promise<Collection<Snowflake, Webhook>>;
 	}
