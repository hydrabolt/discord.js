declare enum ChannelType {
  text = 0,
  dm = 1,
  voice = 2,
  group = 3,
  category = 4,
  news = 5,
  store = 6,
  unknown = 7,
}

declare module 'discord.js' {
  import BaseCollection from '@discordjs/collection';
  import { ChildProcess } from 'child_process';
  import { EventEmitter } from 'events';
  import { PathLike } from 'fs';
  import { Readable, Stream, Writable } from 'stream';
  import * as WebSocket from 'ws';

  export const version: string;

  //#region Classes

  export class Activity {
    constructor(presence: Presence, data?: object);
    public applicationID: Snowflake | null;
    public assets: RichPresenceAssets | null;
    public readonly createdAt: Date;
    public createdTimestamp: number;
    public details: string | null;
    public emoji: Emoji | null;
    public name: string;
    public party: {
      id: string | null;
      size: [number, number];
    } | null;
    public state: string | null;
    public timestamps: {
      start: Date | null;
      end: Date | null;
    } | null;
    public type: ActivityType;
    public url: string | null;
    public equals(activity: Activity): boolean;
  }

  export class ActivityFlags extends BitField<ActivityFlagsString> {
    public static FLAGS: Record<ActivityFlagsString, number>;
    public static resolve(bit?: BitFieldResolvable<ActivityFlagsString>): number;
  }

  export class APIMessage {
    constructor(target: MessageTarget, options: MessageOptions | WebhookMessageOptions);
    public data: object | null;
    public readonly isUser: boolean;
    public readonly isWebhook: boolean;
    public files: object[] | null;
    public options: MessageOptions | WebhookMessageOptions;
    public target: MessageTarget;

    public static create(
      target: MessageTarget,
      content: APIMessageContentResolvable,
      options?: undefined,
      extra?: MessageOptions | WebhookMessageOptions,
    ): APIMessage;
    public static create(
      target: MessageTarget,
      content: StringResolvable,
      options: MessageOptions | WebhookMessageOptions | MessageAdditions,
      extra?: MessageOptions | WebhookMessageOptions,
    ): APIMessage;
    public static partitionMessageAdditions(
      items: readonly (MessageEmbed | MessageAttachment)[],
    ): [MessageEmbed[], MessageAttachment[]];
    public static resolveFile(fileLike: BufferResolvable | Stream | FileOptions | MessageAttachment): Promise<object>;
    public static transformOptions(
      content: APIMessageContentResolvable,
      options?: undefined,
      extra?: MessageOptions | WebhookMessageOptions,
      isWebhook?: boolean,
    ): MessageOptions | WebhookMessageOptions;
    public static transformOptions(
      content: StringResolvable,
      options: MessageOptions | WebhookMessageOptions | MessageAdditions,
      extra?: MessageOptions | WebhookMessageOptions,
      isWebhook?: boolean,
    ): MessageOptions | WebhookMessageOptions;

    public makeContent(): string | string[] | undefined;
    public resolve(): Promise<this>;
    public resolveData(): this;
    public resolveFiles(): Promise<this>;
    public split(): APIMessage[];
  }

  export abstract class Application {
    constructor(client: Client, data: object);
    public readonly createdAt: Date;
    public readonly createdTimestamp: number;
    public description: string;
    public icon: string;
    public id: Snowflake;
    public name: string;
    public coverImage(options?: ImageURLOptions): string;
    public fetchAssets(): Promise<ApplicationAsset[]>;
    public iconURL(options?: ImageURLOptions): string;
    public toJSON(): object;
    public toString(): string;
  }

  export class Base {
    constructor(client: Client);
    public readonly client: Client;
    public toJSON(...props: { [key: string]: boolean | string }[]): object;
    public valueOf(): string;
  }

  export class BaseClient extends EventEmitter {
    constructor(options?: ClientOptions);
    private _timeouts: Set<NodeJS.Timeout>;
    private _intervals: Set<NodeJS.Timeout>;
    private _immediates: Set<NodeJS.Immediate>;
    private readonly api: object;
    private rest: object;
    private decrementMaxListeners(): void;
    private incrementMaxListeners(): void;

    public options: ClientOptions;
    public clearInterval(interval: NodeJS.Timeout): void;
    public clearTimeout(timeout: NodeJS.Timeout): void;
    public clearImmediate(timeout: NodeJS.Immediate): void;
    public destroy(): void;
    public setInterval(fn: (...args: any[]) => void, delay: number, ...args: any[]): NodeJS.Timeout;
    public setTimeout(fn: (...args: any[]) => void, delay: number, ...args: any[]): NodeJS.Timeout;
    public setImmediate(fn: (...args: any[]) => void, ...args: any[]): NodeJS.Immediate;
    public toJSON(...props: { [key: string]: boolean | string }[]): object;
  }

  export class BaseGuildEmoji extends Emoji {
    constructor(client: Client, data: object, guild: Guild);
    private _roles: string[];

    public available?: boolean;
    public readonly createdAt: Date;
    public readonly createdTimestamp: number;
    public guild: Guild | GuildPreview;
    public id: Snowflake;
    public managed?: boolean;
    public requiresColons?: boolean;
  }

  class BroadcastDispatcher extends VolumeMixin(StreamDispatcher) {
    public broadcast: VoiceBroadcast;
  }

  export class BitField<S extends string> {
    constructor(bits?: BitFieldResolvable<S>);
    public bitfield: number;
    public add(...bits: BitFieldResolvable<S>[]): BitField<S>;
    public any(bit: BitFieldResolvable<S>): boolean;
    public equals(bit: BitFieldResolvable<S>): boolean;
    public freeze(): Readonly<BitField<S>>;
    public has(bit: BitFieldResolvable<S>): boolean;
    public missing(bits: BitFieldResolvable<S>, ...hasParam: readonly unknown[]): S[];
    public remove(...bits: BitFieldResolvable<S>[]): BitField<S>;
    public serialize(...hasParam: readonly unknown[]): Record<S, boolean>;
    public toArray(...hasParam: readonly unknown[]): S[];
    public toJSON(): number;
    public valueOf(): number;
    public [Symbol.iterator](): IterableIterator<S>;
    public static FLAGS: object;
    public static resolve(bit?: BitFieldResolvable<any>): number;
  }

  export class CategoryChannel extends GuildChannel {
    public readonly children: Collection<Snowflake, GuildChannel>;
    public type: 'category';
  }

  export class Channel extends Base {
    constructor(client: Client, data?: object);
    public readonly createdAt: Date;
    public readonly createdTimestamp: number;
    public deleted: boolean;
    public id: Snowflake;
    public type: keyof typeof ChannelType;
    public delete(reason?: string): Promise<Channel>;
    public fetch(force?: boolean): Promise<Channel>;
    public isText(): this is TextChannel | DMChannel | NewsChannel;
    public toString(): string;
  }

  export class Client extends BaseClient {
    constructor(options?: ClientOptions);
    private actions: object;
    private _eval(script: string): any;
    private _validateOptions(options?: ClientOptions): void;

    public channels: ChannelManager;
    public readonly emojis: GuildEmojiManager;
    public guilds: GuildManager;
    public readyAt: Date | null;
    public readonly readyTimestamp: number | null;
    public shard: ShardClientUtil | null;
    public token: string | null;
    public readonly uptime: number | null;
    public user: ClientUser | null;
    public users: UserManager;
    public voice: ClientVoiceManager | null;
    public ws: WebSocketManager;
    public destroy(): void;
    public fetchApplication(): Promise<ClientApplication>;
    public fetchGuildPreview(guild: GuildResolvable): Promise<GuildPreview>;
    public fetchInvite(invite: InviteResolvable): Promise<Invite>;
    public fetchVoiceRegions(): Promise<Collection<string, VoiceRegion>>;
    public fetchWebhook(id: Snowflake, token?: string): Promise<Webhook>;
    public generateInvite(options?: InviteGenerationOptions | PermissionResolvable): Promise<string>;
    public login(token?: string): Promise<string>;
    public sweepMessages(lifetime?: number): number;
    public toJSON(): object;

    public on<K extends keyof ClientEvents>(event: K, listener: (...args: ClientEvents[K]) => void): this;
    public on<S extends string | symbol>(
      event: Exclude<S, keyof ClientEvents>,
      listener: (...args: any[]) => void,
    ): this;

    public once<K extends keyof ClientEvents>(event: K, listener: (...args: ClientEvents[K]) => void): this;
    public once<S extends string | symbol>(
      event: Exclude<S, keyof ClientEvents>,
      listener: (...args: any[]) => void,
    ): this;

    public emit<K extends keyof ClientEvents>(event: K, ...args: ClientEvents[K]): boolean;
    public emit<S extends string | symbol>(event: Exclude<S, keyof ClientEvents>, ...args: any[]): boolean;

    public off<K extends keyof ClientEvents>(event: K, listener: (...args: ClientEvents[K]) => void): this;
    public off<S extends string | symbol>(
      event: Exclude<S, keyof ClientEvents>,
      listener: (...args: any[]) => void,
    ): this;

    public removeAllListeners<K extends keyof ClientEvents>(event?: K): this;
    public removeAllListeners<S extends string | symbol>(event?: Exclude<S, keyof ClientEvents>): this;
  }

  export class ClientApplication extends Application {
    public botPublic: boolean | null;
    public botRequireCodeGrant: boolean | null;
    public cover: string | null;
    public owner: User | Team | null;
    public rpcOrigins: string[];
  }

  export class ClientUser extends User {
    public mfaEnabled: boolean;
    public verified: boolean;
    public setActivity(options?: ActivityOptions): Promise<Presence>;
    public setActivity(name: string, options?: ActivityOptions): Promise<Presence>;
    public setAFK(afk: boolean): Promise<Presence>;
    public setAvatar(avatar: BufferResolvable | Base64Resolvable): Promise<ClientUser>;
    public setPresence(data: PresenceData): Promise<Presence>;
    public setStatus(status: PresenceStatusData, shardID?: number | number[]): Promise<Presence>;
    public setUsername(username: string): Promise<ClientUser>;
  }

  export class ClientVoiceManager {
    constructor(client: Client);
    public readonly client: Client;
    public connections: Collection<Snowflake, VoiceConnection>;
    public broadcasts: VoiceBroadcast[];

    private joinChannel(channel: VoiceChannel): Promise<VoiceConnection>;

    public createBroadcast(): VoiceBroadcast;
  }

  export abstract class Collector<K, V> extends EventEmitter {
    constructor(client: Client, filter: CollectorFilter, options?: CollectorOptions);
    private _timeout: NodeJS.Timeout | null;
    private _idletimeout: NodeJS.Timeout | null;

    public readonly client: Client;
    public collected: Collection<K, V>;
    public ended: boolean;
    public filter: CollectorFilter;
    public readonly next: Promise<V>;
    public options: CollectorOptions;
    public checkEnd(): void;
    public handleCollect(...args: any[]): void;
    public handleDispose(...args: any[]): void;
    public stop(reason?: string): void;
    public resetTimer(options?: { time?: number; idle?: number }): void;
    public [Symbol.asyncIterator](): AsyncIterableIterator<V>;
    public toJSON(): object;

    protected listener: (...args: any[]) => void;
    public abstract collect(...args: any[]): K;
    public abstract dispose(...args: any[]): K;
    public abstract endReason(): void;

    public on(event: 'collect' | 'dispose', listener: (...args: any[]) => void): this;
    public on(event: 'end', listener: (collected: Collection<K, V>, reason: string) => void): this;

    public once(event: 'collect' | 'dispose', listener: (...args: any[]) => void): this;
    public once(event: 'end', listener: (collected: Collection<K, V>, reason: string) => void): this;
  }

  type AllowedImageFormat = 'webp' | 'png' | 'jpg' | 'jpeg' | 'gif';

  export const Constants: {
    Package: {
      name: string;
      version: string;
      description: string;
      author: string;
      license: string;
      main: PathLike;
      types: PathLike;
      homepage: string;
      keywords: string[];
      bugs: { url: string };
      repository: { type: string; url: string };
      browser: { [key: string]: boolean };
      scripts: { [key: string]: string };
      engines: { [key: string]: string };
      dependencies: { [key: string]: string };
      peerDependencies: { [key: string]: string };
      devDependencies: { [key: string]: string };
      [key: string]: any;
    };
    browser: boolean;
    DefaultOptions: ClientOptions;
    UserAgent: string | null;
    Endpoints: {
      botGateway: string;
      invite: (root: string, code: string) => string;
      CDN: (
        root: string,
      ) => {
        Asset: (name: string) => string;
        DefaultAvatar: (id: string | number) => string;
        Emoji: (emojiID: string, format: 'png' | 'gif') => string;
        Avatar: (userID: string | number, hash: string, format: 'default' | AllowedImageFormat, size: number) => string;
        Banner: (guildID: string | number, hash: string, format: AllowedImageFormat, size: number) => string;
        Icon: (userID: string | number, hash: string, format: 'default' | AllowedImageFormat, size: number) => string;
        AppIcon: (userID: string | number, hash: string, format: AllowedImageFormat, size: number) => string;
        AppAsset: (userID: string | number, hash: string, format: AllowedImageFormat, size: number) => string;
        GDMIcon: (userID: string | number, hash: string, format: AllowedImageFormat, size: number) => string;
        Splash: (guildID: string | number, hash: string, format: AllowedImageFormat, size: number) => string;
        DiscoverySplash: (guildID: string | number, hash: string, format: AllowedImageFormat, size: number) => string;
        TeamIcon: (teamID: string | number, hash: string, format: AllowedImageFormat, size: number) => string;
      };
    };
    WSCodes: {
      1000: 'WS_CLOSE_REQUESTED';
      4004: 'TOKEN_INVALID';
      4010: 'SHARDING_INVALID';
      4011: 'SHARDING_REQUIRED';
    };
    Events: {
      RATE_LIMIT: 'rateLimit';
      CLIENT_READY: 'ready';
      RESUMED: 'resumed';
      GUILD_CREATE: 'guildCreate';
      GUILD_DELETE: 'guildDelete';
      GUILD_UPDATE: 'guildUpdate';
      INVITE_CREATE: 'inviteCreate';
      INVITE_DELETE: 'inviteDelete';
      GUILD_UNAVAILABLE: 'guildUnavailable';
      GUILD_MEMBER_ADD: 'guildMemberAdd';
      GUILD_MEMBER_REMOVE: 'guildMemberRemove';
      GUILD_MEMBER_UPDATE: 'guildMemberUpdate';
      GUILD_MEMBER_AVAILABLE: 'guildMemberAvailable';
      GUILD_MEMBER_SPEAKING: 'guildMemberSpeaking';
      GUILD_MEMBERS_CHUNK: 'guildMembersChunk';
      GUILD_INTEGRATIONS_UPDATE: 'guildIntegrationsUpdate';
      GUILD_ROLE_CREATE: 'roleCreate';
      GUILD_ROLE_DELETE: 'roleDelete';
      GUILD_ROLE_UPDATE: 'roleUpdate';
      GUILD_EMOJI_CREATE: 'emojiCreate';
      GUILD_EMOJI_DELETE: 'emojiDelete';
      GUILD_EMOJI_UPDATE: 'emojiUpdate';
      GUILD_BAN_ADD: 'guildBanAdd';
      GUILD_BAN_REMOVE: 'guildBanRemove';
      CHANNEL_CREATE: 'channelCreate';
      CHANNEL_DELETE: 'channelDelete';
      CHANNEL_UPDATE: 'channelUpdate';
      CHANNEL_PINS_UPDATE: 'channelPinsUpdate';
      MESSAGE_CREATE: 'message';
      MESSAGE_DELETE: 'messageDelete';
      MESSAGE_UPDATE: 'messageUpdate';
      MESSAGE_BULK_DELETE: 'messageDeleteBulk';
      MESSAGE_REACTION_ADD: 'messageReactionAdd';
      MESSAGE_REACTION_REMOVE: 'messageReactionRemove';
      MESSAGE_REACTION_REMOVE_ALL: 'messageReactionRemoveAll';
      USER_UPDATE: 'userUpdate';
      PRESENCE_UPDATE: 'presenceUpdate';
      VOICE_STATE_UPDATE: 'voiceStateUpdate';
      VOICE_BROADCAST_SUBSCRIBE: 'subscribe';
      VOICE_BROADCAST_UNSUBSCRIBE: 'unsubscribe';
      TYPING_START: 'typingStart';
      WEBHOOKS_UPDATE: 'webhookUpdate';
      DISCONNECT: 'disconnect';
      RECONNECTING: 'reconnecting';
      ERROR: 'error';
      WARN: 'warn';
      DEBUG: 'debug';
      SHARD_DISCONNECT: 'shardDisconnect';
      SHARD_ERROR: 'shardError';
      SHARD_RECONNECTING: 'shardReconnecting';
      SHARD_READY: 'shardReady';
      SHARD_RESUME: 'shardResume';
      INVALIDATED: 'invalidated';
      RAW: 'raw';
    };
    ShardEvents: {
      CLOSE: 'close';
      DESTROYED: 'destroyed';
      INVALID_SESSION: 'invalidSession';
      READY: 'ready';
      RESUMED: 'resumed';
    };
    PartialTypes: {
      [K in PartialTypes]: K;
    };
    WSEvents: {
      [K in WSEventType]: K;
    };
    Colors: {
      DEFAULT: 0x000000;
      WHITE: 0xffffff;
      AQUA: 0x1abc9c;
      GREEN: 0x2ecc71;
      BLUE: 0x3498db;
      YELLOW: 0xffff00;
      PURPLE: 0x9b59b6;
      LUMINOUS_VIVID_PINK: 0xe91e63;
      GOLD: 0xf1c40f;
      ORANGE: 0xe67e22;
      RED: 0xe74c3c;
      GREY: 0x95a5a6;
      NAVY: 0x34495e;
      DARK_AQUA: 0x11806a;
      DARK_GREEN: 0x1f8b4c;
      DARK_BLUE: 0x206694;
      DARK_PURPLE: 0x71368a;
      DARK_VIVID_PINK: 0xad1457;
      DARK_GOLD: 0xc27c0e;
      DARK_ORANGE: 0xa84300;
      DARK_RED: 0x992d22;
      DARK_GREY: 0x979c9f;
      DARKER_GREY: 0x7f8c8d;
      LIGHT_GREY: 0xbcc0c0;
      DARK_NAVY: 0x2c3e50;
      BLURPLE: 0x7289da;
      GREYPLE: 0x99aab5;
      DARK_BUT_NOT_BLACK: 0x2c2f33;
      NOT_QUITE_BLACK: 0x23272a;
    };
    Status: {
      READY: 0;
      CONNECTING: 1;
      RECONNECTING: 2;
      IDLE: 3;
      NEARLY: 4;
      DISCONNECTED: 5;
    };
    OPCodes: {
      DISPATCH: 0;
      HEARTBEAT: 1;
      IDENTIFY: 2;
      STATUS_UPDATE: 3;
      VOICE_STATE_UPDATE: 4;
      VOICE_GUILD_PING: 5;
      RESUME: 6;
      RECONNECT: 7;
      REQUEST_GUILD_MEMBERS: 8;
      INVALID_SESSION: 9;
      HELLO: 10;
      HEARTBEAT_ACK: 11;
    };
    APIErrors: {
      UNKNOWN_ACCOUNT: 10001;
      UNKNOWN_APPLICATION: 10002;
      UNKNOWN_CHANNEL: 10003;
      UNKNOWN_GUILD: 10004;
      UNKNOWN_INTEGRATION: 10005;
      UNKNOWN_INVITE: 10006;
      UNKNOWN_MEMBER: 10007;
      UNKNOWN_MESSAGE: 10008;
      UNKNOWN_OVERWRITE: 10009;
      UNKNOWN_PROVIDER: 10010;
      UNKNOWN_ROLE: 10011;
      UNKNOWN_TOKEN: 10012;
      UNKNOWN_USER: 10013;
      UNKNOWN_EMOJI: 10014;
      UNKNOWN_WEBHOOK: 10015;
      BOT_PROHIBITED_ENDPOINT: 20001;
      BOT_ONLY_ENDPOINT: 20002;
      MAXIMUM_GUILDS: 30001;
      MAXIMUM_FRIENDS: 30002;
      MAXIMUM_PINS: 30003;
      MAXIMUM_ROLES: 30005;
      MAXIMUM_REACTIONS: 30010;
      MAXIMUM_CHANNELS: 30013;
      MAXIMUM_INVITES: 30016;
      UNAUTHORIZED: 40001;
      USER_BANNED: 40007;
      MISSING_ACCESS: 50001;
      INVALID_ACCOUNT_TYPE: 50002;
      CANNOT_EXECUTE_ON_DM: 50003;
      EMBED_DISABLED: 50004;
      CANNOT_EDIT_MESSAGE_BY_OTHER: 50005;
      CANNOT_SEND_EMPTY_MESSAGE: 50006;
      CANNOT_MESSAGE_USER: 50007;
      CANNOT_SEND_MESSAGES_IN_VOICE_CHANNEL: 50008;
      CHANNEL_VERIFICATION_LEVEL_TOO_HIGH: 50009;
      OAUTH2_APPLICATION_BOT_ABSENT: 50010;
      MAXIMUM_OAUTH2_APPLICATIONS: 50011;
      INVALID_OAUTH_STATE: 50012;
      MISSING_PERMISSIONS: 50013;
      INVALID_AUTHENTICATION_TOKEN: 50014;
      NOTE_TOO_LONG: 50015;
      INVALID_BULK_DELETE_QUANTITY: 50016;
      CANNOT_PIN_MESSAGE_IN_OTHER_CHANNEL: 50019;
      CANNOT_EXECUTE_ON_SYSTEM_MESSAGE: 50021;
      INVALID_OAUTH_TOKEN: 50025;
      BULK_DELETE_MESSAGE_TOO_OLD: 50034;
      INVALID_FORM_BODY: 50035;
      INVITE_ACCEPTED_TO_GUILD_NOT_CONTAINING_BOT: 50036;
      INVALID_API_VERSION: 50041;
      REACTION_BLOCKED: 90001;
      RESOURCE_OVERLOADED: 130000;
    };
    VoiceStatus: {
      CONNECTED: 0;
      CONNECTING: 1;
      AUTHENTICATING: 2;
      RECONNECTING: 3;
      DISCONNECTED: 4;
    };
    VoiceOPCodes: {
      IDENTIFY: 0;
      SELECT_PROTOCOL: 1;
      READY: 2;
      HEARTBEAT: 3;
      SESSION_DESCRIPTION: 4;
      SPEAKING: 5;
      HELLO: 8;
      CLIENT_CONNECT: 12;
      CLIENT_DISCONNECT: 13;
    };
    ChannelTypes: {
      TEXT: 0;
      DM: 1;
      VOICE: 2;
      GROUP: 3;
      CATEGORY: 4;
      NEWS: 5;
      STORE: 6;
    };
    ClientApplicationAssetTypes: {
      SMALL: 1;
      BIG: 2;
    };
    MessageTypes: MessageType[];
    ActivityTypes: ActivityType[];
    ExplicitContentFilterLevels: ExplicitContentFilterLevel[];
    DefaultMessageNotifications: DefaultMessageNotifications[];
    VerificationLevels: VerificationLevel[];
    MembershipStates: 'INVITED' | 'ACCEPTED';
  };

  export class DataResolver {
    public static resolveBase64(data: Base64Resolvable): string;
    public static resolveFile(resource: BufferResolvable | Stream): Promise<Buffer | Stream>;
    public static resolveFileAsBuffer(resource: BufferResolvable | Stream): Promise<Buffer>;
    public static resolveImage(resource: BufferResolvable | Base64Resolvable): Promise<string>;
    public static resolveInviteCode(data: InviteResolvable): string;
  }

  export class DiscordAPIError extends Error {
    constructor(path: string, error: object, method: string, httpStatus: number);
    private static flattenErrors(obj: object, key: string): string[];

    public code: number;
    public method: string;
    public path: string;
    public httpStatus: number;
  }

  export class DMChannel extends TextBasedChannel(Channel, ['bulkDelete']) {
    constructor(client: Client, data?: object);
    public messages: MessageManager;
    public recipient: User;
    public readonly partial: false;
    public type: 'dm';
    public fetch(force?: boolean): Promise<this>;
  }

  export class Emoji extends Base {
    constructor(client: Client, emoji: object);
    public animated: boolean;
    public readonly createdAt: Date | null;
    public readonly createdTimestamp: number | null;
    public deleted: boolean;
    public id: Snowflake | null;
    public name: string;
    public readonly identifier: string;
    public readonly url: string | null;
    public toJSON(): object;
    public toString(): string;
  }

  export class Guild extends Base {
    constructor(client: Client, data: object);
    private _sortedRoles(): Collection<Snowflake, Role>;
    private _sortedChannels(channel: Channel): Collection<Snowflake, GuildChannel>;
    private _memberSpeakUpdate(user: Snowflake, speaking: boolean): void;

    public readonly afkChannel: VoiceChannel | null;
    public afkChannelID: Snowflake | null;
    public afkTimeout: number;
    public applicationID: Snowflake | null;
    public approximateMemberCount?: number;
    public approximatePresenceCount?: number;
    public available: boolean;
    public banner: string | null;
    public channels: GuildChannelManager;
    public readonly createdAt: Date;
    public readonly createdTimestamp: number;
    public defaultMessageNotifications: DefaultMessageNotifications | number;
    public deleted: boolean;
    public description: string | null;
    public discoverySplash: string | null;
    public embedChannel: GuildChannel | null;
    public embedChannelID: Snowflake | null;
    public embedEnabled: boolean;
    public emojis: GuildEmojiManager;
    public explicitContentFilter: ExplicitContentFilterLevel;
    public features: GuildFeatures[];
    public icon: string | null;
    public id: Snowflake;
    public readonly joinedAt: Date;
    public joinedTimestamp: number;
    public large: boolean;
    public maximumMembers: number | null;
    public maximumPresences: number | null;
    public readonly me: GuildMember | null;
    public memberCount: number;
    public members: GuildMemberManager;
    public mfaLevel: number;
    public name: string;
    public readonly nameAcronym: string;
    public readonly owner: GuildMember | null;
    public ownerID: Snowflake;
    public readonly partnered: boolean;
    public preferredLocale: string;
    public premiumSubscriptionCount: number | null;
    public premiumTier: PremiumTier;
    public presences: PresenceManager;
    public readonly publicUpdatesChannel: TextChannel | null;
    public publicUpdatesChannelID: Snowflake | null;
    public region: string;
    public roles: RoleManager;
    public readonly rulesChannel: TextChannel | null;
    public rulesChannelID: Snowflake | null;
    public readonly shard: WebSocketShard;
    public shardID: number;
    public splash: string | null;
    public readonly systemChannel: TextChannel | null;
    public systemChannelFlags: Readonly<SystemChannelFlags>;
    public systemChannelID: Snowflake | null;
    public vanityURLCode: string | null;
    public vanityURLUses: number | null;
    public verificationLevel: VerificationLevel;
    public readonly verified: boolean;
    public readonly voice: VoiceState | null;
    public readonly voiceStates: VoiceStateManager;
    public readonly widgetChannel: TextChannel | null;
    public widgetChannelID: Snowflake | null;
    public widgetEnabled: boolean | null;
    public addMember(user: UserResolvable, options: AddGuildMemberOptions): Promise<GuildMember>;
    public bannerURL(options?: ImageURLOptions): string | null;
    public createIntegration(data: IntegrationData, reason?: string): Promise<Guild>;
    public delete(): Promise<Guild>;
    public discoverySplashURL(options?: ImageURLOptions): string | null;
    public edit(data: GuildEditData, reason?: string): Promise<Guild>;
    public equals(guild: Guild): boolean;
    public fetch(): Promise<Guild>;
    public fetchAuditLogs(options?: GuildAuditLogsFetchOptions): Promise<GuildAuditLogs>;
    public fetchBan(user: UserResolvable): Promise<{ user: User; reason: string }>;
    public fetchBans(): Promise<Collection<Snowflake, { user: User; reason: string }>>;
    public fetchEmbed(): Promise<GuildWidget>;
    public fetchIntegrations(options?: FetchIntegrationsOptions): Promise<Collection<string, Integration>>;
    public fetchInvites(): Promise<Collection<string, Invite>>;
    public fetchPreview(): Promise<GuildPreview>;
    public fetchVanityCode(): Promise<string>;
    public fetchVanityData(): Promise<{ code: string; uses: number }>;
    public fetchVoiceRegions(): Promise<Collection<string, VoiceRegion>>;
    public fetchWebhooks(): Promise<Collection<Snowflake, Webhook>>;
    public fetchWidget(): Promise<GuildWidget>;
    public iconURL(options?: ImageURLOptions & { dynamic?: boolean }): string | null;
    public leave(): Promise<Guild>;
    public member(user: UserResolvable): GuildMember | null;
    public setAFKChannel(afkChannel: ChannelResolvable | null, reason?: string): Promise<Guild>;
    public setAFKTimeout(afkTimeout: number, reason?: string): Promise<Guild>;
    public setBanner(banner: Base64Resolvable | null, reason?: string): Promise<Guild>;
    public setChannelPositions(channelPositions: readonly ChannelPosition[]): Promise<Guild>;
    public setDefaultMessageNotifications(
      defaultMessageNotifications: DefaultMessageNotifications | number,
      reason?: string,
    ): Promise<Guild>;
    public setDiscoverySplash(discoverySplash: Base64Resolvable | null, reason?: string): Promise<Guild>;
    public setEmbed(embed: GuildWidgetData, reason?: string): Promise<Guild>;
    public setExplicitContentFilter(
      explicitContentFilter: ExplicitContentFilterLevel | number,
      reason?: string,
    ): Promise<Guild>;
    public setIcon(icon: Base64Resolvable | null, reason?: string): Promise<Guild>;
    public setName(name: string, reason?: string): Promise<Guild>;
    public setOwner(owner: GuildMemberResolvable, reason?: string): Promise<Guild>;
    public setPreferredLocale(preferredLocale: string, reason?: string): Promise<Guild>;
    public setPublicUpdatesChannel(publicUpdatesChannel: ChannelResolvable | null, reason?: string): Promise<Guild>;
    public setRegion(region: string, reason?: string): Promise<Guild>;
    public setRolePositions(rolePositions: readonly RolePosition[]): Promise<Guild>;
    public setRulesChannel(rulesChannel: ChannelResolvable | null, reason?: string): Promise<Guild>;
    public setSplash(splash: Base64Resolvable | null, reason?: string): Promise<Guild>;
    public setSystemChannel(systemChannel: ChannelResolvable | null, reason?: string): Promise<Guild>;
    public setSystemChannelFlags(systemChannelFlags: SystemChannelFlagsResolvable, reason?: string): Promise<Guild>;
    public setVerificationLevel(verificationLevel: VerificationLevel | number, reason?: string): Promise<Guild>;
    public setWidget(widget: GuildWidgetData, reason?: string): Promise<Guild>;
    public splashURL(options?: ImageURLOptions): string | null;
    public toJSON(): object;
    public toString(): string;
  }

  export class GuildAuditLogs {
    constructor(guild: Guild, data: object);
    private webhooks: Collection<Snowflake, Webhook>;
    private integrations: Collection<Snowflake, Integration>;

    public entries: Collection<Snowflake, GuildAuditLogsEntry>;

    public static Actions: GuildAuditLogsActions;
    public static Targets: GuildAuditLogsTargets;
    public static Entry: typeof GuildAuditLogsEntry;
    public static actionType(action: number): GuildAuditLogsActionType;
    public static build(...args: any[]): Promise<GuildAuditLogs>;
    public static targetType(target: number): GuildAuditLogsTarget;
    public toJSON(): object;
  }

  class GuildAuditLogsEntry {
    constructor(logs: GuildAuditLogs, guild: Guild, data: object);
    public action: GuildAuditLogsAction;
    public actionType: GuildAuditLogsActionType;
    public changes: AuditLogChange[] | null;
    public readonly createdAt: Date;
    public readonly createdTimestamp: number;
    public executor: User;
    public extra: object | Role | GuildMember | null;
    public id: Snowflake;
    public reason: string | null;
    public target:
      | Guild
      | GuildChannel
      | User
      | Role
      | GuildEmoji
      | Invite
      | Webhook
      | Message
      | Integration
      | { id: Snowflake }
      | null;
    public targetType: GuildAuditLogsTarget;
    public toJSON(): object;
  }

  export class GuildChannel extends Channel {
    constructor(guild: Guild, data?: object);
    private memberPermissions(member: GuildMember): Readonly<Permissions>;
    private rolePermissions(role: Role): Readonly<Permissions>;

    public readonly calculatedPosition: number;
    public readonly deletable: boolean;
    public guild: Guild;
    public readonly manageable: boolean;
    public readonly members: Collection<Snowflake, GuildMember>;
    public name: string;
    public readonly parent: CategoryChannel | null;
    public parentID: Snowflake | null;
    public permissionOverwrites: Collection<Snowflake, PermissionOverwrites>;
    public readonly permissionsLocked: boolean | null;
    public readonly position: number;
    public rawPosition: number;
    public type: Exclude<keyof typeof ChannelType, 'dm' | 'group' | 'unknown'>;
    public readonly viewable: boolean;
    public clone(options?: GuildChannelCloneOptions): Promise<this>;
    public createInvite(options?: InviteOptions): Promise<Invite>;
    public createOverwrite(
      userOrRole: RoleResolvable | UserResolvable,
      options: PermissionOverwriteOption,
      reason?: string,
    ): Promise<this>;
    public edit(data: ChannelData, reason?: string): Promise<this>;
    public equals(channel: GuildChannel): boolean;
    public fetchInvites(): Promise<Collection<string, Invite>>;
    public lockPermissions(): Promise<this>;
    public overwritePermissions(
      overwrites: readonly OverwriteResolvable[] | Collection<Snowflake, OverwriteResolvable>,
      reason?: string,
    ): Promise<this>;
    public permissionsFor(memberOrRole: GuildMemberResolvable | RoleResolvable): Readonly<Permissions> | null;
    public setName(name: string, reason?: string): Promise<this>;
    public setParent(
      channel: CategoryChannel | Snowflake,
      options?: { lockPermissions?: boolean; reason?: string },
    ): Promise<this>;
    public setPosition(position: number, options?: { relative?: boolean; reason?: string }): Promise<this>;
    public setTopic(topic: string, reason?: string): Promise<this>;
    public updateOverwrite(
      userOrRole: RoleResolvable | UserResolvable,
      options: PermissionOverwriteOption,
      reason?: string,
    ): Promise<this>;
    public isText(): this is TextChannel | NewsChannel;
  }

  export class GuildEmoji extends BaseGuildEmoji {
    public readonly deletable: boolean;
    public guild: Guild;
    public author: User | null;
    public readonly roles: GuildEmojiRoleManager;
    public readonly url: string;
    public delete(reason?: string): Promise<GuildEmoji>;
    public edit(data: GuildEmojiEditData, reason?: string): Promise<GuildEmoji>;
    public equals(other: GuildEmoji | object): boolean;
    public fetchAuthor(): Promise<User>;
    public setName(name: string, reason?: string): Promise<GuildEmoji>;
  }

  export class GuildMember extends PartialTextBasedChannel(Base) {
    constructor(client: Client, data: object, guild: Guild);
    public readonly bannable: boolean;
    public deleted: boolean;
    public readonly displayColor: number;
    public readonly displayHexColor: string;
    public readonly displayName: string;
    public guild: Guild;
    public readonly id: Snowflake;
    public readonly joinedAt: Date | null;
    public joinedTimestamp: number | null;
    public readonly kickable: boolean;
    public lastMessageChannelID: Snowflake | null;
    public readonly manageable: boolean;
    public nickname: string | null;
    public readonly partial: false;
    public readonly permissions: Readonly<Permissions>;
    public readonly premiumSince: Date | null;
    public premiumSinceTimestamp: number | null;
    public readonly presence: Presence;
    public readonly roles: GuildMemberRoleManager;
    public user: User;
    public readonly voice: VoiceState;
    public ban(options?: BanOptions): Promise<GuildMember>;
    public fetch(force?: boolean): Promise<GuildMember>;
    public createDM(force?: boolean): Promise<DMChannel>;
    public deleteDM(): Promise<DMChannel>;
    public edit(data: GuildMemberEditData, reason?: string): Promise<GuildMember>;
    public hasPermission(
      permission: PermissionResolvable,
      options?: { checkAdmin?: boolean; checkOwner?: boolean },
    ): boolean;
    public kick(reason?: string): Promise<GuildMember>;
    public permissionsIn(channel: ChannelResolvable): Readonly<Permissions>;
    public setNickname(nickname: string, reason?: string): Promise<GuildMember>;
    public toJSON(): object;
    public toString(): string;
    public valueOf(): string;
  }

  export class GuildPreview extends Base {
    constructor(client: Client, data: object);
    public approximateMemberCount: number;
    public approximatePresenceCount: number;
    public description?: string;
    public discoverySplash: string | null;
    public emojis: Collection<Snowflake, GuildPreviewEmoji>;
    public features: GuildFeatures[];
    public icon: string | null;
    public id: string;
    public name: string;
    public splash: string | null;
    public discoverySplashURL(options?: ImageURLOptions): string | null;
    public iconURL(options?: ImageURLOptions & { dynamic?: boolean }): string | null;
    public splashURL(options?: ImageURLOptions): string | null;
    public fetch(): Promise<GuildPreview>;
    public toJSON(): object;
    public toString(): string;
  }

  export class GuildPreviewEmoji extends BaseGuildEmoji {
    constructor(client: Client, data: object, guild: GuildPreview);
    public guild: GuildPreview;
    public readonly roles: Set<Snowflake>;
  }

  export class HTTPError extends Error {
    constructor(message: string, name: string, code: number, method: string, path: string);
    public code: number;
    public method: string;
    public name: string;
    public path: string;
  }

  export class Integration extends Base {
    constructor(client: Client, data: object, guild: Guild);
    public account: IntegrationAccount;
    public application: IntegrationApplication | null;
    public enabled: boolean;
    public expireBehavior: number;
    public expireGracePeriod: number;
    public guild: Guild;
    public id: Snowflake;
    public name: string;
    public role: Role;
    public syncedAt: number;
    public syncing: boolean;
    public type: string;
    public user?: User;
    public delete(reason?: string): Promise<Integration>;
    public edit(data: IntegrationEditData, reason?: string): Promise<Integration>;
    public sync(): Promise<Integration>;
  }

  export class IntegrationApplication extends Application {
    public bot: User | null;
  }

  export class Intents extends BitField<IntentsString> {
    public static FLAGS: Record<IntentsString, number>;
    public static PRIVILEGED: number;
    public static ALL: number;
    public static NON_PRIVILEGED: number;
    public static resolve(bit?: BitFieldResolvable<IntentsString>): number;
  }

  export class Invite extends Base {
    constructor(client: Client, data: object);
    public channel: GuildChannel | PartialGroupDMChannel;
    public code: string;
    public readonly deletable: boolean;
    public readonly createdAt: Date | null;
    public createdTimestamp: number | null;
    public readonly expiresAt: Date | null;
    public readonly expiresTimestamp: number | null;
    public guild: Guild | null;
    public inviter: User | null;
    public maxAge: number | null;
    public maxUses: number | null;
    public memberCount: number;
    public presenceCount: number;
    public targetUser: User | null;
    public targetUserType: TargetUser | null;
    public temporary: boolean | null;
    public readonly url: string;
    public uses: number | null;
    public delete(reason?: string): Promise<Invite>;
    public toJSON(): object;
    public toString(): string;
  }

  export class Message extends Base {
    constructor(client: Client, data: object, channel: TextChannel | DMChannel | NewsChannel);
    private _edits: Message[];
    private patch(data: object): void;

    public activity: MessageActivity | null;
    public application: ClientApplication | null;
    public attachments: Collection<Snowflake, MessageAttachment>;
    public author: User;
    public channel: TextChannel | DMChannel | NewsChannel;
    public readonly cleanContent: string;
    public content: string;
    public readonly createdAt: Date;
    public createdTimestamp: number;
    public readonly deletable: boolean;
    public deleted: boolean;
    public readonly editable: boolean;
    public readonly editedAt: Date | null;
    public editedTimestamp: number | null;
    public readonly edits: Message[];
    public embeds: MessageEmbed[];
    public readonly guild: Guild | null;
    public id: Snowflake;
    public readonly member: GuildMember | null;
    public mentions: MessageMentions;
    public nonce: string | number | null;
    public readonly partial: false;
    public readonly pinnable: boolean;
    public pinned: boolean;
    public reactions: ReactionManager;
    public system: boolean;
    public tts: boolean;
    public type: MessageType;
    public readonly url: string;
    public webhookID: Snowflake | null;
    public flags: Readonly<MessageFlags>;
    public reference: MessageReference | null;
    public awaitReactions(
      filter: CollectorFilter,
      options?: AwaitReactionsOptions,
    ): Promise<Collection<Snowflake, MessageReaction>>;
    public createReactionCollector(filter: CollectorFilter, options?: ReactionCollectorOptions): ReactionCollector;
    public delete(options?: { timeout?: number; reason?: string }): Promise<Message>;
    public edit(
      content: APIMessageContentResolvable | MessageEditOptions | MessageEmbed | APIMessage,
    ): Promise<Message>;
    public edit(content: StringResolvable, options: MessageEditOptions | MessageEmbed): Promise<Message>;
    public equals(message: Message, rawData: object): boolean;
    public fetchWebhook(): Promise<Webhook>;
    public crosspost(): Promise<Message>;
    public fetch(force?: boolean): Promise<Message>;
    public pin(options?: { reason?: string }): Promise<Message>;
    public react(emoji: EmojiIdentifierResolvable): Promise<MessageReaction>;
    public reply(
      content: APIMessageContentResolvable | (MessageOptions & { split?: false }) | MessageAdditions,
    ): Promise<Message>;
    public reply(options: MessageOptions & { split: true | SplitOptions }): Promise<Message[]>;
    public reply(options: MessageOptions | APIMessage): Promise<Message | Message[]>;
    public reply(
      content: StringResolvable,
      options: (MessageOptions & { split?: false }) | MessageAdditions,
    ): Promise<Message>;
    public reply(
      content: StringResolvable,
      options: MessageOptions & { split: true | SplitOptions },
    ): Promise<Message[]>;
    public reply(content: StringResolvable, options: MessageOptions): Promise<Message | Message[]>;
    public suppressEmbeds(suppress?: boolean): Promise<Message>;
    public toJSON(): object;
    public toString(): string;
    public unpin(options?: { reason?: string }): Promise<Message>;
  }

  export class MessageAttachment {
    constructor(attachment: BufferResolvable | Stream, name?: string, data?: object);

    public attachment: BufferResolvable | Stream;
    public height: number | null;
    public id: Snowflake;
    public name?: string;
    public proxyURL: string;
    public size: number;
    public readonly spoiler: boolean;
    public url: string;
    public width: number | null;
    public setFile(attachment: BufferResolvable | Stream, name?: string): this;
    public setName(name: string): this;
    public toJSON(): object;
  }

  export class MessageCollector extends Collector<Snowflake, Message> {
    constructor(channel: TextChannel | DMChannel, filter: CollectorFilter, options?: MessageCollectorOptions);
    private _handleChannelDeletion(channel: GuildChannel): void;
    private _handleGuildDeletion(guild: Guild): void;

    public channel: Channel;
    public options: MessageCollectorOptions;
    public received: number;

    public collect(message: Message): Snowflake;
    public dispose(message: Message): Snowflake;
    public endReason(): string;
  }

  export class MessageEmbed {
    constructor(data?: MessageEmbed | MessageEmbedOptions);
    public author: MessageEmbedAuthor | null;
    public color?: number;
    public readonly createdAt: Date | null;
    public description?: string;
    public fields: EmbedField[];
    public files: (MessageAttachment | string | FileOptions)[];
    public footer: MessageEmbedFooter | null;
    public readonly hexColor: string | null;
    public image: MessageEmbedImage | null;
    public readonly length: number;
    public provider: MessageEmbedProvider | null;
    public thumbnail: MessageEmbedThumbnail | null;
    public timestamp: number | null;
    public title?: string;
    public type: string;
    public url?: string;
    public readonly video: MessageEmbedVideo | null;
    public addField(name: StringResolvable, value: StringResolvable, inline?: boolean): this;
    public addFields(...fields: EmbedFieldData[] | EmbedFieldData[][]): this;
    public attachFiles(file: (MessageAttachment | FileOptions | string)[]): this;
    public setAuthor(name: StringResolvable, iconURL?: string, url?: string): this;
    public setColor(color: ColorResolvable): this;
    public setDescription(description: StringResolvable): this;
    public setFooter(text: StringResolvable, iconURL?: string): this;
    public setImage(url: string): this;
    public setThumbnail(url: string): this;
    public setTimestamp(timestamp?: Date | number): this;
    public setTitle(title: StringResolvable): this;
    public setURL(url: string): this;
    public spliceFields(index: number, deleteCount: number, ...fields: EmbedFieldData[] | EmbedFieldData[][]): this;
    public toJSON(): object;

    public static normalizeField(
      name: StringResolvable,
      value: StringResolvable,
      inline?: boolean,
    ): Required<EmbedFieldData>;
    public static normalizeFields(...fields: EmbedFieldData[] | EmbedFieldData[][]): Required<EmbedFieldData>[];
  }

  export class MessageFlags extends BitField<MessageFlagsString> {
    public static FLAGS: Record<MessageFlagsString, number>;
    public static resolve(bit?: BitFieldResolvable<MessageFlagsString>): number;
  }

  export class MessageMentions {
    constructor(
      message: Message,
      users: object[] | Collection<Snowflake, User>,
      roles: Snowflake[] | Collection<Snowflake, Role>,
      everyone: boolean,
    );
    private _channels: Collection<Snowflake, GuildChannel> | null;
    private readonly _content: string;
    private _members: Collection<Snowflake, GuildMember> | null;

    public readonly channels: Collection<Snowflake, TextChannel>;
    public readonly client: Client;
    public everyone: boolean;
    public readonly guild: Guild;
    public has(
      data: UserResolvable | RoleResolvable | GuildChannelResolvable,
      options?: {
        ignoreDirect?: boolean;
        ignoreRoles?: boolean;
        ignoreEveryone?: boolean;
      },
    ): boolean;
    public readonly members: Collection<Snowflake, GuildMember> | null;
    public roles: Collection<Snowflake, Role>;
    public users: Collection<Snowflake, User>;
    public crosspostedChannels: Collection<Snowflake, CrosspostedChannel>;
    public toJSON(): object;

    public static CHANNELS_PATTERN: RegExp;
    public static EVERYONE_PATTERN: RegExp;
    public static ROLES_PATTERN: RegExp;
    public static USERS_PATTERN: RegExp;
  }

  export class MessageReaction {
    constructor(client: Client, data: object, message: Message);
    private _emoji: GuildEmoji | ReactionEmoji;

    public count: number | null;
    public readonly emoji: GuildEmoji | ReactionEmoji;
    public me: boolean;
    public message: Message;
    public readonly partial: boolean;
    public users: ReactionUserManager;
    public remove(): Promise<MessageReaction>;
    public fetch(): Promise<MessageReaction>;
    public toJSON(): object;
  }

  export class NewsChannel extends TextBasedChannel(GuildChannel) {
    constructor(guild: Guild, data?: object);
    public messages: MessageManager;
    public nsfw: boolean;
    public topic: string | null;
    public type: 'news';
    public createWebhook(
      name: string,
      options?: { avatar?: BufferResolvable | Base64Resolvable; reason?: string },
    ): Promise<Webhook>;
    public setNSFW(nsfw: boolean, reason?: string): Promise<NewsChannel>;
    public fetchWebhooks(): Promise<Collection<Snowflake, Webhook>>;
  }

  export class PartialGroupDMChannel extends Channel {
    constructor(client: Client, data: object);
    public name: string;
    public icon: string | null;
    public iconURL(options?: ImageURLOptions): string | null;
  }

  export class PermissionOverwrites {
    constructor(guildChannel: GuildChannel, data?: object);
    public allow: Readonly<Permissions>;
    public readonly channel: GuildChannel;
    public deny: Readonly<Permissions>;
    public id: Snowflake;
    public type: OverwriteType;
    public update(options: PermissionOverwriteOption, reason?: string): Promise<PermissionOverwrites>;
    public delete(reason?: string): Promise<PermissionOverwrites>;
    public toJSON(): object;
    public static resolveOverwriteOptions(
      options: ResolvedOverwriteOptions,
      initialPermissions: { allow?: PermissionResolvable; deny?: PermissionResolvable },
    ): ResolvedOverwriteOptions;
    public static resolve(overwrite: OverwriteResolvable, guild: Guild): RawOverwriteData;
  }

  export class Permissions extends BitField<PermissionString> {
    public any(permission: PermissionResolvable, checkAdmin?: boolean): boolean;
    public has(permission: PermissionResolvable, checkAdmin?: boolean): boolean;
    public missing(bits: BitFieldResolvable<PermissionString>, checkAdmin?: boolean): PermissionString[];
    public serialize(checkAdmin?: boolean): Record<PermissionString, boolean>;
    public toArray(checkAdmin?: boolean): PermissionString[];

    public static ALL: number;
    public static DEFAULT: number;
    public static FLAGS: PermissionFlags;
    public static resolve(permission?: PermissionResolvable): number;
  }

  export class Presence {
    constructor(client: Client, data?: object);
    public activities: Activity[];
    public clientStatus: ClientPresenceStatusData | null;
    public flags: Readonly<ActivityFlags>;
    public guild: Guild | null;
    public readonly member: GuildMember | null;
    public status: PresenceStatus;
    public readonly user: User | null;
    public userID: Snowflake;
    public equals(presence: Presence): boolean;
  }

  export class ReactionCollector extends Collector<Snowflake, MessageReaction> {
    constructor(message: Message, filter: CollectorFilter, options?: ReactionCollectorOptions);
    private _handleChannelDeletion(channel: GuildChannel): void;
    private _handleGuildDeletion(guild: Guild): void;
    private _handleMessageDeletion(message: Message): void;

    public message: Message;
    public options: ReactionCollectorOptions;
    public total: number;
    public users: Collection<Snowflake, User>;

    public static key(reaction: MessageReaction): Snowflake | string;

    public collect(reaction: MessageReaction): Snowflake | string;
    public dispose(reaction: MessageReaction, user: User): Snowflake | string;
    public empty(): void;
    public endReason(): string | null;

    public on(event: 'collect' | 'dispose' | 'remove', listener: (reaction: MessageReaction, user: User) => void): this;
    public on(
      event: 'end',
      listener: (collected: Collection<Snowflake, MessageReaction>, reason: string) => void,
    ): this;
    public on(event: string, listener: (...args: any[]) => void): this;

    public once(
      event: 'collect' | 'dispose' | 'remove',
      listener: (reaction: MessageReaction, user: User) => void,
    ): this;
    public once(
      event: 'end',
      listener: (collected: Collection<Snowflake, MessageReaction>, reason: string) => void,
    ): this;
    public once(event: string, listener: (...args: any[]) => void): this;
  }

  export class ReactionEmoji extends Emoji {
    constructor(reaction: MessageReaction, emoji: object);
    public reaction: MessageReaction;
    public toJSON(): object;
  }

  export class RichPresenceAssets {
    constructor(activity: Activity, assets: object);
    public largeImage: Snowflake | null;
    public largeText: string | null;
    public smallImage: Snowflake | null;
    public smallText: string | null;
    public largeImageURL(options?: ImageURLOptions): string | null;
    public smallImageURL(options?: ImageURLOptions): string | null;
  }

  export class Role extends Base {
    constructor(client: Client, data: object, guild: Guild);
    public color: number;
    public readonly createdAt: Date;
    public readonly createdTimestamp: number;
    public deleted: boolean;
    public readonly editable: boolean;
    public guild: Guild;
    public readonly hexColor: string;
    public hoist: boolean;
    public id: Snowflake;
    public managed: boolean;
    public readonly members: Collection<Snowflake, GuildMember>;
    public mentionable: boolean;
    public name: string;
    public permissions: Readonly<Permissions>;
    public readonly position: number;
    public rawPosition: number;
    public comparePositionTo(role: Role): number;
    public delete(reason?: string): Promise<Role>;
    public edit(data: RoleData, reason?: string): Promise<Role>;
    public equals(role: Role): boolean;
    public permissionsIn(channel: ChannelResolvable): Readonly<Permissions>;
    public setColor(color: ColorResolvable, reason?: string): Promise<Role>;
    public setHoist(hoist: boolean, reason?: string): Promise<Role>;
    public setMentionable(mentionable: boolean, reason?: string): Promise<Role>;
    public setName(name: string, reason?: string): Promise<Role>;
    public setPermissions(permissions: PermissionResolvable, reason?: string): Promise<Role>;
    public setPosition(position: number, options?: { relative?: boolean; reason?: string }): Promise<Role>;
    public toJSON(): object;
    public toString(): string;

    public static comparePositions(role1: Role, role2: Role): number;
  }

  export class Shard extends EventEmitter {
    constructor(manager: ShardingManager, id: number);
    private _evals: Map<string, Promise<any>>;
    private _exitListener: (...args: any[]) => void;
    private _fetches: Map<string, Promise<any>>;
    private _handleExit(respawn?: boolean): void;
    private _handleMessage(message: any): void;

    public args: string[];
    public execArgv: string[];
    public env: object;
    public id: number;
    public manager: ShardingManager;
    public process: ChildProcess | null;
    public ready: boolean;
    public worker: any | null;
    public eval(script: string): Promise<any>;
    public eval<T>(fn: (client: Client) => T): Promise<T[]>;
    public fetchClientValue(prop: string): Promise<any>;
    public kill(): void;
    public respawn(delay?: number, spawnTimeout?: number): Promise<ChildProcess>;
    public send(message: any): Promise<Shard>;
    public spawn(spawnTimeout?: number): Promise<ChildProcess>;

    public on(event: 'spawn' | 'death', listener: (child: ChildProcess) => void): this;
    public on(event: 'disconnect' | 'ready' | 'reconnecting', listener: () => void): this;
    public on(event: 'error', listener: (error: Error) => void): this;
    public on(event: 'message', listener: (message: any) => void): this;
    public on(event: string, listener: (...args: any[]) => void): this;

    public once(event: 'spawn' | 'death', listener: (child: ChildProcess) => void): this;
    public once(event: 'disconnect' | 'ready' | 'reconnecting', listener: () => void): this;
    public once(event: 'error', listener: (error: Error) => void): this;
    public once(event: 'message', listener: (message: any) => void): this;
    public once(event: string, listener: (...args: any[]) => void): this;
  }

  export class ShardClientUtil {
    constructor(client: Client, mode: ShardingManagerMode);
    private _handleMessage(message: any): void;
    private _respond(type: string, message: any): void;

    public client: Client;
    public readonly count: number;
    public readonly ids: number[];
    public mode: ShardingManagerMode;
    public parentPort: any | null;
    public broadcastEval(script: string): Promise<any[]>;
    public broadcastEval<T>(fn: (client: Client) => T): Promise<T[]>;
    public fetchClientValues(prop: string): Promise<any[]>;
    public respawnAll(shardDelay?: number, respawnDelay?: number, spawnTimeout?: number): Promise<void>;
    public send(message: any): Promise<void>;

    public static singleton(client: Client, mode: ShardingManagerMode): ShardClientUtil;
  }

  export class ShardingManager extends EventEmitter {
    constructor(
      file: string,
      options?: {
        totalShards?: number | 'auto';
        shardList?: number[] | 'auto';
        mode?: ShardingManagerMode;
        respawn?: boolean;
        shardArgs?: string[];
        token?: string;
        execArgv?: string[];
      },
    );

    public file: string;
    public respawn: boolean;
    public shardArgs: string[];
    public shards: Collection<number, Shard>;
    public token: string | null;
    public totalShards: number | 'auto';
    public broadcast(message: any): Promise<Shard[]>;
    public broadcastEval(script: string): Promise<any[]>;
    public createShard(id: number): Shard;
    public fetchClientValues(prop: string): Promise<any[]>;
    public respawnAll(
      shardDelay?: number,
      respawnDelay?: number,
      spawnTimeout?: number,
    ): Promise<Collection<number, Shard>>;
    public spawn(amount?: number | 'auto', delay?: number, spawnTimeout?: number): Promise<Collection<number, Shard>>;

    public on(event: 'shardCreate', listener: (shard: Shard) => void): this;

    public once(event: 'shardCreate', listener: (shard: Shard) => void): this;
  }

  export class SnowflakeUtil {
    public static deconstruct(snowflake: Snowflake): DeconstructedSnowflake;
    public static generate(timestamp?: number | Date): Snowflake;
  }

  export class Speaking extends BitField<SpeakingString> {
    public static FLAGS: Record<SpeakingString, number>;
    public static resolve(bit?: BitFieldResolvable<SpeakingString>): number;
  }

  export class StoreChannel extends GuildChannel {
    constructor(guild: Guild, data?: object);
    public nsfw: boolean;
    public type: 'store';
  }

  class StreamDispatcher extends VolumeMixin(Writable) {
    constructor(player: object, options?: StreamOptions, streams?: object);
    public readonly bitrateEditable: boolean;
    public broadcast: VoiceBroadcast | null;
    public readonly paused: boolean;
    public pausedSince: number | null;
    public readonly pausedTime: number;
    public player: object;
    public readonly streamTime: number;
    public readonly totalStreamTime: number;

    public pause(silence?: boolean): void;
    public resume(): void;
    public setBitrate(value: number | 'auto'): boolean;
    public setFEC(enabled: boolean): boolean;
    public setPLP(value: number): boolean;

    public on(event: 'close' | 'drain' | 'finish' | 'start', listener: () => void): this;
    public on(event: 'debug', listener: (info: string) => void): this;
    public on(event: 'error', listener: (err: Error) => void): this;
    public on(event: 'pipe' | 'unpipe', listener: (src: Readable) => void): this;
    public on(event: 'speaking', listener: (speaking: boolean) => void): this;
    public on(event: 'volumeChange', listener: (oldVolume: number, newVolume: number) => void): this;
    public on(event: string, listener: (...args: any[]) => void): this;

    public once(event: 'close' | 'drain' | 'finish' | 'start', listener: () => void): this;
    public once(event: 'debug', listener: (info: string) => void): this;
    public once(event: 'error', listener: (err: Error) => void): this;
    public once(event: 'pipe' | 'unpipe', listener: (src: Readable) => void): this;
    public once(event: 'speaking', listener: (speaking: boolean) => void): this;
    public once(event: 'volumeChange', listener: (oldVolume: number, newVolume: number) => void): this;
    public once(event: string, listener: (...args: any[]) => void): this;
  }

  export class Structures {
    public static get<K extends keyof Extendable>(structure: K): Extendable[K];
    public static get(structure: string): (...args: any[]) => void;
    public static extend<K extends keyof Extendable, T extends Extendable[K]>(
      structure: K,
      extender: (baseClass: Extendable[K]) => T,
    ): T;
    public static extend<T extends (...args: any[]) => void>(
      structure: string,
      extender: (baseClass: typeof Function) => T,
    ): T;
  }

  export class SystemChannelFlags extends BitField<SystemChannelFlagsString> {
    public static FLAGS: Record<SystemChannelFlagsString, number>;
    public static resolve(bit?: BitFieldResolvable<SystemChannelFlagsString>): number;
  }

  export class Team extends Base {
    constructor(client: Client, data: object);
    public id: Snowflake;
    public name: string;
    public icon: string | null;
    public ownerID: Snowflake | null;
    public members: Collection<Snowflake, TeamMember>;

    public readonly owner: TeamMember;
    public readonly createdAt: Date;
    public readonly createdTimestamp: number;

    public iconURL(options?: ImageURLOptions): string;
    public toJSON(): object;
    public toString(): string;
  }

  export class TeamMember extends Base {
    constructor(team: Team, data: object);
    public team: Team;
    public readonly id: Snowflake;
    public permissions: string[];
    public membershipState: MembershipStates;
    public user: User;

    public toString(): string;
  }

  export class TextChannel extends TextBasedChannel(GuildChannel) {
    constructor(guild: Guild, data?: object);
    public messages: MessageManager;
    public nsfw: boolean;
    public type: 'text';
    public rateLimitPerUser: number;
    public topic: string | null;
    public createWebhook(
      name: string,
      options?: { avatar?: BufferResolvable | Base64Resolvable; reason?: string },
    ): Promise<Webhook>;
    public setNSFW(nsfw: boolean, reason?: string): Promise<TextChannel>;
    public setRateLimitPerUser(rateLimitPerUser: number, reason?: string): Promise<TextChannel>;
    public fetchWebhooks(): Promise<Collection<Snowflake, Webhook>>;
  }

  export class User extends PartialTextBasedChannel(Base) {
    constructor(client: Client, data: object);
    public avatar: string | null;
    public bot: boolean;
    public readonly createdAt: Date;
    public readonly createdTimestamp: number;
    public discriminator: string;
    public readonly defaultAvatarURL: string;
    public readonly dmChannel: DMChannel | null;
    public flags?: Readonly<UserFlags>;
    public id: Snowflake;
    public lastMessageID: Snowflake | null;
    public locale?: string;
    public readonly partial: false;
    public readonly presence: Presence;
    public system?: boolean;
    public readonly tag: string;
    public username: string;
    public avatarURL(options?: ImageURLOptions & { dynamic?: boolean }): string | null;
    public createDM(): Promise<DMChannel>;
    public deleteDM(): Promise<DMChannel>;
    public displayAvatarURL(options?: ImageURLOptions & { dynamic?: boolean }): string;
    public equals(user: User): boolean;
    public fetch(force?: boolean): Promise<User>;
    public fetchFlags(force?: boolean): Promise<UserFlags>;
    public toString(): string;
    public typingDurationIn(channel: ChannelResolvable): number;
    public typingIn(channel: ChannelResolvable): boolean;
    public typingSinceIn(channel: ChannelResolvable): Date;
  }

  export class UserFlags extends BitField<UserFlagsString> {
    public static FLAGS: Record<UserFlagsString, number>;
    public static resolve(bit?: BitFieldResolvable<UserFlagsString>): number;
  }

  export class Util {
    public static basename(path: string, ext?: string): string;
    public static binaryToID(num: string): Snowflake;
    public static cleanContent(str: string, message: Message): string;
    public static removeMentions(str: string): string;
    public static cloneObject(obj: object): object;
    public static convertToBuffer(ab: ArrayBuffer | string): Buffer;
    public static delayFor(ms: number): Promise<void>;
    public static discordSort<K, V extends { rawPosition: number; id: string }>(
      collection: Collection<K, V>,
    ): Collection<K, V>;
    public static escapeMarkdown(text: string, options?: EscapeMarkdownOptions): string;
    public static escapeCodeBlock(text: string): string;
    public static escapeInlineCode(text: string): string;
    public static escapeBold(text: string): string;
    public static escapeItalic(text: string): string;
    public static escapeUnderline(text: string): string;
    public static escapeStrikethrough(text: string): string;
    public static escapeSpoiler(text: string): string;
    public static cleanCodeBlockContent(text: string): string;
    public static fetchRecommendedShards(token: string, guildsPerShard?: number): Promise<number>;
    public static flatten(obj: object, ...props: { [key: string]: boolean | string }[]): object;
    public static idToBinary(num: Snowflake): string;
    public static makeError(obj: { name: string; message: string; stack: string }): Error;
    public static makePlainError(err: Error): { name: string; message: string; stack: string };
    public static mergeDefault(def: object, given: object): object;
    public static moveElementInArray(array: any[], element: any, newIndex: number, offset?: boolean): number;
    public static parseEmoji(text: string): { animated: boolean; name: string; id: string | null } | null;
    public static resolveColor(color: ColorResolvable): number;
    public static resolveString(data: StringResolvable): string;
    public static setPosition<T extends Channel | Role>(
      item: T,
      position: number,
      relative: boolean,
      sorted: Collection<Snowflake, T>,
      route: object,
      reason?: string,
    ): Promise<{ id: Snowflake; position: number }[]>;
    public static splitMessage(text: StringResolvable, options?: SplitOptions): string[];
    public static str2ab(str: string): ArrayBuffer;
  }

  class VoiceBroadcast extends EventEmitter {
    constructor(client: Client);
    public client: Client;
    public subscribers: StreamDispatcher[];
    public readonly dispatcher?: BroadcastDispatcher;
    public play(input: string | Readable, options?: StreamOptions): BroadcastDispatcher;
    public end(): void;

    public on(event: 'end', listener: () => void): this;
    public on(event: 'subscribe' | 'unsubscribe', listener: (dispatcher: StreamDispatcher) => void): this;
    public on(event: string, listener: (...args: any[]) => void): this;

    public once(event: 'end', listener: () => void): this;
    public once(event: 'subscribe' | 'unsubscribe', listener: (dispatcher: StreamDispatcher) => void): this;
    public once(event: string, listener: (...args: any[]) => void): this;
  }

  export class VoiceChannel extends GuildChannel {
    constructor(guild: Guild, data?: object);
    public bitrate: number;
    public readonly editable: boolean;
    public readonly full: boolean;
    public readonly joinable: boolean;
    public readonly speakable: boolean;
    public type: 'voice';
    public userLimit: number;
    public join(): Promise<VoiceConnection>;
    public leave(): void;
    public setBitrate(bitrate: number, reason?: string): Promise<VoiceChannel>;
    public setUserLimit(userLimit: number, reason?: string): Promise<VoiceChannel>;
  }

  class VoiceConnection extends EventEmitter {
    constructor(voiceManager: ClientVoiceManager, channel: VoiceChannel);
    private authentication: object;
    private sockets: object;
    private ssrcMap: Map<number, boolean>;
    private _speaking: Map<Snowflake, Readonly<Speaking>>;
    private _disconnect(): void;
    private authenticate(): void;
    private authenticateFailed(reason: string): void;
    private checkAuthenticated(): void;
    private cleanup(): void;
    private connect(): void;
    private onReady(data: object): void;
    private onSessionDescription(mode: string, secret: string): void;
    private onSpeaking(data: object): void;
    private reconnect(token: string, endpoint: string): void;
    private sendVoiceStateUpdate(options: object): Promise<Shard>;
    private setSessionID(sessionID: string): void;
    private setTokenAndEndpoint(token: string, endpoint: string): void;
    private updateChannel(channel: VoiceChannel): void;

    public channel: VoiceChannel;
    public readonly client: Client;
    public readonly dispatcher: StreamDispatcher;
    public player: object;
    public receiver: VoiceReceiver;
    public speaking: Readonly<Speaking>;
    public status: VoiceStatus;
    public readonly voice: VoiceState;
    public voiceManager: ClientVoiceManager;
    public disconnect(): void;
    public play(input: VoiceBroadcast | Readable | string, options?: StreamOptions): StreamDispatcher;
    public setSpeaking(value: BitFieldResolvable<SpeakingString>): void;

    public on(event: 'authenticated' | 'closing' | 'newSession' | 'ready' | 'reconnecting', listener: () => void): this;
    public on(event: 'debug', listener: (message: string) => void): this;
    public on(event: 'error' | 'failed' | 'disconnect', listener: (error: Error) => void): this;
    public on(event: 'speaking', listener: (user: User, speaking: Readonly<Speaking>) => void): this;
    public on(event: 'warn', listener: (warning: string | Error) => void): this;
    public on(event: string, listener: (...args: any[]) => void): this;

    public once(
      event: 'authenticated' | 'closing' | 'newSession' | 'ready' | 'reconnecting',
      listener: () => void,
    ): this;
    public once(event: 'debug', listener: (message: string) => void): this;
    public once(event: 'error' | 'failed' | 'disconnect', listener: (error: Error) => void): this;
    public once(event: 'speaking', listener: (user: User, speaking: Readonly<Speaking>) => void): this;
    public once(event: 'warn', listener: (warning: string | Error) => void): this;
    public once(event: string, listener: (...args: any[]) => void): this;
  }

  class VoiceReceiver extends EventEmitter {
    constructor(connection: VoiceConnection);
    public createStream(
      user: UserResolvable,
      options?: { mode?: 'opus' | 'pcm'; end?: 'silence' | 'manual' },
    ): Readable;

    public on(event: 'debug', listener: (error: Error | string) => void): this;
    public on(event: string, listener: (...args: any[]) => void): this;

    public once(event: 'debug', listener: (error: Error | string) => void): this;
    public once(event: string, listener: (...args: any[]) => void): this;
  }

  export class VoiceRegion {
    constructor(data: object);
    public custom: boolean;
    public deprecated: boolean;
    public id: string;
    public name: string;
    public optimal: boolean;
    public vip: boolean;
    public toJSON(): object;
  }

  export class VoiceState extends Base {
    constructor(guild: Guild, data: object);
    public readonly channel: VoiceChannel | null;
    public channelID?: Snowflake;
    public readonly connection: VoiceConnection | null;
    public readonly deaf?: boolean;
    public guild: Guild;
    public id: Snowflake;
    public readonly member: GuildMember | null;
    public readonly mute?: boolean;
    public selfDeaf?: boolean;
    public selfMute?: boolean;
    public serverDeaf?: boolean;
    public serverMute?: boolean;
    public sessionID?: string;
    public streaming: boolean;
    public selfVideo: boolean;
    public readonly speaking: boolean | null;

    public setDeaf(deaf: boolean, reason?: string): Promise<GuildMember>;
    public setMute(mute: boolean, reason?: string): Promise<GuildMember>;
    public kick(reason?: string): Promise<GuildMember>;
    public setChannel(channel: ChannelResolvable | null, reason?: string): Promise<GuildMember>;
    public setSelfDeaf(deaf: boolean): Promise<boolean>;
    public setSelfMute(mute: boolean): Promise<boolean>;
  }

  class VolumeInterface extends EventEmitter {
    constructor(options?: { volume?: number });
    public readonly volume: number;
    public readonly volumeDecibels: number;
    public readonly volumeEditable: boolean;
    public readonly volumeLogarithmic: number;
    public setVolume(volume: number): void;
    public setVolumeDecibels(db: number): void;
    public setVolumeLogarithmic(value: number): void;

    public on(event: 'volumeChange', listener: (oldVolume: number, newVolume: number) => void): this;

    public once(event: 'volumeChange', listener: (oldVolume: number, newVolume: number) => void): this;
  }

  export class Webhook extends WebhookMixin() {
    constructor(client: Client, data?: object);
    public avatar: string;
    public avatarURL(options?: ImageURLOptions): string | null;
    public channelID: Snowflake;
    public client: Client;
    public guildID: Snowflake;
    public name: string;
    public owner: User | object | null;
    public token: string | null;
    public type: WebhookTypes;
  }

  export class WebhookClient extends WebhookMixin(BaseClient) {
    constructor(id: string, token: string, options?: ClientOptions);
    public client: this;
    public token: string;
  }

  export class WebSocketManager extends EventEmitter {
    constructor(client: Client);
    private totalShards: number | string;
    private shardQueue: Set<WebSocketShard>;
    private packetQueue: object[];
    private destroyed: boolean;
    private reconnecting: boolean;
    private sessionStartLimit?: { total: number; remaining: number; reset_after: number };

    public readonly client: Client;
    public gateway?: string;
    public shards: Collection<number, WebSocketShard>;
    public status: Status;
    public readonly ping: number;

    public on(event: WSEventType, listener: (data: any, shardID: number) => void): this;
    public once(event: WSEventType, listener: (data: any, shardID: number) => void): this;

    private debug(message: string, shard?: WebSocketShard): void;
    private connect(): Promise<void>;
    private createShards(): Promise<void>;
    private reconnect(): Promise<void>;
    private broadcast(packet: object): void;
    private destroy(): void;
    private _handleSessionLimit(remaining?: number, resetAfter?: number): Promise<void>;
    private handlePacket(packet?: object, shard?: WebSocketShard): boolean;
    private checkShardsReady(): Promise<void>;
    private triggerClientReady(): void;
  }

  export class WebSocketShard extends EventEmitter {
    constructor(manager: WebSocketManager, id: number);
    private sequence: number;
    private closeSequence: number;
    private sessionID?: string;
    private lastPingTimestamp: number;
    private lastHeartbeatAcked: boolean;
    private ratelimit: { queue: object[]; total: number; remaining: number; time: 60e3; timer: NodeJS.Timeout | null };
    private connection: WebSocket | null;
    private helloTimeout: NodeJS.Timeout | undefined;
    private eventsAttached: boolean;
    private expectedGuilds: Set<Snowflake> | undefined;
    private readyTimeout: NodeJS.Timeout | undefined;

    public manager: WebSocketManager;
    public id: number;
    public status: Status;
    public ping: number;

    private debug(message: string): void;
    private connect(): Promise<void>;
    private onOpen(): void;
    private onMessage(event: MessageEvent): void;
    private onError(error: ErrorEvent | object): void;
    private onClose(event: CloseEvent): void;
    private onPacket(packet: object): void;
    private checkReady(): void;
    private setHelloTimeout(time?: number): void;
    private setHeartbeatTimer(time: number): void;
    private sendHeartbeat(): void;
    private ackHeartbeat(): void;
    private identify(): void;
    private identifyNew(): void;
    private identifyResume(): void;
    private _send(data: object): void;
    private processQueue(): void;
    private destroy(destroyOptions?: { closeCode?: number; reset?: boolean; emit?: boolean; log?: boolean }): void;
    private _cleanupConnection(): void;
    private _emitDestroyed(): void;

    public send(data: object): void;
    public on(event: 'ready' | 'resumed' | 'invalidSession', listener: () => void): this;
    public on(event: 'close', listener: (event: CloseEvent) => void): this;
    public on(event: 'allReady', listener: (unavailableGuilds?: Set<Snowflake>) => void): this;
    public on(event: string, listener: (...args: any[]) => void): this;

    public once(event: 'ready' | 'resumed' | 'invalidSession', listener: () => void): this;
    public once(event: 'close', listener: (event: CloseEvent) => void): this;
    public once(event: 'allReady', listener: (unavailableGuilds?: Set<Snowflake>) => void): this;
    public once(event: string, listener: (...args: any[]) => void): this;
  }

  //#endregion

  //#region Collections

  export class Collection<K, V> extends BaseCollection<K, V> {
    public flatMap<T>(
      fn: (value: V, key: K, collection: this) => Collection<K, T>,
      thisArg?: unknown,
    ): Collection<K, T>;
    public flatMap<T, This>(
      fn: (this: This, value: V, key: K, collection: this) => Collection<K, T>,
      thisArg: This,
    ): Collection<K, T>;
    public mapValues<T>(fn: (value: V, key: K, collection: this) => T, thisArg?: unknown): Collection<K, T>;
    public mapValues<This, T>(
      fn: (this: This, value: V, key: K, collection: this) => T,
      thisArg: This,
    ): Collection<K, T>;
    public toJSON(): object;
  }

  //#endregion

  //#region Managers

  export class ChannelManager extends BaseManager<Snowflake, Channel, ChannelResolvable> {
    constructor(client: Client, iterable: Iterable<any>);
    public fetch(id: Snowflake, cache?: boolean, force?: boolean): Promise<Channel>;
  }

  export abstract class BaseManager<K, Holds, R> {
    constructor(client: Client, iterable: Iterable<any>, holds: Constructable<Holds>, cacheType: Collection<K, Holds>);
    public holds: Constructable<Holds>;
    public cache: Collection<K, Holds>;
    public cacheType: Collection<K, Holds>;
    public readonly client: Client;
    public add(data: any, cache?: boolean, { id, extras }?: { id: K; extras: any[] }): Holds;
    public resolve(resolvable: R): Holds | null;
    public resolveID(resolvable: R): K | null;
    public valueOf(): Collection<K, Holds>;
  }

  export class GuildChannelManager extends BaseManager<Snowflake, GuildChannel, GuildChannelResolvable> {
    constructor(guild: Guild, iterable?: Iterable<any>);
    public guild: Guild;
    public create(name: string, options: GuildCreateChannelOptions & { type: 'voice' }): Promise<VoiceChannel>;
    public create(name: string, options: GuildCreateChannelOptions & { type: 'category' }): Promise<CategoryChannel>;
    public create(name: string, options?: GuildCreateChannelOptions & { type?: 'text' }): Promise<TextChannel>;
    public create(
      name: string,
      options: GuildCreateChannelOptions,
    ): Promise<TextChannel | VoiceChannel | CategoryChannel>;
  }

  export class GuildEmojiManager extends BaseManager<Snowflake, GuildEmoji, EmojiResolvable> {
    constructor(guild: Guild, iterable?: Iterable<any>);
    public guild: Guild;
    public create(
      attachment: BufferResolvable | Base64Resolvable,
      name: string,
      options?: GuildEmojiCreateOptions,
    ): Promise<GuildEmoji>;
    public resolveIdentifier(emoji: EmojiIdentifierResolvable): string | null;
  }

  export class GuildEmojiRoleManager {
    constructor(emoji: GuildEmoji);
    public emoji: GuildEmoji;
    public guild: Guild;
    public cache: Collection<Snowflake, Role>;
    public add(
      roleOrRoles: RoleResolvable | readonly RoleResolvable[] | Collection<Snowflake, Role>,
    ): Promise<GuildEmoji>;
    public set(roles: readonly RoleResolvable[] | Collection<Snowflake, Role>): Promise<GuildEmoji>;
    public remove(
      roleOrRoles: RoleResolvable | readonly RoleResolvable[] | Collection<Snowflake, Role>,
    ): Promise<GuildEmoji>;
  }

  export class GuildManager extends BaseManager<Snowflake, Guild, GuildResolvable> {
    constructor(client: Client, iterable?: Iterable<any>);
    public create(
      name: string,
      options?: { region?: string; icon: BufferResolvable | Base64Resolvable | null },
    ): Promise<Guild>;
    public fetch(id: Snowflake, cache?: boolean, force?: boolean): Promise<Guild>;
  }

  export class GuildMemberManager extends BaseManager<Snowflake, GuildMember, GuildMemberResolvable> {
    constructor(guild: Guild, iterable?: Iterable<any>);
    public guild: Guild;
    public ban(user: UserResolvable, options?: BanOptions): Promise<GuildMember | User | Snowflake>;
    public fetch(
      options: UserResolvable | FetchMemberOptions | (FetchMembersOptions & { user: UserResolvable }),
    ): Promise<GuildMember>;
    public fetch(options?: FetchMembersOptions): Promise<Collection<Snowflake, GuildMember>>;
    public prune(options: GuildPruneMembersOptions & { dry?: false; count: false }): Promise<null>;
    public prune(options?: GuildPruneMembersOptions): Promise<number>;
    public unban(user: UserResolvable, reason?: string): Promise<User>;
  }

  export class GuildMemberRoleManager extends OverridableManager<Snowflake, Role, RoleResolvable> {
    constructor(member: GuildMember);
    public readonly hoist: Role | null;
    public readonly color: Role | null;
    public readonly highest: Role;
    public member: GuildMember;
    public guild: Guild;

    public add(
      roleOrRoles: RoleResolvable | readonly RoleResolvable[] | Collection<Snowflake, Role>,
      reason?: string,
    ): Promise<GuildMember>;
    public set(roles: readonly RoleResolvable[] | Collection<Snowflake, Role>, reason?: string): Promise<GuildMember>;
    public remove(
      roleOrRoles: RoleResolvable | readonly RoleResolvable[] | Collection<Snowflake, Role>,
      reason?: string,
    ): Promise<GuildMember>;
  }

  export class MessageManager extends BaseManager<Snowflake, Message, MessageResolvable> {
    constructor(channel: TextChannel | DMChannel, iterable?: Iterable<any>);
    public channel: TextBasedChannelFields;
    public cache: Collection<Snowflake, Message>;
    public fetch(message: Snowflake, cache?: boolean, force?: boolean): Promise<Message>;
    public fetch(
      options?: ChannelLogsQueryOptions,
      cache?: boolean,
      force?: boolean,
    ): Promise<Collection<Snowflake, Message>>;
    public fetchPinned(cache?: boolean): Promise<Collection<Snowflake, Message>>;
    public delete(message: MessageResolvable, reason?: string): Promise<void>;
  }

  // Hacky workaround because changing the signature of an overridden method errors
  class OverridableManager<V, K, R = any> extends BaseManager<V, K, R> {
    public add(data: any, cache: any): any;
    public set(key: any): any;
  }

  export class PresenceManager extends BaseManager<Snowflake, Presence, PresenceResolvable> {
    constructor(client: Client, iterable?: Iterable<any>);
  }

  export class ReactionManager extends BaseManager<string | Snowflake, MessageReaction, MessageReactionResolvable> {
    constructor(message: Message, iterable?: Iterable<any>);
    public message: Message;
    public removeAll(): Promise<Message>;
  }

  export class ReactionUserManager extends BaseManager<Snowflake, User, UserResolvable> {
    constructor(client: Client, iterable: Iterable<any> | undefined, reaction: MessageReaction);
    public reaction: MessageReaction;
    public fetch(options?: {
      limit?: number;
      after?: Snowflake;
      before?: Snowflake;
    }): Promise<Collection<Snowflake, User>>;
    public remove(user?: UserResolvable): Promise<MessageReaction>;
  }

  export class RoleManager extends BaseManager<Snowflake, Role, RoleResolvable> {
    constructor(guild: Guild, iterable?: Iterable<any>);
    public readonly everyone: Role;
    public readonly highest: Role;
    public guild: Guild;

    public create(options?: { data?: RoleData; reason?: string }): Promise<Role>;
    public fetch(id: Snowflake, cache?: boolean, force?: boolean): Promise<Role | null>;
    public fetch(id?: Snowflake, cache?: boolean, force?: boolean): Promise<this>;
  }

  export class UserManager extends BaseManager<Snowflake, User, UserResolvable> {
    constructor(client: Client, iterable?: Iterable<any>);
    public fetch(id: Snowflake, cache?: boolean, force?: boolean): Promise<User>;
  }

  export class VoiceStateManager extends BaseManager<Snowflake, VoiceState, typeof VoiceState> {
    constructor(guild: Guild, iterable?: Iterable<any>);
    public guild: Guild;
  }

  //#endregion

  //#region Mixins

  // Model the TextBasedChannel mixin system, allowing application of these fields
  // to the classes that use these methods without having to manually add them
  // to each of those classes

  type Constructable<T> = new (...args: any[]) => T;
  function PartialTextBasedChannel<T>(Base?: Constructable<T>): Constructable<T & PartialTextBasedChannelFields>;
  function TextBasedChannel<T, I extends keyof TextBasedChannelFields = never>(
    Base?: Constructable<T>,
    ignore?: I[],
  ): Constructable<T & Omit<TextBasedChannelFields, I>>;

  interface PartialTextBasedChannelFields {
    lastMessageID: Snowflake | null;
    readonly lastMessage: Message | null;
    send(
      content: APIMessageContentResolvable | (MessageOptions & { split?: false }) | MessageAdditions,
    ): Promise<Message>;
    send(options: MessageOptions & { split: true | SplitOptions }): Promise<Message[]>;
    send(options: MessageOptions | APIMessage): Promise<Message | Message[]>;
    send(content: StringResolvable, options: (MessageOptions & { split?: false }) | MessageAdditions): Promise<Message>;
    send(content: StringResolvable, options: MessageOptions & { split: true | SplitOptions }): Promise<Message[]>;
    send(content: StringResolvable, options: MessageOptions): Promise<Message | Message[]>;
  }

  interface TextBasedChannelFields extends PartialTextBasedChannelFields {
    _typing: Map<string, TypingData>;
    lastPinTimestamp: number | null;
    readonly lastPinAt: Date;
    typing: boolean;
    typingCount: number;
    awaitMessages(filter: CollectorFilter, options?: AwaitMessagesOptions): Promise<Collection<Snowflake, Message>>;
    bulkDelete(
      messages: Collection<Snowflake, Message> | readonly MessageResolvable[] | number,
      filterOld?: boolean,
    ): Promise<Collection<Snowflake, Message>>;
    createMessageCollector(filter: CollectorFilter, options?: MessageCollectorOptions): MessageCollector;
    startTyping(count?: number): Promise<void>;
    stopTyping(force?: boolean): void;
  }

  function WebhookMixin<T>(Base?: Constructable<T>): Constructable<T & WebhookFields>;

  function VolumeMixin<T>(base: Constructable<T>): Constructable<T & VolumeInterface>;

  interface WebhookFields {
    id: Snowflake;
    readonly createdAt: Date;
    readonly createdTimestamp: number;
    readonly url: string;
    delete(reason?: string): Promise<void>;
    edit(options: WebhookEditData): Promise<Webhook>;
    send(
      content: APIMessageContentResolvable | (WebhookMessageOptions & { split?: false }) | MessageAdditions,
    ): Promise<Message>;
    send(options: WebhookMessageOptions & { split: true | SplitOptions }): Promise<Message[]>;
    send(options: WebhookMessageOptions | APIMessage): Promise<Message | Message[]>;
    send(
      content: StringResolvable,
      options: (WebhookMessageOptions & { split?: false }) | MessageAdditions,
    ): Promise<Message>;
    send(
      content: StringResolvable,
      options: WebhookMessageOptions & { split: true | SplitOptions },
    ): Promise<Message[]>;
    send(content: StringResolvable, options: WebhookMessageOptions): Promise<Message | Message[]>;
    sendSlackMessage(body: object): Promise<boolean>;
  }

  //#endregion

  //#region Typedefs

  type ActivityFlagsString = 'INSTANCE' | 'JOIN' | 'SPECTATE' | 'JOIN_REQUEST' | 'SYNC' | 'PLAY';

  interface ActivityOptions {
    name?: string;
    url?: string;
    type?: ActivityType | number;
    shardID?: number | readonly number[];
  }

  type ActivityType = 'PLAYING' | 'STREAMING' | 'LISTENING' | 'WATCHING' | 'CUSTOM_STATUS' | 'COMPETING';

  interface AddGuildMemberOptions {
    accessToken: string;
    nick?: string;
    roles?: Collection<Snowflake, Role> | RoleResolvable[];
    mute?: boolean;
    deaf?: boolean;
  }

  interface APIError {
    UNKNOWN_ACCOUNT: number;
    UNKNOWN_APPLICATION: number;
    UNKNOWN_CHANNEL: number;
    UNKNOWN_GUILD: number;
    UNKNOWN_INTEGRATION: number;
    UNKNOWN_INVITE: number;
    UNKNOWN_MEMBER: number;
    UNKNOWN_MESSAGE: number;
    UNKNOWN_OVERWRITE: number;
    UNKNOWN_PROVIDER: number;
    UNKNOWN_ROLE: number;
    UNKNOWN_TOKEN: number;
    UNKNOWN_USER: number;
    UNKNOWN_EMOJI: number;
    UNKNOWN_WEBHOOK: number;
    BOT_PROHIBITED_ENDPOINT: number;
    BOT_ONLY_ENDPOINT: number;
    MAXIMUM_GUILDS: number;
    MAXIMUM_FRIENDS: number;
    MAXIMUM_PINS: number;
    MAXIMUM_ROLES: number;
    MAXIMUM_REACTIONS: number;
    UNAUTHORIZED: number;
    MISSING_ACCESS: number;
    INVALID_ACCOUNT_TYPE: number;
    CANNOT_EXECUTE_ON_DM: number;
    EMBED_DISABLED: number;
    CANNOT_EDIT_MESSAGE_BY_OTHER: number;
    CANNOT_SEND_EMPTY_MESSAGE: number;
    CANNOT_MESSAGE_USER: number;
    CANNOT_SEND_MESSAGES_IN_VOICE_CHANNEL: number;
    CHANNEL_VERIFICATION_LEVEL_TOO_HIGH: number;
    OAUTH2_APPLICATION_BOT_ABSENT: number;
    MAXIMUM_OAUTH2_APPLICATIONS: number;
    INVALID_OAUTH_STATE: number;
    MISSING_PERMISSIONS: number;
    INVALID_AUTHENTICATION_TOKEN: number;
    NOTE_TOO_LONG: number;
    INVALID_BULK_DELETE_QUANTITY: number;
    CANNOT_PIN_MESSAGE_IN_OTHER_CHANNEL: number;
    CANNOT_EXECUTE_ON_SYSTEM_MESSAGE: number;
    BULK_DELETE_MESSAGE_TOO_OLD: number;
    INVITE_ACCEPTED_TO_GUILD_NOT_CONTAINING_BOT: number;
    REACTION_BLOCKED: number;
  }

  type APIMessageContentResolvable = string | number | boolean | bigint | symbol | readonly StringResolvable[];

  interface ApplicationAsset {
    name: string;
    id: Snowflake;
    type: 'BIG' | 'SMALL';
  }

  interface AuditLogChange {
    key: string;
    old?: any;
    new?: any;
  }

  interface AwaitMessagesOptions extends MessageCollectorOptions {
    errors?: string[];
  }

  interface AwaitReactionsOptions extends ReactionCollectorOptions {
    errors?: string[];
  }

  interface BanOptions {
    days?: number;
    reason?: string;
  }

  type Base64Resolvable = Buffer | Base64String;

  type Base64String = string;

  type BitFieldResolvable<T extends string> =
    | RecursiveReadonlyArray<T | number | Readonly<BitField<T>>>
    | T
    | number
    | Readonly<BitField<T>>;

  type BufferResolvable = Buffer | string;

  interface ChannelCreationOverwrites {
    allow?: PermissionResolvable | number;
    deny?: PermissionResolvable | number;
    id: RoleResolvable | UserResolvable;
  }

  interface ChannelData {
    name?: string;
    position?: number;
    topic?: string;
    nsfw?: boolean;
    bitrate?: number;
    userLimit?: number;
    parentID?: Snowflake;
    rateLimitPerUser?: number;
    lockPermissions?: boolean;
    permissionOverwrites?: readonly OverwriteResolvable[] | Collection<Snowflake, OverwriteResolvable>;
  }

  interface ChannelLogsQueryOptions {
    limit?: number;
    before?: Snowflake;
    after?: Snowflake;
    around?: Snowflake;
  }

  interface ChannelPosition {
    channel: ChannelResolvable;
    position: number;
  }

  type ChannelResolvable = Channel | Snowflake;

  interface ClientEvents {
    channelCreate: [Channel];
    channelDelete: [Channel | PartialDMChannel];
    channelPinsUpdate: [Channel | PartialDMChannel, Date];
    channelUpdate: [Channel, Channel];
    debug: [string];
    warn: [string];
    disconnect: [any, number];
    emojiCreate: [GuildEmoji];
    emojiDelete: [GuildEmoji];
    emojiUpdate: [GuildEmoji, GuildEmoji];
    error: [Error];
    guildBanAdd: [Guild, User];
    guildBanRemove: [Guild, User];
    guildCreate: [Guild];
    guildDelete: [Guild];
    guildUnavailable: [Guild];
    guildIntegrationsUpdate: [Guild];
    guildMemberAdd: [GuildMember];
    guildMemberAvailable: [GuildMember | PartialGuildMember];
    guildMemberRemove: [GuildMember | PartialGuildMember];
    guildMembersChunk: [
      Collection<Snowflake, GuildMember>,
      Guild,
      { count: number; index: number; nonce: string | undefined },
    ];
    guildMemberSpeaking: [GuildMember | PartialGuildMember, Readonly<Speaking>];
    guildMemberUpdate: [GuildMember | PartialGuildMember, GuildMember];
    guildUpdate: [Guild, Guild];
    inviteCreate: [Invite];
    inviteDelete: [Invite];
    message: [Message];
    messageDelete: [Message | PartialMessage];
    messageReactionRemoveAll: [Message | PartialMessage];
    messageReactionRemoveEmoji: [MessageReaction];
    messageDeleteBulk: [Collection<Snowflake, Message | PartialMessage>];
    messageReactionAdd: [MessageReaction, User | PartialUser];
    messageReactionRemove: [MessageReaction, User | PartialUser];
    messageUpdate: [Message | PartialMessage, Message | PartialMessage];
    presenceUpdate: [Presence | undefined, Presence];
    rateLimit: [RateLimitData];
    ready: [];
    invalidated: [];
    roleCreate: [Role];
    roleDelete: [Role];
    roleUpdate: [Role, Role];
    typingStart: [Channel | PartialDMChannel, User | PartialUser];
    userUpdate: [User | PartialUser, User];
    voiceStateUpdate: [VoiceState, VoiceState];
    webhookUpdate: [TextChannel];
    shardDisconnect: [CloseEvent, number];
    shardError: [Error, number];
    shardReady: [number, Set<Snowflake> | undefined];
    shardReconnecting: [number];
    shardResume: [number, number];
  }

  interface ClientOptions {
    shards?: number | number[] | 'auto';
    shardCount?: number;
    messageCacheMaxSize?: number;
    messageCacheLifetime?: number;
    messageSweepInterval?: number;
    fetchAllMembers?: boolean;
    disableMentions?: 'none' | 'all' | 'everyone';
    allowedMentions?: MessageMentionOptions;
    partials?: PartialTypes[];
    restWsBridgeTimeout?: number;
    restTimeOffset?: number;
    restRequestTimeout?: number;
    restSweepInterval?: number;
    retryLimit?: number;
    presence?: PresenceData;
    ws?: WebSocketOptions;
    http?: HTTPOptions;
  }

  type ClientPresenceStatus = 'online' | 'idle' | 'dnd';

  interface ClientPresenceStatusData {
    web?: ClientPresenceStatus;
    mobile?: ClientPresenceStatus;
    desktop?: ClientPresenceStatus;
  }

  interface CloseEvent {
    wasClean: boolean;
    code: number;
    reason: string;
    target: WebSocket;
  }

  type CollectorFilter = (...args: any[]) => boolean | Promise<boolean>;

  interface CollectorOptions {
    time?: number;
    idle?: number;
    dispose?: boolean;
  }

  type ColorResolvable =
    | 'DEFAULT'
    | 'WHITE'
    | 'AQUA'
    | 'GREEN'
    | 'BLUE'
    | 'YELLOW'
    | 'PURPLE'
    | 'LUMINOUS_VIVID_PINK'
    | 'GOLD'
    | 'ORANGE'
    | 'RED'
    | 'GREY'
    | 'DARKER_GREY'
    | 'NAVY'
    | 'DARK_AQUA'
    | 'DARK_GREEN'
    | 'DARK_BLUE'
    | 'DARK_PURPLE'
    | 'DARK_VIVID_PINK'
    | 'DARK_GOLD'
    | 'DARK_ORANGE'
    | 'DARK_RED'
    | 'DARK_GREY'
    | 'LIGHT_GREY'
    | 'DARK_NAVY'
    | 'BLURPLE'
    | 'GREYPLE'
    | 'DARK_BUT_NOT_BLACK'
    | 'NOT_QUITE_BLACK'
    | 'RANDOM'
    | [number, number, number]
    | number
    | string;

  interface CrosspostedChannel {
    channelID: Snowflake;
    guildID: Snowflake;
    type: keyof typeof ChannelType;
    name: string;
  }

  interface DeconstructedSnowflake {
    timestamp: number;
    readonly date: Date;
    workerID: number;
    processID: number;
    increment: number;
    binary: string;
  }

  type DefaultMessageNotifications = 'ALL' | 'MENTIONS';

  interface EmbedField {
    name: string;
    value: string;
    inline: boolean;
  }

  interface EmbedFieldData {
    name: StringResolvable;
    value: StringResolvable;
    inline?: boolean;
  }

  type EmojiIdentifierResolvable = string | EmojiResolvable;

  type EmojiResolvable = Snowflake | GuildEmoji | ReactionEmoji;

  interface ErrorEvent {
    error: any;
    message: string;
    type: string;
    target: WebSocket;
  }

  interface EscapeMarkdownOptions {
    codeBlock?: boolean;
    inlineCode?: boolean;
    bold?: boolean;
    italic?: boolean;
    underline?: boolean;
    strikethrough?: boolean;
    spoiler?: boolean;
    inlineCodeContent?: boolean;
    codeBlockContent?: boolean;
  }

  type ExplicitContentFilterLevel = 'DISABLED' | 'MEMBERS_WITHOUT_ROLES' | 'ALL_MEMBERS';

  interface Extendable {
    GuildEmoji: typeof GuildEmoji;
    DMChannel: typeof DMChannel;
    TextChannel: typeof TextChannel;
    VoiceChannel: typeof VoiceChannel;
    CategoryChannel: typeof CategoryChannel;
    NewsChannel: typeof NewsChannel;
    StoreChannel: typeof StoreChannel;
    GuildMember: typeof GuildMember;
    Guild: typeof Guild;
    Message: typeof Message;
    MessageReaction: typeof MessageReaction;
    Presence: typeof Presence;
    VoiceState: typeof VoiceState;
    Role: typeof Role;
    User: typeof User;
  }

  interface FetchIntegrationsOptions {
    includeApplications?: boolean;
  }

  interface FetchMemberOptions {
    user: UserResolvable;
    cache?: boolean;
    force?: boolean;
  }

  interface FetchMembersOptions {
    user?: UserResolvable | UserResolvable[];
    query?: string;
    limit?: number;
    withPresences?: boolean;
    time?: number;
    nonce?: string;
    force?: boolean;
  }

  interface FileOptions {
    attachment: BufferResolvable | Stream;
    name?: string;
  }

  type GuildAuditLogsAction = keyof GuildAuditLogsActions;

  interface GuildAuditLogsActions {
    ALL?: null;
    GUILD_UPDATE?: number;
    CHANNEL_CREATE?: number;
    CHANNEL_UPDATE?: number;
    CHANNEL_DELETE?: number;
    CHANNEL_OVERWRITE_CREATE?: number;
    CHANNEL_OVERWRITE_UPDATE?: number;
    CHANNEL_OVERWRITE_DELETE?: number;
    MEMBER_KICK?: number;
    MEMBER_PRUNE?: number;
    MEMBER_BAN_ADD?: number;
    MEMBER_BAN_REMOVE?: number;
    MEMBER_UPDATE?: number;
    MEMBER_ROLE_UPDATE?: number;
    MEMBER_MOVE?: number;
    MEMBER_DISCONNECT?: number;
    BOT_ADD?: number;
    ROLE_CREATE?: number;
    ROLE_UPDATE?: number;
    ROLE_DELETE?: number;
    INVITE_CREATE?: number;
    INVITE_UPDATE?: number;
    INVITE_DELETE?: number;
    WEBHOOK_CREATE?: number;
    WEBHOOK_UPDATE?: number;
    WEBHOOK_DELETE?: number;
    EMOJI_CREATE?: number;
    EMOJI_UPDATE?: number;
    EMOJI_DELETE?: number;
    MESSAGE_DELETE?: number;
    MESSAGE_BULK_DELETE?: number;
    MESSAGE_PIN?: number;
    MESSAGE_UNPIN?: number;
    INTEGRATION_CREATE?: number;
    INTEGRATION_UPDATE?: number;
    INTEGRATION_DELETE?: number;
  }

  type GuildAuditLogsActionType = 'CREATE' | 'DELETE' | 'UPDATE' | 'ALL';

  interface GuildAuditLogsFetchOptions {
    before?: Snowflake | GuildAuditLogsEntry;
    limit?: number;
    user?: UserResolvable;
    type?: GuildAuditLogsAction | number;
  }

  type GuildAuditLogsTarget = keyof GuildAuditLogsTargets;

  interface GuildAuditLogsTargets {
    ALL?: string;
    GUILD?: string;
    CHANNEL?: string;
    USER?: string;
    ROLE?: string;
    INVITE?: string;
    WEBHOOK?: string;
    EMOJI?: string;
    MESSAGE?: string;
    INTEGRATION?: string;
    UNKNOWN?: string;
  }

  type GuildChannelResolvable = Snowflake | GuildChannel;

  interface GuildCreateChannelOptions {
    permissionOverwrites?: OverwriteResolvable[] | Collection<Snowflake, OverwriteResolvable>;
    topic?: string;
    type?: Exclude<
      keyof typeof ChannelType | ChannelType,
      'dm' | 'group' | 'unknown' | ChannelType.dm | ChannelType.group | ChannelType.unknown
    >;
    nsfw?: boolean;
    parent?: ChannelResolvable;
    bitrate?: number;
    userLimit?: number;
    rateLimitPerUser?: number;
    position?: number;
    reason?: string;
  }

  interface GuildChannelCloneOptions extends GuildCreateChannelOptions {
    name?: string;
  }

  interface GuildWidget {
    enabled: boolean;
    channel: GuildChannel | null;
  }

  interface GuildEditData {
    name?: string;
    region?: string;
    verificationLevel?: VerificationLevel | number;
    explicitContentFilter?: ExplicitContentFilterLevel | number;
    defaultMessageNotifications?: DefaultMessageNotifications | number;
    afkChannel?: ChannelResolvable;
    systemChannel?: ChannelResolvable;
    systemChannelFlags?: SystemChannelFlagsResolvable;
    afkTimeout?: number;
    icon?: Base64Resolvable;
    owner?: GuildMemberResolvable;
    splash?: Base64Resolvable;
    discoverySplash?: Base64Resolvable;
    banner?: Base64Resolvable;
    rulesChannel?: ChannelResolvable;
    publicUpdatesChannel?: ChannelResolvable;
    preferredLocale?: string;
  }

  interface GuildEmojiCreateOptions {
    roles?: Collection<Snowflake, Role> | RoleResolvable[];
    reason?: string;
  }

  interface GuildEmojiEditData {
    name?: string;
    roles?: Collection<Snowflake, Role> | RoleResolvable[];
  }

  type GuildFeatures =
    | 'ANIMATED_ICON'
    | 'BANNER'
    | 'COMMERCE'
    | 'COMMUNITY'
    | 'DISCOVERABLE'
    | 'FEATURABLE'
    | 'INVITE_SPLASH'
    | 'NEWS'
    | 'PARTNERED'
    | 'RELAY_ENABLED'
    | 'VANITY_URL'
    | 'VERIFIED'
    | 'VIP_REGIONS'
    | 'WELCOME_SCREEN_ENABLED';

  interface GuildMemberEditData {
    nick?: string;
    roles?: Collection<Snowflake, Role> | readonly RoleResolvable[];
    mute?: boolean;
    deaf?: boolean;
    channel?: ChannelResolvable | null;
  }

  type GuildMemberResolvable = GuildMember | UserResolvable;

  type GuildResolvable = Guild | GuildChannel | GuildMember | GuildEmoji | Invite | Role | Snowflake;

  interface GuildPruneMembersOptions {
    count?: boolean;
    days?: number;
    dry?: boolean;
    reason?: string;
    roles?: RoleResolvable[];
  }

  interface GuildWidgetData {
    enabled: boolean;
    channel: GuildChannelResolvable | null;
  }

  interface HTTPOptions {
    api?: string;
    version?: number;
    host?: string;
    cdn?: string;
    invite?: string;
  }

  type ImageSize = 16 | 32 | 64 | 128 | 256 | 512 | 1024 | 2048 | 4096;

  interface ImageURLOptions {
    format?: AllowedImageFormat;
    size?: ImageSize;
  }

  interface IntegrationData {
    id: string;
    type: string;
  }

  interface IntegrationEditData {
    expireBehavior?: number;
    expireGracePeriod?: number;
  }

  interface IntegrationAccount {
    id: string;
    name: string;
  }

  type IntentsString =
    | 'GUILDS'
    | 'GUILD_MEMBERS'
    | 'GUILD_BANS'
    | 'GUILD_EMOJIS'
    | 'GUILD_INTEGRATIONS'
    | 'GUILD_WEBHOOKS'
    | 'GUILD_INVITES'
    | 'GUILD_VOICE_STATES'
    | 'GUILD_PRESENCES'
    | 'GUILD_MESSAGES'
    | 'GUILD_MESSAGE_REACTIONS'
    | 'GUILD_MESSAGE_TYPING'
    | 'DIRECT_MESSAGES'
    | 'DIRECT_MESSAGE_REACTIONS'
    | 'DIRECT_MESSAGE_TYPING';

  interface InviteGenerationOptions {
    permissions?: PermissionResolvable;
    guild?: GuildResolvable;
    disableGuildSelect?: boolean;
  }

  interface InviteOptions {
    temporary?: boolean;
    maxAge?: number;
    maxUses?: number;
    unique?: boolean;
    reason?: string;
  }

  type InviteResolvable = string;

  type MembershipStates = 'INVITED' | 'ACCEPTED';

  type MessageAdditions = MessageEmbed | MessageAttachment | (MessageEmbed | MessageAttachment)[];

  interface MessageActivity {
    partyID: string;
    type: number;
  }

  interface MessageCollectorOptions extends CollectorOptions {
    max?: number;
    maxProcessed?: number;
  }

  interface MessageEditOptions {
    content?: StringResolvable;
    embed?: MessageEmbed | MessageEmbedOptions | null;
    code?: string | boolean;
    flags?: BitFieldResolvable<MessageFlagsString>;
    allowedMentions?: MessageMentionOptions;
  }

  interface MessageEmbedAuthor {
    name?: string;
    url?: string;
    iconURL?: string;
    proxyIconURL?: string;
  }

  interface MessageEmbedFooter {
    text?: string;
    iconURL?: string;
    proxyIconURL?: string;
  }

  interface MessageEmbedImage {
    url: string;
    proxyURL?: string;
    height?: number;
    width?: number;
  }

  interface MessageEmbedOptions {
    title?: string;
    description?: string;
    url?: string;
    timestamp?: Date | number;
    color?: ColorResolvable;
    fields?: EmbedFieldData[];
    files?: (MessageAttachment | string | FileOptions)[];
    author?: Partial<MessageEmbedAuthor> & { icon_url?: string; proxy_icon_url?: string };
    thumbnail?: Partial<MessageEmbedThumbnail> & { proxy_url?: string };
    image?: Partial<MessageEmbedImage> & { proxy_url?: string };
    video?: Partial<MessageEmbedVideo> & { proxy_url?: string };
    footer?: Partial<MessageEmbedFooter> & { icon_url?: string; proxy_icon_url?: string };
  }

  interface MessageEmbedProvider {
    name: string;
    url: string;
  }

  interface MessageEmbedThumbnail {
    url: string;
    proxyURL?: string;
    height?: number;
    width?: number;
  }

  interface MessageEmbedVideo {
    url?: string;
    proxyURL?: string;
    height?: number;
    width?: number;
  }

  interface MessageEvent {
    data: WebSocket.Data;
    type: string;
    target: WebSocket;
  }

  type MessageFlagsString = 'CROSSPOSTED' | 'IS_CROSSPOST' | 'SUPPRESS_EMBEDS' | 'SOURCE_MESSAGE_DELETED' | 'URGENT';

  interface MessageMentionOptions {
    parse?: MessageMentionTypes[];
    roles?: Snowflake[];
    users?: Snowflake[];
  }

  type MessageMentionTypes = 'roles' | 'users' | 'everyone';

  interface MessageOptions {
    tts?: boolean;
    nonce?: string | number;
    content?: StringResolvable;
    embed?: MessageEmbed | MessageEmbedOptions;
    disableMentions?: 'none' | 'all' | 'everyone';
    allowedMentions?: MessageMentionOptions;
    files?: (FileOptions | BufferResolvable | Stream | MessageAttachment)[];
    code?: string | boolean;
    split?: boolean | SplitOptions;
    reply?: UserResolvable;
  }

  type MessageReactionResolvable = MessageReaction | Snowflake;

  interface MessageReference {
    channelID: string;
    guildID: string;
    messageID: string | null;
  }

  type MessageResolvable = Message | Snowflake;

  type MessageTarget = TextChannel | NewsChannel | DMChannel | User | GuildMember | Webhook | WebhookClient;

  type MessageType =
    | 'DEFAULT'
    | 'RECIPIENT_ADD'
    | 'RECIPIENT_REMOVE'
    | 'CALL'
    | 'CHANNEL_NAME_CHANGE'
    | 'CHANNEL_ICON_CHANGE'
    | 'PINS_ADD'
    | 'GUILD_MEMBER_JOIN'
    | 'USER_PREMIUM_GUILD_SUBSCRIPTION'
    | 'USER_PREMIUM_GUILD_SUBSCRIPTION_TIER_1'
    | 'USER_PREMIUM_GUILD_SUBSCRIPTION_TIER_2'
    | 'USER_PREMIUM_GUILD_SUBSCRIPTION_TIER_3'
    | 'CHANNEL_FOLLOW_ADD'
    | 'GUILD_DISCOVERY_DISQUALIFIED'
    | 'GUILD_DISCOVERY_REQUALIFIED';

  interface OverwriteData {
    allow?: PermissionResolvable;
    deny?: PermissionResolvable;
    id: GuildMemberResolvable | RoleResolvable;
    type?: OverwriteType;
  }

  type OverwriteResolvable = PermissionOverwrites | OverwriteData;

  type OverwriteType = 'member' | 'role';

  interface PermissionFlags extends Record<PermissionString, number> {}

  interface PermissionObject extends Record<PermissionString, boolean> {}

  interface PermissionOverwriteOption extends Partial<Record<PermissionString, boolean | null>> {}

  type PermissionResolvable = BitFieldResolvable<PermissionString>;

  type PermissionString =
    | 'CREATE_INSTANT_INVITE'
    | 'KICK_MEMBERS'
    | 'BAN_MEMBERS'
    | 'ADMINISTRATOR'
    | 'MANAGE_CHANNELS'
    | 'MANAGE_GUILD'
    | 'ADD_REACTIONS'
    | 'VIEW_AUDIT_LOG'
    | 'PRIORITY_SPEAKER'
    | 'STREAM'
    | 'VIEW_CHANNEL'
    | 'SEND_MESSAGES'
    | 'SEND_TTS_MESSAGES'
    | 'MANAGE_MESSAGES'
    | 'EMBED_LINKS'
    | 'ATTACH_FILES'
    | 'READ_MESSAGE_HISTORY'
    | 'MENTION_EVERYONE'
    | 'USE_EXTERNAL_EMOJIS'
    | 'VIEW_GUILD_INSIGHTS'
    | 'CONNECT'
    | 'SPEAK'
    | 'MUTE_MEMBERS'
    | 'DEAFEN_MEMBERS'
    | 'MOVE_MEMBERS'
    | 'USE_VAD'
    | 'CHANGE_NICKNAME'
    | 'MANAGE_NICKNAMES'
    | 'MANAGE_ROLES'
    | 'MANAGE_WEBHOOKS'
    | 'MANAGE_EMOJIS';

  interface RecursiveArray<T> extends ReadonlyArray<T | RecursiveArray<T>> {}

  type RecursiveReadonlyArray<T> = ReadonlyArray<T | RecursiveReadonlyArray<T>>;

  interface PermissionOverwriteOptions {
    allow: PermissionResolvable;
    deny: PermissionResolvable;
    id: UserResolvable | RoleResolvable;
  }

  type PremiumTier = number;

  interface PresenceData {
    status?: PresenceStatusData;
    afk?: boolean;
    activity?: {
      name?: string;
      type?: ActivityType | number;
      url?: string;
    };
    shardID?: number | number[];
  }

  type PresenceResolvable = Presence | UserResolvable | Snowflake;

  type Partialize<T, O extends string> = {
    readonly client: Client;
    readonly createdAt: Date;
    readonly createdTimestamp: number;
    deleted: boolean;
    id: string;
    partial: true;
    fetch(): Promise<T>;
  } & {
    [K in keyof Omit<
      T,
      'client' | 'createdAt' | 'createdTimestamp' | 'id' | 'partial' | 'fetch' | 'deleted' | O
    >]: T[K] extends Function ? T[K] : T[K] | null; // tslint:disable-line:ban-types
  };

  interface PartialDMChannel
    extends Partialize<
      DMChannel,
      'lastMessage' | 'lastMessageID' | 'messages' | 'recipient' | 'type' | 'typing' | 'typingCount'
    > {
    lastMessage: null;
    lastMessageID: undefined;
    messages: MessageManager;
    recipient: User | PartialUser;
    type: 'dm';
    readonly typing: boolean;
    readonly typingCount: number;
  }

  interface PartialChannelData {
    id?: number;
    name: string;
    topic?: string;
    type?: ChannelType;
    parentID?: number;
    permissionOverwrites?: {
      id: number | Snowflake;
      type?: OverwriteType;
      allow?: PermissionResolvable;
      deny?: PermissionResolvable;
    }[];
  }

  interface PartialGuildMember
    extends Partialize<
      GuildMember,
      | 'bannable'
      | 'displayColor'
      | 'displayHexColor'
      | 'displayName'
      | 'guild'
      | 'kickable'
      | 'permissions'
      | 'roles'
      | 'manageable'
      | 'presence'
      | 'voice'
    > {
    readonly bannable: boolean;
    readonly displayColor: number;
    readonly displayHexColor: string;
    readonly displayName: string;
    guild: Guild;
    readonly manageable: boolean;
    joinedAt: null;
    joinedTimestamp: null;
    readonly kickable: boolean;
    readonly permissions: GuildMember['permissions'];
    readonly presence: GuildMember['presence'];
    readonly roles: GuildMember['roles'];
    readonly voice: GuildMember['voice'];
  }

  interface PartialMessage
    extends Partialize<
      Message,
      | 'attachments'
      | 'channel'
      | 'deletable'
      | 'editable'
      | 'mentions'
      | 'pinnable'
      | 'url'
      | 'flags'
      | 'edits'
      | 'embeds'
    > {
    attachments: Message['attachments'];
    channel: Message['channel'];
    readonly deletable: boolean;
    readonly editable: boolean;
    readonly edits: Message['edits'];
    embeds: Message['embeds'];
    flags: Message['flags'];
    mentions: Message['mentions'];
    readonly pinnable: boolean;
    reactions: Message['reactions'];
    readonly url: string;
  }

  interface PartialRoleData extends RoleData {
    id?: number;
  }

  type PartialTypes = 'USER' | 'CHANNEL' | 'GUILD_MEMBER' | 'MESSAGE' | 'REACTION';

  interface PartialUser
    extends Omit<Partialize<User, 'bot' | 'flags' | 'locale' | 'system' | 'tag' | 'username'>, 'deleted'> {
    bot: User['bot'];
    flags: User['flags'];
    locale: User['locale'];
    system: User['system'];
    readonly tag: null;
    username: null;
  }

  type PresenceStatusData = ClientPresenceStatus | 'invisible';

  type PresenceStatus = PresenceStatusData | 'offline';

  interface RateLimitData {
    timeout: number;
    limit: number;
    timeDifference: number;
    method: string;
    path: string;
    route: string;
  }

  interface RawOverwriteData {
    id: Snowflake;
    allow: number;
    deny: number;
    type: OverwriteType;
  }

  interface ReactionCollectorOptions extends CollectorOptions {
    max?: number;
    maxEmojis?: number;
    maxUsers?: number;
  }

  interface ResolvedOverwriteOptions {
    allow: Permissions;
    deny: Permissions;
  }

  interface RoleData {
    name?: string;
    color?: ColorResolvable;
    hoist?: boolean;
    position?: number;
    permissions?: PermissionResolvable;
    mentionable?: boolean;
  }

  interface RolePosition {
    role: RoleResolvable;
    position: number;
  }

  type RoleResolvable = Role | string;

  type ShardingManagerMode = 'process' | 'worker';

  type Snowflake = string;

  interface SplitOptions {
    maxLength?: number;
    char?: string;
    prepend?: string;
    append?: string;
  }

  type Status = number;

  interface StreamOptions {
    type?: StreamType;
    seek?: number;
    volume?: number | boolean;
    plp?: number;
    fec?: boolean;
    bitrate?: number | 'auto';
    highWaterMark?: number;
  }

  type SpeakingString = 'SPEAKING' | 'SOUNDSHARE' | 'PRIORITY_SPEAKING';

  type StreamType = 'unknown' | 'converted' | 'opus' | 'ogg/opus' | 'webm/opus';

  type StringResolvable = string | string[] | any;

  type SystemChannelFlagsString = 'WELCOME_MESSAGE_DISABLED' | 'BOOST_MESSAGE_DISABLED';

  type SystemChannelFlagsResolvable = BitFieldResolvable<SystemChannelFlagsString>;

  type TargetUser = number;

  interface TypingData {
    user: User | PartialUser;
    since: Date;
    lastTimestamp: Date;
    elapsedTime: number;
    timeout: NodeJS.Timeout;
  }

  type UserFlagsString =
    | 'DISCORD_EMPLOYEE'
    | 'PARTNERED_SERVER_OWNER'
    | 'DISCORD_PARTNER'
    | 'HYPESQUAD_EVENTS'
    | 'BUGHUNTER_LEVEL_1'
    | 'HOUSE_BRAVERY'
    | 'HOUSE_BRILLIANCE'
    | 'HOUSE_BALANCE'
    | 'EARLY_SUPPORTER'
    | 'TEAM_USER'
    | 'SYSTEM'
    | 'BUGHUNTER_LEVEL_2'
    | 'VERIFIED_BOT'
    | 'EARLY_VERIFIED_DEVELOPER'
    | 'VERIFIED_DEVELOPER';

  type UserResolvable = User | Snowflake | Message | GuildMember;

  type VerificationLevel = 'NONE' | 'LOW' | 'MEDIUM' | 'HIGH' | 'VERY_HIGH';

  type VoiceStatus = number;

  interface WebhookEditData {
    name?: string;
    avatar?: BufferResolvable;
    channel?: ChannelResolvable;
    reason?: string;
  }

  interface WebhookMessageOptions {
    username?: string;
    avatarURL?: string;
    tts?: boolean;
<<<<<<< HEAD
    nonce?: string | number;
    embeds?: readonly (MessageEmbed | object)[];
=======
    nonce?: string;
    embeds?: (MessageEmbed | object)[];
>>>>>>> 1e63f375
    disableMentions?: 'none' | 'all' | 'everyone';
    allowedMentions?: MessageMentionOptions;
    files?: (FileOptions | BufferResolvable | Stream | MessageAttachment)[];
    code?: string | boolean;
    split?: boolean | SplitOptions;
  }

  type WebhookTypes = 'Incoming' | 'Channel Follower';

  interface WebSocketOptions {
    large_threshold?: number;
    compress?: boolean;
    intents?: BitFieldResolvable<IntentsString> | number;
    properties?: WebSocketProperties;
  }

  interface WebSocketProperties {
    $os?: string;
    $browser?: string;
    $device?: string;
  }

  type WSEventType =
    | 'READY'
    | 'RESUMED'
    | 'GUILD_CREATE'
    | 'GUILD_DELETE'
    | 'GUILD_UPDATE'
    | 'INVITE_CREATE'
    | 'INVITE_DELETE'
    | 'GUILD_MEMBER_ADD'
    | 'GUILD_MEMBER_REMOVE'
    | 'GUILD_MEMBER_UPDATE'
    | 'GUILD_MEMBERS_CHUNK'
    | 'GUILD_ROLE_CREATE'
    | 'GUILD_ROLE_DELETE'
    | 'GUILD_ROLE_UPDATE'
    | 'GUILD_BAN_ADD'
    | 'GUILD_BAN_REMOVE'
    | 'GUILD_EMOJIS_UPDATE'
    | 'GUILD_INTEGRATIONS_UPDATE'
    | 'CHANNEL_CREATE'
    | 'CHANNEL_DELETE'
    | 'CHANNEL_UPDATE'
    | 'CHANNEL_PINS_UPDATE'
    | 'MESSAGE_CREATE'
    | 'MESSAGE_DELETE'
    | 'MESSAGE_UPDATE'
    | 'MESSAGE_DELETE_BULK'
    | 'MESSAGE_REACTION_ADD'
    | 'MESSAGE_REACTION_REMOVE'
    | 'MESSAGE_REACTION_REMOVE_ALL'
    | 'MESSAGE_REACTION_REMOVE_EMOJI'
    | 'USER_UPDATE'
    | 'PRESENCE_UPDATE'
    | 'TYPING_START'
    | 'VOICE_STATE_UPDATE'
    | 'VOICE_SERVER_UPDATE'
    | 'WEBHOOKS_UPDATE';

  //#endregion
}<|MERGE_RESOLUTION|>--- conflicted
+++ resolved
@@ -3167,13 +3167,8 @@
     username?: string;
     avatarURL?: string;
     tts?: boolean;
-<<<<<<< HEAD
-    nonce?: string | number;
-    embeds?: readonly (MessageEmbed | object)[];
-=======
     nonce?: string;
     embeds?: (MessageEmbed | object)[];
->>>>>>> 1e63f375
     disableMentions?: 'none' | 'all' | 'everyone';
     allowedMentions?: MessageMentionOptions;
     files?: (FileOptions | BufferResolvable | Stream | MessageAttachment)[];
