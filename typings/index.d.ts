declare enum ChannelType {
	text,
	dm,
	voice,
	group,
	category,
	news,
	store,
	unknown
}

declare module 'discord.js' {
	import BaseCollection from '@discordjs/collection';
	import { EventEmitter } from 'events';
	import { Stream, Readable, Writable } from 'stream';
	import { ChildProcess } from 'child_process';
	import { PathLike } from 'fs';
	import * as WebSocket from 'ws';

	export const version: string;

//#region Classes

	export class Activity {
		constructor(presence: Presence, data?: object);
		public applicationID: Snowflake | null;
		public assets: RichPresenceAssets | null;
		public details: string | null;
		public name: string;
		public party: {
			id: string | null;
			size: [number, number];
		} | null;
		public state: string | null;
		public timestamps: {
			start: Date | null;
			end: Date | null;
		} | null;
		public type: ActivityType;
		public url: string | null;
		public equals(activity: Activity): boolean;
	}

	export class ActivityFlags extends BitField<ActivityFlagsString> {
		public static FLAGS: Record<ActivityFlagsString, number>;
		public static resolve(bit?: BitFieldResolvable<ActivityFlagsString>): number;
	}

	export class APIMessage {
		constructor(target: MessageTarget, options: MessageOptions | WebhookMessageOptions);
		public data: object | null;
		public readonly isUser: boolean;
		public readonly isWebhook: boolean;
		public files: object[] | null;
		public options: MessageOptions | WebhookMessageOptions;
		public target: MessageTarget;

		public static create(
			target: MessageTarget,
			content?: StringResolvable,
			options?: MessageOptions | WebhookMessageOptions | MessageAdditions,
			extra?: MessageOptions | WebhookMessageOptions
		): APIMessage;
		public static partitionMessageAdditions(items: (MessageEmbed | MessageAttachment)[]): [MessageEmbed[], MessageAttachment[]];
		public static resolveFile(fileLike: BufferResolvable | Stream | FileOptions | MessageAttachment): Promise<object>;
		public static transformOptions(
			content: StringResolvable,
			options: MessageOptions | WebhookMessageOptions | MessageAdditions,
			extra?: MessageOptions | WebhookMessageOptions,
			isWebhook?: boolean
		): MessageOptions | WebhookMessageOptions;

		public makeContent(): string | string[] | undefined;
		public resolve(): Promise<this>;
		public resolveData(): this;
		public resolveFiles(): Promise<this>;
		public split(): APIMessage[];
	}

	export class Base {
		constructor(client: Client);
		public readonly client: Client;
		public toJSON(...props: { [key: string]: boolean | string }[]): object;
		public valueOf(): string;
	}

	export class BaseClient extends EventEmitter {
		constructor(options?: ClientOptions);
		private _timeouts: Set<NodeJS.Timer>;
		private _intervals: Set<NodeJS.Timer>;
		private _immediates: Set<NodeJS.Immediate>;
		private readonly api: object;
		private rest: object;

		public options: ClientOptions;
		public clearInterval(interval: NodeJS.Timer): void;
		public clearTimeout(timeout: NodeJS.Timer): void;
		public clearImmediate(timeout: NodeJS.Immediate): void;
		public destroy(): void;
		public setInterval(fn: Function, delay: number, ...args: any[]): NodeJS.Timer;
		public setTimeout(fn: Function, delay: number, ...args: any[]): NodeJS.Timer;
		public setImmediate(fn: Function, delay: number, ...args: any[]): NodeJS.Immediate;
		public toJSON(...props: { [key: string]: boolean | string }[]): object;
	}

	class BroadcastDispatcher extends VolumeMixin(StreamDispatcher) {
		public broadcast: VoiceBroadcast;
	}

	export class BitField<S extends string> {
		constructor(bits?: BitFieldResolvable<S>);
		public bitfield: number;
		public add(...bits: BitFieldResolvable<S>[]): BitField<S>;
		public any(bit: BitFieldResolvable<S>): boolean;
		public equals(bit: BitFieldResolvable<S>): boolean;
		public freeze(): Readonly<BitField<S>>;
		public has(bit: BitFieldResolvable<S>): boolean;
		public missing(bits: BitFieldResolvable<S>, ...hasParams: any[]): S[];
		public remove(...bits: BitFieldResolvable<S>[]): BitField<S>;
		public serialize(...hasParams: BitFieldResolvable<S>[]): Record<S, boolean>;
		public toArray(): S[];
		public toJSON(): number;
		public valueOf(): number;
		public [Symbol.iterator](): Iterator<S>;
		public static FLAGS: object;
		public static resolve(bit?: BitFieldResolvable<any>): number;
	}

	export class CategoryChannel extends GuildChannel {
		public readonly children: Collection<Snowflake, GuildChannel>;
	}

	export class Channel extends Base {
		constructor(client: Client, data?: object);
		public readonly createdAt: Date;
		public readonly createdTimestamp: number;
		public deleted: boolean;
		public id: Snowflake;
		public type: keyof typeof ChannelType;
		public delete(reason?: string): Promise<Channel>;
		public fetch(): Promise<Channel>;
		public toString(): string;
	}

	export class Client extends BaseClient {
		constructor(options?: ClientOptions);
		private actions: object;
		private _eval(script: string): any;
		private _validateOptions(options?: ClientOptions): void;

		public channels: ChannelStore;
		public readonly emojis: GuildEmojiStore;
		public guilds: GuildStore;
		public readyAt: Date | null;
		public readonly readyTimestamp: number | null;
		public shard: ShardClientUtil | null;
		public token: string | null;
		public readonly uptime: number | null;
		public user: ClientUser | null;
		public users: UserStore;
		public voice: ClientVoiceManager | null;
		public ws: WebSocketManager;
		public destroy(): void;
		public fetchApplication(): Promise<ClientApplication>;
		public fetchInvite(invite: InviteResolvable): Promise<Invite>;
		public fetchVoiceRegions(): Promise<Collection<string, VoiceRegion>>;
		public fetchWebhook(id: Snowflake, token?: string): Promise<Webhook>;
		public generateInvite(permissions?: PermissionResolvable): Promise<string>;
		public login(token?: string): Promise<string>;
		public sweepMessages(lifetime?: number): number;
		public toJSON(): object;

		public on(event: 'channelCreate' | 'channelDelete', listener: (channel: Channel | PartialChannel) => void): this;
		public on(event: 'channelPinsUpdate', listener: (channel: Channel | PartialChannel, time: Date) => void): this;
		public on(event: 'channelUpdate', listener: (oldChannel: Channel | PartialChannel, newChannel: Channel | PartialChannel) => void): this;
		public on(event: 'debug' | 'warn', listener: (info: string) => void): this;
		public on(event: 'disconnect', listener: (event: any, shardID: number) => void): this;
		public on(event: 'emojiCreate' | 'emojiDelete', listener: (emoji: GuildEmoji) => void): this;
		public on(event: 'emojiUpdate', listener: (oldEmoji: GuildEmoji, newEmoji: GuildEmoji) => void): this;
		public on(event: 'error', listener: (error: Error) => void): this;
		public on(event: 'guildBanAdd' | 'guildBanRemove', listener: (guild: Guild, user: User | PartialUser) => void): this;
		public on(event: 'guildCreate' | 'guildDelete' | 'guildUnavailable', listener: (guild: Guild) => void): this;
		public on(event: 'guildMemberAdd' | 'guildMemberAvailable' | 'guildMemberRemove', listener: (member: GuildMember | PartialGuildMember) => void): this;
		public on(event: 'guildMembersChunk', listener: (members: Collection<Snowflake, GuildMember | PartialGuildMember>, guild: Guild) => void): this;
		public on(event: 'guildMemberSpeaking', listener: (member: GuildMember | PartialGuildMember, speaking: Readonly<Speaking>) => void): this;
		public on(event: 'guildMemberUpdate', listener: (oldMember: GuildMember | PartialGuildMember, newMember: GuildMember | PartialGuildMember) => void): this;
		public on(event: 'guildUpdate', listener: (oldGuild: Guild, newGuild: Guild) => void): this;
		public on(event: 'guildIntegrationsUpdate', listener: (guild: Guild) => void): this;
		public on(event: 'message' | 'messageDelete' | 'messageReactionRemoveAll', listener: (message: Message | PartialMessage) => void): this;
		public on(event: 'messageDeleteBulk', listener: (messages: Collection<Snowflake, Message | PartialMessage>) => void): this;
		public on(event: 'messageReactionAdd' | 'messageReactionRemove', listener: (messageReaction: MessageReaction, user: User | PartialUser) => void): this;
		public on(event: 'messageUpdate', listener: (oldMessage: Message | PartialMessage, newMessage: Message | PartialMessage) => void): this;
		public on(event: 'presenceUpdate', listener: (oldPresence: Presence | undefined, newPresence: Presence) => void): this;
		public on(event: 'rateLimit', listener: (rateLimitData: RateLimitData) => void): this;
		public on(event: 'ready', listener: () => void): this;
		public on(event: 'roleCreate' | 'roleDelete', listener: (role: Role) => void): this;
		public on(event: 'roleUpdate', listener: (oldRole: Role, newRole: Role) => void): this;
		public on(event: 'typingStart' | 'typingStop', listener: (channel: Channel | PartialChannel, user: User | PartialUser) => void): this;
		public on(event: 'userUpdate', listener: (oldUser: User | PartialUser, newUser: User | PartialUser) => void): this;
		public on(event: 'voiceStateUpdate', listener: (oldState: VoiceState | undefined, newState: VoiceState) => void): this;
		public on(event: 'webhookUpdate', listener: (channel: TextChannel) => void): this;
		public on(event: 'invalidated', listener: () => void): this;
		public on(event: 'shardDisconnect', listener: (event: CloseEvent, id: number) => void): this;
		public on(event: 'shardError', listener: (error: Error, id: number) => void): this;
		public on(event: 'shardReconnecting', listener: (id: number) => void): this;
		public on(event: 'shardReady', listener: (id: number) => void): this;
		public on(event: 'shardResume', listener: (id: number, replayed: number) => void): this;
		public on(event: string, listener: Function): this;

		public once(event: 'channelCreate' | 'channelDelete', listener: (channel: Channel | PartialChannel) => void): this;
		public once(event: 'channelPinsUpdate', listener: (channel: Channel | PartialChannel, time: Date) => void): this;
		public once(event: 'channelUpdate', listener: (oldChannel: Channel | PartialChannel, newChannel: Channel | PartialChannel) => void): this;
		public once(event: 'debug' | 'warn', listener: (info: string) => void): this;
		public once(event: 'disconnect', listener: (event: any, shardID: number) => void): this;
		public once(event: 'emojiCreate' | 'emojiDelete', listener: (emoji: GuildEmoji) => void): this;
		public once(event: 'emojiUpdate', listener: (oldEmoji: GuildEmoji, newEmoji: GuildEmoji) => void): this;
		public once(event: 'error', listener: (error: Error) => void): this;
		public once(event: 'guildBanAdd' | 'guildBanRemove', listener: (guild: Guild, user: User | PartialUser) => void): this;
		public once(event: 'guildCreate' | 'guildDelete' | 'guildUnavailable', listener: (guild: Guild) => void): this;
		public once(event: 'guildMemberAdd' | 'guildMemberAvailable' | 'guildMemberRemove', listener: (member: GuildMember | PartialGuildMember) => void): this;
		public once(event: 'guildMembersChunk', listener: (members: Collection<Snowflake, GuildMember | PartialGuildMember>, guild: Guild) => void): this;
		public once(event: 'guildMemberSpeaking', listener: (member: GuildMember | PartialGuildMember, speaking: Readonly<Speaking>) => void): this;
		public once(event: 'guildMemberUpdate', listener: (oldMember: GuildMember | PartialGuildMember, newMember: GuildMember | PartialGuildMember) => void): this;
		public once(event: 'guildUpdate', listener: (oldGuild: Guild, newGuild: Guild) => void): this;
		public once(event: 'guildIntegrationsUpdate', listener: (guild: Guild) => void): this;
		public once(event: 'message' | 'messageDelete' | 'messageReactionRemoveAll', listener: (message: Message | PartialMessage) => void): this;
		public once(event: 'messageDeleteBulk', listener: (messages: Collection<Snowflake, Message | PartialMessage>) => void): this;
		public once(event: 'messageReactionAdd' | 'messageReactionRemove', listener: (messageReaction: MessageReaction, user: User | PartialUser) => void): this;
		public once(event: 'messageUpdate', listener: (oldMessage: Message | PartialMessage, newMessage: Message | PartialMessage) => void): this;
		public once(event: 'presenceUpdate', listener: (oldPresence: Presence | undefined, newPresence: Presence) => void): this;
		public once(event: 'rateLimit', listener: (rateLimitData: RateLimitData) => void): this;
		public once(event: 'ready', listener: () => void): this;
		public once(event: 'roleCreate' | 'roleDelete', listener: (role: Role) => void): this;
		public once(event: 'roleUpdate', listener: (oldRole: Role, newRole: Role) => void): this;
		public once(event: 'typingStart' | 'typingStop', listener: (channel: Channel | PartialChannel, user: User | PartialUser) => void): this;
		public once(event: 'userUpdate', listener: (oldUser: User | PartialUser, newUser: User | PartialUser) => void): this;
		public once(event: 'voiceStateUpdate', listener: (oldState: VoiceState | undefined, newState: VoiceState) => void): this;
		public once(event: 'webhookUpdate', listener: (channel: TextChannel) => void): this;
		public once(event: 'invalidated', listener: () => void): this;
		public once(event: 'shardDisconnect', listener: (event: CloseEvent, id: number) => void): this;
		public once(event: 'shardError', listener: (error: Error, id: number) => void): this;
		public once(event: 'shardReconnecting', listener: (id: number) => void): this;
		public once(event: 'shardReady', listener: (id: number) => void): this;
		public once(event: 'shardResume', listener: (id: number, replayed: number) => void): this;
		public once(event: string, listener: Function): this;
	}

	export class ClientVoiceManager {
		constructor(client: Client);
		public readonly client: Client;
		public connections: Collection<Snowflake, VoiceConnection>;
		public broadcasts: VoiceBroadcast[];

		private joinChannel(channel: VoiceChannel): Promise<VoiceConnection>;

		public createBroadcast(): VoiceBroadcast;
	}

	export class ClientApplication extends Base {
		constructor(client: Client, data: object);
		public botPublic: boolean | null;
		public botRequireCodeGrant: boolean | null;
		public cover: string | null;
		public readonly createdAt: Date;
		public readonly createdTimestamp: number;
		public description: string;
		public icon: string;
		public id: Snowflake;
		public name: string;
		public owner: User | Team | null;
		public rpcOrigins: string[];
		public coverImage(options?: AvatarOptions): string;
		public fetchAssets(): Promise<ClientApplicationAsset>;
		public iconURL(options?: AvatarOptions): string;
		public toJSON(): object;
		public toString(): string;
	}

	export class Team extends Base {
		constructor(client: Client, data: object);
		public id: Snowflake;
		public name: string;
		public icon: string | null;
		public ownerID: Snowflake | null;
		public members: Collection<Snowflake, TeamMember>;

		public readonly owner: TeamMember;
		public readonly createdAt: Date;
		public readonly createdTimestamp: number;

		public iconURL(options?: AvatarOptions): string;
		public toJSON(): object;
		public toString(): string;
	}

	export class TeamMember extends Base {
		constructor(team: Team, data: object);
		public team: Team;
		public readonly id: Snowflake;
		public permissions: string[];
		public membershipState: MembershipStates;
		public user: User;

		public toString(): string;
	}

	export interface ActivityOptions {
		name?: string;
		url?: string;
		type?: ActivityType | number;
		shardID?: number | number[];
	}

	export class ClientUser extends User {
		public mfaEnabled: boolean;
		public verified: boolean;
		public setActivity(options?: ActivityOptions): Promise<Presence>;
		public setActivity(name: string, options?: ActivityOptions): Promise<Presence>;
		public setAFK(afk: boolean): Promise<Presence>;
		public setAvatar(avatar: BufferResolvable | Base64Resolvable): Promise<ClientUser>;
		public setPresence(data: PresenceData): Promise<Presence>;
		public setStatus(status: PresenceStatusData, shardID?: number | number[]): Promise<Presence>;
		public setUsername(username: string): Promise<ClientUser>;
	}

	export class Collection<K, V> extends BaseCollection<K, V> {
		public flatMap<T>(fn: (value: V, key: K, collection: this) => Collection<K, T>): Collection<K, T>;
		public flatMap<T, This>(fn: (this: This, value: V, key: K, collection: this) => Collection<K, T>, thisArg: This): Collection<K, T>;
		public flatMap<T>(fn: (value: V, key: K, collection: this) => Collection<K, T>, thisArg?: unknown): Collection<K, T>;
		public mapValues<T>(fn: (value: V, key: K, collection: this) => T): Collection<K, T>;
		public mapValues<This, T>(fn: (this: This, value: V, key: K, collection: this) => T, thisArg: This): Collection<K, T>;
		public mapValues<T>(fn: (value: V, key: K, collection: this) => T, thisArg?: unknown): Collection<K, T>;
		public toJSON(): object;
	}

	export abstract class Collector<K, V> extends EventEmitter {
		constructor(client: Client, filter: CollectorFilter, options?: CollectorOptions);
		private _timeout: NodeJS.Timer | null;
		private _idletimeout: NodeJS.Timer | null;

		public readonly client: Client;
		public collected: Collection<K, V>;
		public ended: boolean;
		public filter: CollectorFilter;
		public readonly next: Promise<V>;
		public options: CollectorOptions;
		public checkEnd(): void;
		public handleCollect(...args: any[]): void;
		public handleDispose(...args: any[]): void;
		public stop(reason?: string): void;
		public [Symbol.asyncIterator](): AsyncIterableIterator<V>;
		public toJSON(): object;

		protected listener: Function;
		public abstract collect(...args: any[]): K;
		public abstract dispose(...args: any[]): K;
		public abstract endReason(): void;

		public on(event: 'collect', listener: (...args: any[]) => void): this;
		public on(event: 'dispose', listener: (...args: any[]) => void): this;
		public on(event: 'end', listener: (collected: Collection<K, V>, reason: string) => void): this;

		public once(event: 'collect', listener: (...args: any[]) => void): this;
		public once(event: 'dispose', listener: (...args: any[]) => void): this;
		public once(event: 'end', listener: (collected: Collection<K, V>, reason: string) => void): this;
	}

	type AllowedImageFormat = 'webp' | 'png' | 'jpg' | 'gif';

	export interface Constants {
		Package: {
			name: string;
			version: string;
			description: string;
			author: string;
			license: string;
			main: PathLike;
			types: PathLike;
			homepage: string;
			keywords: string[];
			bugs: { url: string };
			repository: { type: string, url: string };
			browser: { [key: string]: boolean };
			scripts: { [key: string]: string };
			engines: { [key: string]: string };
			dependencies: { [key: string]: string };
			peerDependencies: { [key: string]: string };
			devDependencies: { [key: string]: string };
			[key: string]: any;
		};
		browser: boolean;
		DefaultOptions: ClientOptions;
		UserAgent: string | null;
		Endpoints: {
			botGateway: string;
			invite: (root: string, code: string) => string;
			CDN: (root: string) => {
				Asset: (name: string) => string;
				DefaultAvatar: (id: string | number) => string;
				Emoji: (emojiID: string, format: 'png' | 'gif') => string;
				Avatar: (userID: string | number, hash: string, format: 'default' | AllowedImageFormat, size: number) => string;
				Banner: (guildID: string | number, hash: string, format: AllowedImageFormat, size: number) => string;
				Icon: (userID: string | number, hash: string, format: 'default' | AllowedImageFormat, size: number) => string;
				AppIcon: (userID: string | number, hash: string, format: AllowedImageFormat, size: number) => string;
				AppAsset: (userID: string | number, hash: string, format: AllowedImageFormat, size: number) => string;
				GDMIcon: (userID: string | number, hash: string, format: AllowedImageFormat, size: number) => string;
				Splash: (userID: string | number, hash: string, format: AllowedImageFormat, size: number) => string;
				TeamIcon: (teamID: string | number, hash: string, format: AllowedImageFormat, size: number) => string;
			};
		};
		WSCodes: {
			1000: 'WS_CLOSE_REQUESTED';
			4004: 'TOKEN_INVALID';
			4010: 'SHARDING_INVALID';
			4011: 'SHARDING_REQUIRED';
		};
		Events: {
			RATE_LIMIT: 'rateLimit';
			CLIENT_READY: 'ready';
			RESUMED: 'resumed';
			GUILD_CREATE: 'guildCreate';
			GUILD_DELETE: 'guildDelete';
			GUILD_UPDATE: 'guildUpdate';
			GUILD_UNAVAILABLE: 'guildUnavailable';
			GUILD_MEMBER_ADD: 'guildMemberAdd';
			GUILD_MEMBER_REMOVE: 'guildMemberRemove';
			GUILD_MEMBER_UPDATE: 'guildMemberUpdate';
			GUILD_MEMBER_AVAILABLE: 'guildMemberAvailable';
			GUILD_MEMBER_SPEAKING: 'guildMemberSpeaking';
			GUILD_MEMBERS_CHUNK: 'guildMembersChunk';
			GUILD_INTEGRATIONS_UPDATE: 'guildIntegrationsUpdate';
			GUILD_ROLE_CREATE: 'roleCreate';
			GUILD_ROLE_DELETE: 'roleDelete';
			GUILD_ROLE_UPDATE: 'roleUpdate';
			GUILD_EMOJI_CREATE: 'emojiCreate';
			GUILD_EMOJI_DELETE: 'emojiDelete';
			GUILD_EMOJI_UPDATE: 'emojiUpdate';
			GUILD_BAN_ADD: 'guildBanAdd';
			GUILD_BAN_REMOVE: 'guildBanRemove';
			CHANNEL_CREATE: 'channelCreate';
			CHANNEL_DELETE: 'channelDelete';
			CHANNEL_UPDATE: 'channelUpdate';
			CHANNEL_PINS_UPDATE: 'channelPinsUpdate';
			MESSAGE_CREATE: 'message';
			MESSAGE_DELETE: 'messageDelete';
			MESSAGE_UPDATE: 'messageUpdate';
			MESSAGE_BULK_DELETE: 'messageDeleteBulk';
			MESSAGE_REACTION_ADD: 'messageReactionAdd';
			MESSAGE_REACTION_REMOVE: 'messageReactionRemove';
			MESSAGE_REACTION_REMOVE_ALL: 'messageReactionRemoveAll';
			USER_UPDATE: 'userUpdate';
			PRESENCE_UPDATE: 'presenceUpdate';
			VOICE_STATE_UPDATE: 'voiceStateUpdate';
			VOICE_BROADCAST_SUBSCRIBE: 'subscribe';
			VOICE_BROADCAST_UNSUBSCRIBE: 'unsubscribe';
			TYPING_START: 'typingStart';
			WEBHOOKS_UPDATE: 'webhookUpdate';
			DISCONNECT: 'disconnect';
			RECONNECTING: 'reconnecting';
			ERROR: 'error';
			WARN: 'warn';
			DEBUG: 'debug';
			SHARD_DISCONNECT: 'shardDisconnect';
			SHARD_ERROR: 'shardError';
			SHARD_RECONNECTING: 'shardReconnecting';
			SHARD_READY: 'shardReady';
			SHARD_RESUME: 'shardResume';
			INVALIDATED: 'invalidated';
			RAW: 'raw';
		};
		ShardEvents: {
			CLOSE: 'close';
			DESTROYED: 'destroyed';
			INVALID_SESSION: 'invalidSession';
			READY: 'ready';
			RESUMED: 'resumed';
		};
		PartialTypes: {
			[K in PartialTypes]: K;
		};
		WSEvents: {
			[K in WSEventType]: K;
		};
		Colors: {
			DEFAULT: 0x000000;
			WHITE: 0xFFFFFF;
			AQUA: 0x1ABC9C;
			GREEN: 0x2ECC71;
			BLUE: 0x3498DB;
			YELLOW: 0xFFFF00;
			PURPLE: 0x9B59B6;
			LUMINOUS_VIVID_PINK: 0xE91E63;
			GOLD: 0xF1C40F;
			ORANGE: 0xE67E22;
			RED: 0xE74C3C;
			GREY: 0x95A5A6;
			NAVY: 0x34495E;
			DARK_AQUA: 0x11806A;
			DARK_GREEN: 0x1F8B4C;
			DARK_BLUE: 0x206694;
			DARK_PURPLE: 0x71368A;
			DARK_VIVID_PINK: 0xAD1457;
			DARK_GOLD: 0xC27C0E;
			DARK_ORANGE: 0xA84300;
			DARK_RED: 0x992D22;
			DARK_GREY: 0x979C9F;
			DARKER_GREY: 0x7F8C8D;
			LIGHT_GREY: 0xBCC0C0;
			DARK_NAVY: 0x2C3E50;
			BLURPLE: 0x7289DA;
			GREYPLE: 0x99AAB5;
			DARK_BUT_NOT_BLACK: 0x2C2F33;
			NOT_QUITE_BLACK: 0x23272A;
		};
		Status: {
			READY: 0;
			CONNECTING: 1;
			RECONNECTING: 2;
			IDLE: 3;
			NEARLY: 4;
			DISCONNECTED: 5;
		};
		OPCodes: {
			DISPATCH: 0;
			HEARTBEAT: 1;
			IDENTIFY: 2;
			STATUS_UPDATE: 3;
			VOICE_STATE_UPDATE: 4;
			VOICE_GUILD_PING: 5;
			RESUME: 6;
			RECONNECT: 7;
			REQUEST_GUILD_MEMBERS: 8;
			INVALID_SESSION: 9;
			HELLO: 10;
			HEARTBEAT_ACK: 11;
		};
		APIErrors: {
			UNKNOWN_ACCOUNT: 10001;
			UNKNOWN_APPLICATION: 10002;
			UNKNOWN_CHANNEL: 10003;
			UNKNOWN_GUILD: 10004;
			UNKNOWN_INTEGRATION: 10005;
			UNKNOWN_INVITE: 10006;
			UNKNOWN_MEMBER: 10007;
			UNKNOWN_MESSAGE: 10008;
			UNKNOWN_OVERWRITE: 10009;
			UNKNOWN_PROVIDER: 10010;
			UNKNOWN_ROLE: 10011;
			UNKNOWN_TOKEN: 10012;
			UNKNOWN_USER: 10013;
			UNKNOWN_EMOJI: 10014;
			UNKNOWN_WEBHOOK: 10015;
			BOT_PROHIBITED_ENDPOINT: 20001;
			BOT_ONLY_ENDPOINT: 20002;
			MAXIMUM_GUILDS: 30001;
			MAXIMUM_FRIENDS: 30002;
			MAXIMUM_PINS: 30003;
			MAXIMUM_ROLES: 30005;
			MAXIMUM_REACTIONS: 30010;
			MAXIMUM_CHANNELS: 30013;
			MAXIMUM_INVITES: 30016;
			UNAUTHORIZED: 40001;
			USER_BANNED: 40007;
			MISSING_ACCESS: 50001;
			INVALID_ACCOUNT_TYPE: 50002;
			CANNOT_EXECUTE_ON_DM: 50003;
			EMBED_DISABLED: 50004;
			CANNOT_EDIT_MESSAGE_BY_OTHER: 50005;
			CANNOT_SEND_EMPTY_MESSAGE: 50006;
			CANNOT_MESSAGE_USER: 50007;
			CANNOT_SEND_MESSAGES_IN_VOICE_CHANNEL: 50008;
			CHANNEL_VERIFICATION_LEVEL_TOO_HIGH: 50009;
			OAUTH2_APPLICATION_BOT_ABSENT: 50010;
			MAXIMUM_OAUTH2_APPLICATIONS: 50011;
			INVALID_OAUTH_STATE: 50012;
			MISSING_PERMISSIONS: 50013;
			INVALID_AUTHENTICATION_TOKEN: 50014;
			NOTE_TOO_LONG: 50015;
			INVALID_BULK_DELETE_QUANTITY: 50016;
			CANNOT_PIN_MESSAGE_IN_OTHER_CHANNEL: 50019;
			CANNOT_EXECUTE_ON_SYSTEM_MESSAGE: 50021;
			INVALID_OAUTH_TOKEN: 50025;
			BULK_DELETE_MESSAGE_TOO_OLD: 50034;
			INVALID_FORM_BODY: 50035;
			INVITE_ACCEPTED_TO_GUILD_NOT_CONTAINING_BOT: 50036;
			INVALID_API_VERSION: 50041;
			REACTION_BLOCKED: 90001;
			RESOURCE_OVERLOADED: 130000;
		};
		VoiceStatus: {
			CONNECTED: 0;
			CONNECTING: 1;
			AUTHENTICATING: 2;
			RECONNECTING: 3;
			DISCONNECTED: 4;
		};
		VoiceOPCodes: {
			IDENTIFY: 0;
			SELECT_PROTOCOL: 1;
			READY: 2;
			HEARTBEAT: 3;
			SESSION_DESCRIPTION: 4;
			SPEAKING: 5;
			HELLO: 8;
			CLIENT_CONNECT: 12;
			CLIENT_DISCONNECT: 13;
		};
		ChannelTypes: {
			TEXT: 0;
			DM: 1;
			VOICE: 2;
			GROUP: 3;
			CATEGORY: 4;
			NEWS: 5;
			STORE: 6;
		};
		ClientApplicationAssetTypes: {
			SMALL: 1;
			BIG: 2;
		};
		MessageTypes: MessageType[];
		ActivityTypes: ActivityType[];
		DefaultMessageNotifications: DefaultMessageNotifications[];
		MembershipStates: 'INVITED' | 'ACCEPTED';
	}

	export class DataResolver {
		public static resolveBase64(data: Base64Resolvable): string;
		public static resolveFile(resource: BufferResolvable | Stream): Promise<Buffer>;
		public static resolveImage(resource: BufferResolvable | Base64Resolvable): Promise<string>;
		public static resolveInviteCode(data: InviteResolvable): string;
	}

	export class DiscordAPIError extends Error {
		constructor(path: string, error: object, method: string, httpStatus: number);
		private static flattenErrors(obj: object, key: string): string[];

		public code: number;
		public method: string;
		public path: string;
		public httpStatus: number;
	}

	export class DMChannel extends TextBasedChannel(Channel) {
		constructor(client: Client, data?: object);
		public messages: MessageStore;
		public recipient: User;
		public readonly partial: false;
	}

	export class Emoji extends Base {
		constructor(client: Client, emoji: object);
		public animated: boolean;
		public readonly createdAt: Date;
		public readonly createdTimestamp: number;
		public readonly deletable: boolean;
		public id: Snowflake;
		public name: string;
		public readonly identifier: string;
		public readonly url: string;
		public toJSON(): object;
		public toString(): string;
	}

	export class Guild extends Base {
		constructor(client: Client, data: object);
		private _sortedRoles(): Collection<Snowflake, Role>;
		private _sortedChannels(channel: Channel): Collection<Snowflake, GuildChannel>;
		private _memberSpeakUpdate(user: Snowflake, speaking: boolean): void;

		public readonly afkChannel: VoiceChannel;
		public afkChannelID: Snowflake;
		public afkTimeout: number;
		public applicationID: Snowflake;
		public available: boolean;
		public banner: string | null;
		public channels: GuildChannelStore;
		public readonly createdAt: Date;
		public readonly createdTimestamp: number;
		public defaultMessageNotifications: DefaultMessageNotifications | number;
		public deleted: boolean;
		public description: string | null;
		public embedChannel: GuildChannel | null;
		public embedChannelID: Snowflake | null;
		public embedEnabled: boolean;
		public emojis: GuildEmojiStore;
		public explicitContentFilter: number;
		public features: GuildFeatures[];
		public icon: string | null;
		public id: Snowflake;
		public readonly joinedAt: Date;
		public joinedTimestamp: number;
		public large: boolean;
		public maximumMembers: number | null;
		public maximumPresences: number | null;
		public readonly me: GuildMember | null;
		public memberCount: number;
		public members: GuildMemberStore;
		public mfaLevel: number;
		public name: string;
		public readonly nameAcronym: string;
		public readonly owner: GuildMember | null;
		public ownerID: Snowflake;
		public readonly partnered: boolean;
		public premiumSubscriptionCount: number | null;
		public premiumTier: PremiumTier;
		public presences: PresenceStore;
		public region: string;
		public roles: RoleStore;
		public readonly shard: WebSocketShard;
		public shardID: number;
		public splash: string | null;
		public readonly systemChannel: TextChannel | null;
		public systemChannelID: Snowflake | null;
		public vanityURLCode: string | null;
		public verificationLevel: number;
		public readonly verified: boolean;
		public readonly voice: VoiceState | null;
		public readonly voiceStates: VoiceStateStore;
		public readonly widgetChannel: TextChannel | null;
		public widgetChannelID: Snowflake | null;
		public widgetEnabled: boolean | null;
		public addMember(user: UserResolvable, options: AddGuildMemberOptions): Promise<GuildMember>;
		public bannerURL(options?: AvatarOptions): string | null;
		public createIntegration(data: IntegrationData, reason?: string): Promise<Guild>;
		public delete(): Promise<Guild>;
		public edit(data: GuildEditData, reason?: string): Promise<Guild>;
		public equals(guild: Guild): boolean;
		public fetch(): Promise<Guild>;
		public fetchAuditLogs(options?: GuildAuditLogsFetchOptions): Promise<GuildAuditLogs>;
		public fetchBans(): Promise<Collection<Snowflake, { user: User, reason: string }>>;
		public fetchEmbed(): Promise<GuildEmbedData>;
		public fetchIntegrations(): Promise<Collection<string, Integration>>;
		public fetchInvites(): Promise<Collection<string, Invite>>;
		public fetchVanityCode(): Promise<string>;
		public fetchVoiceRegions(): Promise<Collection<string, VoiceRegion>>;
		public fetchWebhooks(): Promise<Collection<Snowflake, Webhook>>;
		public iconURL(options?: AvatarOptions): string | null;
		public leave(): Promise<Guild>;
		public member(user: UserResolvable): GuildMember | null;
		public setAFKChannel(afkChannel: ChannelResolvable | null, reason?: string): Promise<Guild>;
		public setAFKTimeout(afkTimeout: number, reason?: string): Promise<Guild>;
		public setBanner(banner: Base64Resolvable | null, reason?: string): Promise<Guild>;
		public setChannelPositions(channelPositions: ChannelPosition[]): Promise<Guild>;
		public setDefaultMessageNotifications(defaultMessageNotifications: DefaultMessageNotifications | number, reason?: string): Promise<Guild>;
		public setEmbed(embed: GuildEmbedData, reason?: string): Promise<Guild>;
		public setExplicitContentFilter(explicitContentFilter: number, reason?: string): Promise<Guild>;
		public setIcon(icon: Base64Resolvable | null, reason?: string): Promise<Guild>;
		public setName(name: string, reason?: string): Promise<Guild>;
		public setOwner(owner: GuildMemberResolvable, reason?: string): Promise<Guild>;
		public setRegion(region: string, reason?: string): Promise<Guild>;
		public setRolePositions(rolePositions: RolePosition[]): Promise<Guild>;
		public setSplash(splash: Base64Resolvable | null, reason?: string): Promise<Guild>;
		public setSystemChannel(systemChannel: ChannelResolvable | null, reason?: string): Promise<Guild>;
		public setVerificationLevel(verificationLevel: number, reason?: string): Promise<Guild>;
		public splashURL(options?: AvatarOptions): string | null;
		public toJSON(): object;
		public toString(): string;
	}

	export class GuildAuditLogs {
		constructor(guild: Guild, data: object);
		private webhooks: Collection<Snowflake, Webhook>;

		public entries: Collection<Snowflake, GuildAuditLogsEntry>;

		public static Actions: GuildAuditLogsActions;
		public static Targets: GuildAuditLogsTargets;
		public static Entry: typeof GuildAuditLogsEntry;
		public static actionType(action: number): GuildAuditLogsActionType;
		public static build(...args: any[]): Promise<GuildAuditLogs>;
		public static targetType(target: number): GuildAuditLogsTarget;
		public toJSON(): object;
	}

	class GuildAuditLogsEntry {
		constructor(logs: GuildAuditLogs, guild: Guild, data: object);
		public action: GuildAuditLogsAction;
		public actionType: GuildAuditLogsActionType;
		public changes: AuditLogChange[] | null;
		public readonly createdAt: Date;
		public readonly createdTimestamp: number;
		public executor: User;
		public extra: object | Role | GuildMember | null;
		public id: Snowflake;
		public reason: string | null;
		public target: Guild | User | Role | GuildEmoji | Invite | Webhook;
		public targetType: GuildAuditLogsTarget;
		public toJSON(): object;
	}

	export class GuildChannel extends Channel {
		constructor(guild: Guild, data?: object);
		private memberPermissions(member: GuildMember): Readonly<Permissions>;
		private rolePermissions(role: Role): Readonly<Permissions>;

		public readonly calculatedPosition: number;
		public readonly deletable: boolean;
		public guild: Guild;
		public readonly manageable: boolean;
		public readonly members: Collection<Snowflake, GuildMember>;
		public name: string;
		public readonly parent: CategoryChannel | null;
		public parentID: Snowflake | null;
		public permissionOverwrites: Collection<Snowflake, PermissionOverwrites>;
		public readonly permissionsLocked: boolean | null;
		public readonly position: number;
		public rawPosition: number;
		public readonly viewable: boolean;
		public clone(options?: GuildChannelCloneOptions): Promise<this>;
		public createInvite(options?: InviteOptions): Promise<Invite>;
		public createOverwrite(userOrRole: RoleResolvable | UserResolvable, options: PermissionOverwriteOption, reason?: string): Promise<this>;
		public edit(data: ChannelData, reason?: string): Promise<this>;
		public equals(channel: GuildChannel): boolean;
		public fetchInvites(): Promise<Collection<string, Invite>>;
		public lockPermissions(): Promise<this>;
		public overwritePermissions(options?: { permissionOverwrites?: OverwriteResolvable[] | Collection<Snowflake, OverwriteResolvable>, reason?: string }): Promise<this>;
		public permissionsFor(memberOrRole: GuildMemberResolvable | RoleResolvable): Readonly<Permissions> | null;
		public setName(name: string, reason?: string): Promise<this>;
		public setParent(channel: GuildChannel | Snowflake, options?: { lockPermissions?: boolean, reason?: string }): Promise<this>;
		public setPosition(position: number, options?: { relative?: boolean, reason?: string }): Promise<this>;
		public setTopic(topic: string, reason?: string): Promise<this>;
		public updateOverwrite(userOrRole: RoleResolvable | UserResolvable, options: PermissionOverwriteOption, reason?: string): Promise<this>;
	}

	export class StoreChannel extends GuildChannel {
		constructor(guild: Guild, data?: object);
		public nsfw: boolean;
	}

	export class GuildEmoji extends Emoji {
		constructor(client: Client, data: object, guild: Guild);
		private _roles: string[];

		public available: boolean;
		public deleted: boolean;
		public guild: Guild;
		public managed: boolean;
		public requiresColons: boolean;
		public roles: GuildEmojiRoleStore;
		public delete(reason?: string): Promise<GuildEmoji>;
		public edit(data: GuildEmojiEditData, reason?: string): Promise<GuildEmoji>;
		public equals(other: GuildEmoji | object): boolean;
		public fetchAuthor(): Promise<User>;
		public setName(name: string, reason?: string): Promise<GuildEmoji>;
	}

	export class GuildMember extends PartialTextBasedChannel(Base) {
		constructor(client: Client, data: object, guild: Guild);
		public readonly bannable: boolean;
		public deleted: boolean;
		public readonly displayColor: number;
		public readonly displayHexColor: string;
		public readonly displayName: string;
		public guild: Guild;
		public readonly id: Snowflake;
		public readonly joinedAt: Date | null;
		public joinedTimestamp: number | null;
		public readonly kickable: boolean;
		public readonly manageable: boolean;
		public nickname: string | null;
<<<<<<< HEAD
		public readonly partial: false;
=======
		public readonly partial: boolean;
>>>>>>> a60f8b3d
		public readonly permissions: Readonly<Permissions>;
		public readonly premiumSince: Date | null;
		public premiumSinceTimestamp: number | null;
		public readonly presence: Presence;
		public roles: GuildMemberRoleStore;
		public user: User;
		public readonly voice: VoiceState;
		public ban(options?: BanOptions): Promise<GuildMember>;
		public fetch(): Promise<GuildMember>;
		public createDM(): Promise<DMChannel>;
		public deleteDM(): Promise<DMChannel>;
		public edit(data: GuildMemberEditData, reason?: string): Promise<GuildMember>;
		public hasPermission(permission: PermissionResolvable, options?: { checkAdmin?: boolean; checkOwner?: boolean }): boolean;
		public kick(reason?: string): Promise<GuildMember>;
		public permissionsIn(channel: ChannelResolvable): Readonly<Permissions>;
		public setNickname(nickname: string, reason?: string): Promise<GuildMember>;
		public toJSON(): object;
		public toString(): string;
	}

	export class Integration extends Base {
		constructor(client: Client, data: object, guild: Guild);
		public account: IntegrationAccount;
		public enabled: boolean;
		public expireBehavior: number;
		public expireGracePeriod: number;
		public guild: Guild;
		public id: Snowflake;
		public name: string;
		public role: Role;
		public syncedAt: number;
		public syncing: boolean;
		public type: number;
		public user: User;
		public delete(reason?: string): Promise<Integration>;
		public edit(data: IntegrationEditData, reason?: string): Promise<Integration>;
		public sync(): Promise<Integration>;
	}

	export class HTTPError extends Error {
		constructor(message: string, name: string, code: number, method: string, path: string);
		public code: number;
		public method: string;
		public name: string;
		public path: string;
	}

	export class Invite extends Base {
		constructor(client: Client, data: object);
		public channel: GuildChannel;
		public code: string;
		public readonly deletable: boolean;
		public readonly createdAt: Date | null;
		public createdTimestamp: number | null;
		public readonly expiresAt: Date | null;
		public readonly expiresTimestamp: number | null;
		public guild: Guild | null;
		public inviter: User | null;
		public maxAge: number | null;
		public maxUses: number | null;
		public memberCount: number;
		public presenceCount: number;
		public targetUser: User | null;
		public targetUserType: TargetUser | null;
		public temporary: boolean | null;
		public readonly url: string;
		public uses: number | null;
		public delete(reason?: string): Promise<Invite>;
		public toJSON(): object;
		public toString(): string;
	}

	export class MessageFlags extends BitField<MessageFlagsString> {
		public static FLAGS: Record<MessageFlagsString, number>;
		public static resolve(bit?: BitFieldResolvable<MessageFlagsString>): number;
	}

	export class Message extends Base {
		constructor(client: Client, data: object, channel: TextChannel | DMChannel);
		private _edits: Message[];
		private patch(data: object): void;

		public activity: MessageActivity | null;
		public application: ClientApplication | null;
		public attachments: Collection<Snowflake, MessageAttachment>;
		public author: User;
		public channel: TextChannel | DMChannel;
		public readonly cleanContent: string;
		public content: string;
		public readonly createdAt: Date;
		public createdTimestamp: number;
		public readonly deletable: boolean;
		public deleted: boolean;
		public readonly editable: boolean;
		public readonly editedAt: Date | null;
		public editedTimestamp: number | null;
		public readonly edits: Message[];
		public embeds: MessageEmbed[];
		public readonly guild: Guild | null;
		public id: Snowflake;
		public readonly member: GuildMember | null;
		public mentions: MessageMentions;
		public nonce: string | null;
<<<<<<< HEAD
		public readonly partial: false;
=======
		public readonly partial: boolean;
>>>>>>> a60f8b3d
		public readonly pinnable: boolean;
		public pinned: boolean;
		public reactions: ReactionStore;
		public system: boolean;
		public tts: boolean;
		public type: MessageType;
		public readonly url: string;
		public webhookID: Snowflake | null;
		public flags: Readonly<MessageFlags>;
		public reference: MessageReference | null;
		public awaitReactions(filter: CollectorFilter, options?: AwaitReactionsOptions): Promise<Collection<Snowflake, MessageReaction>>;
		public createReactionCollector(filter: CollectorFilter, options?: ReactionCollectorOptions): ReactionCollector;
		public delete(options?: { timeout?: number, reason?: string }): Promise<Message>;
		public edit(content: StringResolvable, options?: MessageEditOptions | MessageEmbed): Promise<Message>;
		public edit(options: MessageEditOptions | MessageEmbed | APIMessage): Promise<Message>;
		public equals(message: Message, rawData: object): boolean;
		public fetchWebhook(): Promise<Webhook>;
		public fetch(): Promise<Message>;
		public pin(): Promise<Message>;
		public react(emoji: EmojiIdentifierResolvable): Promise<MessageReaction>;
		public reply(content?: StringResolvable, options?: MessageOptions | MessageAdditions): Promise<Message>;
		public reply(content?: StringResolvable, options?: MessageOptions & { split?: false } | MessageAdditions): Promise<Message>;
		public reply(content?: StringResolvable, options?: MessageOptions & { split: true | SplitOptions } | MessageAdditions): Promise<Message[]>;
		public reply(options?: MessageOptions | MessageAdditions | APIMessage): Promise<Message>;
		public reply(options?: MessageOptions & { split?: false } | MessageAdditions | APIMessage): Promise<Message>;
		public reply(options?: MessageOptions & { split: true | SplitOptions } | MessageAdditions | APIMessage): Promise<Message[]>;
		public toJSON(): object;
		public toString(): string;
		public unpin(): Promise<Message>;
	}

	export class MessageAttachment {
		constructor(attachment: BufferResolvable | Stream, name?: string, data?: object);

		public attachment: BufferResolvable | Stream;
		public height: number | null;
		public id: Snowflake;
		public name?: string;
		public proxyURL: string;
		public size: number;
		public url: string;
		public width: number | null;
		public setFile(attachment: BufferResolvable | Stream, name?: string): this;
		public setName(name: string): this;
		public toJSON(): object;
	}

	export class MessageCollector extends Collector<Snowflake, Message> {
		constructor(channel: TextChannel | DMChannel, filter: CollectorFilter, options?: MessageCollectorOptions);
		public channel: Channel;
		public options: MessageCollectorOptions;
		public received: number;

		public collect(message: Message): Snowflake;
		public dispose(message: Message): Snowflake;
		public endReason(): string;
	}

	export class MessageEmbed {
		constructor(data?: MessageEmbed | MessageEmbedOptions);
		private _apiTransform(): MessageEmbedOptions;

		public author: { name?: string; url?: string; iconURL?: string; proxyIconURL?: string } | null;
		public color: number;
		public readonly createdAt: Date | null;
		public description: string;
		public fields: EmbedField[];
		public files: (MessageAttachment | string | FileOptions)[];
		public footer: { text?: string; iconURL?: string; proxyIconURL?: string } | null;
		public readonly hexColor: string | null;
		public image: { url: string; proxyURL?: string; height?: number; width?: number; } | null;
		public readonly length: number;
		public provider: { name: string; url: string; };
		public thumbnail: { url: string; proxyURL?: string; height?: number; width?: number; } | null;
		public timestamp: number | null;
		public title: string;
		public type: string;
		public url: string;
		public readonly video: { url?: string; proxyURL?: string; height?: number; width?: number } | null;
		public addBlankField(inline?: boolean): this;
		public addField(name: StringResolvable, value: StringResolvable, inline?: boolean): this;
		public attachFiles(file: (MessageAttachment | FileOptions | string)[]): this;
		public setAuthor(name: StringResolvable, iconURL?: string, url?: string): this;
		public setColor(color: ColorResolvable): this;
		public setDescription(description: StringResolvable): this;
		public setFooter(text: StringResolvable, iconURL?: string): this;
		public setImage(url: string): this;
		public setThumbnail(url: string): this;
		public setTimestamp(timestamp?: Date | number): this;
		public setTitle(title: StringResolvable): this;
		public setURL(url: string): this;
		public spliceField(index: number, deleteCount: number, name?: StringResolvable, value?: StringResolvable, inline?: boolean): this;
		public toJSON(): object;

		public static checkField(name: StringResolvable, value: StringResolvable, inline?: boolean): Required<EmbedField>;
	}

	export class MessageMentions {
		constructor(message: Message, users: object[] | Collection<Snowflake, User>, roles: Snowflake[] | Collection<Snowflake, Role>, everyone: boolean);
		private _channels: Collection<Snowflake, GuildChannel> | null;
		private readonly _content: Message;
		private _members: Collection<Snowflake, GuildMember> | null;

		public readonly channels: Collection<Snowflake, TextChannel>;
		public readonly client: Client;
		public everyone: boolean;
		public readonly guild: Guild;
		public has(data: User | GuildMember | Role | GuildChannel, options?: {
			ignoreDirect?: boolean;
			ignoreRoles?: boolean;
			ignoreEveryone?: boolean;
		}): boolean;
		public readonly members: Collection<Snowflake, GuildMember> | null;
		public roles: Collection<Snowflake, Role>;
		public users: Collection<Snowflake, User>;
		public crosspostedChannels: Collection<Snowflake, CrosspostedChannel>;
		public toJSON(): object;

		public static CHANNELS_PATTERN: RegExp;
		public static EVERYONE_PATTERN: RegExp;
		public static ROLES_PATTERN: RegExp;
		public static USERS_PATTERN: RegExp;
	}

	export class MessageReaction {
		constructor(client: Client, data: object, message: Message);
		private _emoji: GuildEmoji | ReactionEmoji;

		public count: number;
		public readonly emoji: GuildEmoji | ReactionEmoji;
		public me: boolean;
		public message: Message;
		public users: ReactionUserStore;
		public toJSON(): object;
	}

	export class PermissionOverwrites {
		constructor(guildChannel: GuildChannel, data?: object);
		public allow: Readonly<Permissions>;
		public readonly channel: GuildChannel;
		public deny: Readonly<Permissions>;
		public id: Snowflake;
		public type: OverwriteType;
		public update(options: PermissionOverwriteOption, reason?: string): Promise<PermissionOverwrites>;
		public delete(reason?: string): Promise<PermissionOverwrites>;
		public toJSON(): object;
		public static resolveOverwriteOptions(options: ResolvedOverwriteOptions, initialPermissions: { allow?: PermissionResolvable, deny?: PermissionResolvable }): ResolvedOverwriteOptions;
		public static resolve(overwrite: OverwriteResolvable, guild: Guild): RawOverwriteData;
	}

	export class Permissions extends BitField<PermissionString> {
		public any(permission: PermissionResolvable, checkAdmin?: boolean): boolean;
		public has(permission: PermissionResolvable, checkAdmin?: boolean): boolean;

		public static ALL: number;
		public static DEFAULT: number;
		public static FLAGS: PermissionFlags;
		public static resolve(permission?: PermissionResolvable): number;
	}

	export class Presence {
		constructor(client: Client, data?: object);
		public activity: Activity | null;
		public clientStatus: ClientPresenceStatusData | null;
		public flags: Readonly<ActivityFlags>;
		public guild: Guild | null;
		public readonly member: GuildMember | null;
		public status: PresenceStatus;
		public readonly user: User | null;
		public equals(presence: Presence): boolean;
	}

	export class ReactionCollector extends Collector<Snowflake, MessageReaction> {
		constructor(message: Message, filter: CollectorFilter, options?: ReactionCollectorOptions);
		public message: Message;
		public options: ReactionCollectorOptions;
		public total: number;
		public users: Collection<Snowflake, User>;

		public static key(reaction: MessageReaction): Snowflake | string;

		public collect(reaction: MessageReaction): Snowflake | string;
		public dispose(reaction: MessageReaction, user: User): Snowflake | string;
		public empty(): void;
		public endReason(): string | null;

		public on(event: 'collect', listener: (reaction: MessageReaction, user: User) => void): this;
		public on(event: 'dispose', listener: (reaction: MessageReaction, user: User) => void): this;
		public on(event: 'end', listener: (collected: Collection<Snowflake, MessageReaction>, reason: string) => void): this;
		public on(event: 'remove', listener: (reaction: MessageReaction, user: User) => void): this;
		public on(event: string, listener: Function): this;

		public once(event: 'collect', listener: (reaction: MessageReaction, user: User) => void): this;
		public once(event: 'dispose', listener: (reaction: MessageReaction, user: User) => void): this;
		public once(event: 'end', listener: (collected: Collection<Snowflake, MessageReaction>, reason: string) => void): this;
		public once(event: 'remove', listener: (reaction: MessageReaction, user: User) => void): this;
		public once(event: string, listener: Function): this;
	}

	export class ReactionEmoji extends Emoji {
		constructor(reaction: MessageReaction, emoji: object);
		public reaction: MessageReaction;
		public toJSON(): object;
	}

	export class RichPresenceAssets {
		constructor(activity: Activity, assets: object);
		public largeImage: Snowflake | null;
		public largeText: string | null;
		public smallImage: Snowflake | null;
		public smallText: string | null;
		public largeImageURL(options: AvatarOptions): string | null;
		public smallImageURL(options: AvatarOptions): string | null;
	}

	export class Role extends Base {
		constructor(client: Client, data: object, guild: Guild);
		public color: number;
		public readonly createdAt: Date;
		public readonly createdTimestamp: number;
		public deleted: boolean;
		public readonly editable: boolean;
		public guild: Guild;
		public readonly hexColor: string;
		public hoist: boolean;
		public id: Snowflake;
		public managed: boolean;
		public readonly members: Collection<Snowflake, GuildMember>;
		public mentionable: boolean;
		public name: string;
		public permissions: Readonly<Permissions>;
		public readonly position: number;
		public rawPosition: number;
		public comparePositionTo(role: Role): number;
		public delete(reason?: string): Promise<Role>;
		public edit(data: RoleData, reason?: string): Promise<Role>;
		public equals(role: Role): boolean;
		public permissionsIn(channel: ChannelResolvable): Readonly<Permissions>;
		public setColor(color: ColorResolvable, reason?: string): Promise<Role>;
		public setHoist(hoist: boolean, reason?: string): Promise<Role>;
		public setMentionable(mentionable: boolean, reason?: string): Promise<Role>;
		public setName(name: string, reason?: string): Promise<Role>;
		public setPermissions(permissions: PermissionResolvable, reason?: string): Promise<Role>;
		public setPosition(position: number, options?: { relative?: boolean; reason?: string }): Promise<Role>;
		public toJSON(): object;
		public toString(): string;

		public static comparePositions(role1: Role, role2: Role): number;
	}

	export class Shard extends EventEmitter {
		constructor(manager: ShardingManager, id: number);
		private _evals: Map<string, Promise<any>>;
		private _exitListener: Function;
		private _fetches: Map<string, Promise<any>>;
		private _handleExit(respawn?: boolean): void;
		private _handleMessage(message: any): void;

		public args: string[];
		public execArgv: string[];
		public env: object;
		public id: number;
		public manager: ShardingManager;
		public process: ChildProcess | null;
		public ready: boolean;
		public worker: any | null;
		public eval(script: string): Promise<any>;
		public eval<T>(fn: (client: Client) => T): Promise<T[]>;
		public fetchClientValue(prop: string): Promise<any>;
		public kill(): void;
		public respawn(delay?: number, spawnTimeout?: number): Promise<ChildProcess>;
		public send(message: any): Promise<Shard>;
		public spawn(spawnTimeout?: number): Promise<ChildProcess>;

		public on(event: 'death', listener: (child: ChildProcess) => void): this;
		public on(event: 'disconnect' | 'ready' | 'reconnecting', listener: () => void): this;
		public on(event: 'error', listener: (error: Error) => void): this;
		public on(event: 'message', listener: (message: any) => void): this;
		public on(event: 'spawn', listener: (child: ChildProcess) => void): this;
		public on(event: string, listener: Function): this;

		public once(event: 'death', listener: (child: ChildProcess) => void): this;
		public once(event: 'disconnect' | 'ready' | 'reconnecting', listener: () => void): this;
		public once(event: 'error', listener: (error: Error) => void): this;
		public once(event: 'message', listener: (message: any) => void): this;
		public once(event: 'spawn', listener: (child: ChildProcess) => void): this;
		public once(event: string, listener: Function): this;
	}

	export class ShardClientUtil {
		constructor(client: Client, mode: ShardingManagerMode);
		private _handleMessage(message: any): void;
		private _respond(type: string, message: any): void;

		public client: Client;
		public readonly count: number;
		public readonly ids: number[];
		public mode: ShardingManagerMode;
		public parentPort: any | null;
		public broadcastEval(script: string): Promise<any[]>;
		public broadcastEval<T>(fn: (client: Client) => T): Promise<T[]>;
		public fetchClientValues(prop: string): Promise<any[]>;
		public respawnAll(shardDelay?: number, respawnDelay?: number, spawnTimeout?: number): Promise<void>;
		public send(message: any): Promise<void>;

		public static singleton(client: Client, mode: ShardingManagerMode): ShardClientUtil;
	}

	export class ShardingManager extends EventEmitter {
		constructor(file: string, options?: {
			totalShards?: number | 'auto';
			mode?: ShardingManagerMode;
			respawn?: boolean;
			shardArgs?: string[];
			token?: string;
			execArgv?: string[];
		});

		public file: string;
		public respawn: boolean;
		public shardArgs: string[];
		public shards: Collection<number, Shard>;
		public token: string | null;
		public totalShards: number | 'auto';
		public broadcast(message: any): Promise<Shard[]>;
		public broadcastEval(script: string): Promise<any[]>;
		public createShard(id: number): Shard;
		public fetchClientValues(prop: string): Promise<any[]>;
		public respawnAll(shardDelay?: number, respawnDelay?: number, spawnTimeout?: number): Promise<Collection<number, Shard>>;
		public spawn(amount?: number | 'auto', delay?: number, spawnTimeout?: number): Promise<Collection<number, Shard>>;

		public on(event: 'shardCreate', listener: (shard: Shard) => void): this;

		public once(event: 'shardCreate', listener: (shard: Shard) => void): this;
	}

	export class SnowflakeUtil {
		public static deconstruct(snowflake: Snowflake): DeconstructedSnowflake;
		public static generate(timestamp?: number | Date): Snowflake;
	}

	const VolumeMixin: <T>(base: Constructable<T>) => Constructable<T & VolumeInterface>;

	class StreamDispatcher extends VolumeMixin(Writable) {
		constructor(player: object, options?: StreamOptions, streams?: object);
		public player: object;
		public pausedSince: number;
		public broadcast: VoiceBroadcast | null;
		public readonly paused: boolean;
		public readonly pausedTime: boolean | null;
		public readonly streamTime: number;
		public readonly totalStreamTime: number;
		public readonly bitrateEditable: boolean;

		public setBitrate(value: number | 'auto'): boolean;
		public setPLP(value: number): boolean;
		public setFEC(enabled: boolean): boolean;
		public pause(silence?: boolean): void;
		public resume(): void;

		public on(event: 'close', listener: () => void): this;
		public on(event: 'debug', listener: (info: string) => void): this;
		public on(event: 'drain', listener: () => void): this;
		public on(event: 'end', listener: () => void): this;
		public on(event: 'error', listener: (err: Error) => void): this;
		public on(event: 'finish', listener: () => void): this;
		public on(event: 'pipe', listener: (src: Readable) => void): this;
		public on(event: 'start', listener: () => void): this;
		public on(event: 'speaking', listener: (speaking: boolean) => void): this;
		public on(event: 'unpipe', listener: (src: Readable) => void): this;
		public on(event: 'volumeChange', listener: (oldVolume: number, newVolume: number) => void): this;
		public on(event: string, listener: Function): this;

		public once(event: 'close', listener: () => void): this;
		public once(event: 'debug', listener: (info: string) => void): this;
		public once(event: 'drain', listener: () => void): this;
		public once(event: 'end', listener: () => void): this;
		public once(event: 'error', listener: (err: Error) => void): this;
		public once(event: 'finish', listener: () => void): this;
		public once(event: 'pipe', listener: (src: Readable) => void): this;
		public once(event: 'start', listener: () => void): this;
		public once(event: 'speaking', listener: (speaking: boolean) => void): this;
		public once(event: 'unpipe', listener: (src: Readable) => void): this;
		public on(event: 'volumeChange', listener: (oldVolume: number, newVolume: number) => void): this;
		public once(event: string, listener: Function): this;
	}

	export class Speaking extends BitField<SpeakingString> {
		public static FLAGS: Record<SpeakingString, number>;
		public static resolve(bit?: BitFieldResolvable<SpeakingString>): number;
	}

	export class Structures {
		static get<K extends keyof Extendable>(structure: K): Extendable[K];
		static get(structure: string): Function;
		static extend<K extends keyof Extendable, T extends Extendable[K]>(structure: K, extender: (baseClass: Extendable[K]) => T): T;
		static extend<T extends Function>(structure: string, extender: (baseClass: typeof Function) => T): T;
	}

	export class TextChannel extends TextBasedChannel(GuildChannel) {
		constructor(guild: Guild, data?: object);
		public messages: MessageStore;
		public nsfw: boolean;
		public rateLimitPerUser: number;
		public topic: string;
		public createWebhook(name: string, options?: { avatar?: BufferResolvable | Base64Resolvable, reason?: string }): Promise<Webhook>;
		public setNSFW(nsfw: boolean, reason?: string): Promise<TextChannel>;
		public setRateLimitPerUser(rateLimitPerUser: number, reason?: string): Promise<TextChannel>;
		public fetchWebhooks(): Promise<Collection<Snowflake, Webhook>>;
	}

	export class NewsChannel extends TextBasedChannel(GuildChannel) {
		constructor(guild: Guild, data?: object);
		public messages: MessageStore;
		public nsfw: boolean;
		public topic: string;
		public createWebhook(name: string, options?: { avatar?: BufferResolvable | Base64Resolvable, reason?: string }): Promise<Webhook>;
		public setNSFW(nsfw: boolean, reason?: string): Promise<NewsChannel>;
		public fetchWebhooks(): Promise<Collection<Snowflake, Webhook>>;
	}

	export class User extends PartialTextBasedChannel(Base) {
		constructor(client: Client, data: object);
		public avatar: string | null;
		public bot: boolean;
		public readonly createdAt: Date;
		public readonly createdTimestamp: number;
		public discriminator: string;
		public readonly defaultAvatarURL: string;
		public readonly dmChannel: DMChannel;
		public id: Snowflake;
		public locale: string;
		public readonly partial: false;
		public readonly presence: Presence;
		public readonly tag: string;
		public username: string;
		public avatarURL(options?: AvatarOptions): string | null;
		public createDM(): Promise<DMChannel>;
		public deleteDM(): Promise<DMChannel>;
		public displayAvatarURL(options?: AvatarOptions): string;
		public equals(user: User): boolean;
		public fetch(): Promise<User>;
		public toString(): string;
		public typingDurationIn(channel: ChannelResolvable): number;
		public typingIn(channel: ChannelResolvable): boolean;
		public typingSinceIn(channel: ChannelResolvable): Date;
	}

	export class Util {
		public static basename(path: string, ext?: string): string;
		public static binaryToID(num: string): Snowflake;
		public static cleanContent(str: string, message: Message): string;
		public static cloneObject(obj: object): object;
		public static convertToBuffer(ab: ArrayBuffer | string): Buffer;
		public static delayFor(ms: number): Promise<void>;
		public static discordSort<K, V extends { rawPosition: number; id: string; }>(collection: Collection<K, V>): Collection<K, V>;
		public static escapeMarkdown(text: string, options?: { codeBlock?: boolean, inlineCode?: boolean, bold?: boolean, italic?: boolean, underline?: boolean, strikethrough?: boolean, spoiler?: boolean, inlineCodeContent?: boolean, codeBlockContent?: boolean }): string;
		public static escapeCodeBlock(text: string): string;
		public static escapeInlineCode(text: string): string;
		public static escapeBold(text: string): string;
		public static escapeItalic(text: string): string;
		public static escapeUnderline(text: string): string;
		public static escapeStrikethrough(text: string): string;
		public static escapeSpoiler(text: string): string;
		public static cleanCodeBlockContent(text: string): string;
		public static fetchRecommendedShards(token: string, guildsPerShard?: number): Promise<number>;
		public static flatten(obj: object, ...props: { [key: string]: boolean | string }[]): object;
		public static idToBinary(num: Snowflake): string;
		public static makeError(obj: { name: string, message: string, stack: string }): Error;
		public static makePlainError(err: Error): { name: string, message: string, stack: string };
		public static mergeDefault(def: object, given: object): object;
		public static moveElementInArray(array: any[], element: any, newIndex: number, offset?: boolean): number;
		public static parseEmoji(text: string): { animated: boolean; name: string; id: string | null; } | null;
		public static resolveColor(color: ColorResolvable): number;
		public static resolveString(data: StringResolvable): string;
		public static setPosition<T extends (Channel | Role)>(
			item: T,
			position: number,
			relative: boolean,
			sorted: Collection<Snowflake, T>,
			route: object,
			reason?: string
		): Promise<{ id: Snowflake; position: number }[]>;
		public static splitMessage(text: string, options?: SplitOptions): string[];
		public static str2ab(str: string): ArrayBuffer;
	}

	class VoiceBroadcast extends EventEmitter {
		constructor(client: Client);
		public client: Client;
		public dispatchers: StreamDispatcher[];
		public readonly dispatcher: BroadcastDispatcher;
		public play(input: string | Readable, options?: StreamOptions): BroadcastDispatcher;

		public on(event: 'end', listener: () => void): this;
		public on(event: 'error', listener: (error: Error) => void): this;
		public on(event: 'subscribe', listener: (dispatcher: StreamDispatcher) => void): this;
		public on(event: 'unsubscribe', listener: (dispatcher: StreamDispatcher) => void): this;
		public on(event: 'warn', listener: (warning: string | Error) => void): this;
		public on(event: string, listener: Function): this;

		public once(event: 'end', listener: () => void): this;
		public once(event: 'error', listener: (error: Error) => void): this;
		public once(event: 'subscribe', listener: (dispatcher: StreamDispatcher) => void): this;
		public once(event: 'unsubscribe', listener: (dispatcher: StreamDispatcher) => void): this;
		public once(event: 'warn', listener: (warning: string | Error) => void): this;
		public once(event: string, listener: Function): this;
	}

	export class VoiceChannel extends GuildChannel {
		constructor(guild: Guild, data?: object);
		public bitrate: number;
		public readonly connection: VoiceConnection;
		public readonly editable: boolean;
		public readonly full: boolean;
		public readonly joinable: boolean;
		public readonly speakable: boolean;
		public userLimit: number;
		public join(): Promise<VoiceConnection>;
		public leave(): void;
		public setBitrate(bitrate: number, reason?: string): Promise<VoiceChannel>;
		public setUserLimit(userLimit: number, reason?: string): Promise<VoiceChannel>;
	}

	class VoiceConnection extends EventEmitter {
		constructor(voiceManager: ClientVoiceManager, channel: VoiceChannel);
		private authentication: object;
		private sockets: object;
		private ssrcMap: Map<number, boolean>;
		private _speaking: Map<Snowflake, Readonly<Speaking>>;
		private _disconnect(): void;
		private authenticate(): void;
		private authenticateFailed(reason: string): void;
		private checkAuthenticated(): void;
		private cleanup(): void;
		private connect(): void;
		private onReady(data: object): void;
		private onSessionDescription(mode: string, secret: string): void;
		private onSpeaking(data: object): void;
		private reconnect(token: string, endpoint: string): void;
		private sendVoiceStateUpdate(options: object): Promise<Shard>;
		private setSessionID(sessionID: string): void;
		private setSpeaking(value: BitFieldResolvable<SpeakingString>): void;
		private setTokenAndEndpoint(token: string, endpoint: string): void;
		private updateChannel(channel: VoiceChannel): void;

		public channel: VoiceChannel;
		public readonly client: Client;
		public readonly dispatcher: StreamDispatcher;
		public player: object;
		public receiver: VoiceReceiver;
		public speaking: Readonly<Speaking>;
		public status: VoiceStatus;
		public readonly voice: VoiceState;
		public voiceManager: ClientVoiceManager;
		public disconnect(): void;
		public play(input: VoiceBroadcast | Readable | string, options?: StreamOptions): StreamDispatcher;

		public on(event: 'authenticated', listener: () => void): this;
		public on(event: 'closing', listener: () => void): this;
		public on(event: 'debug', listener: (message: string) => void): this;
		public on(event: 'disconnect', listener: (error: Error) => void): this;
		public on(event: 'error', listener: (error: Error) => void): this;
		public on(event: 'failed', listener: (error: Error) => void): this;
		public on(event: 'newSession', listener: () => void): this;
		public on(event: 'ready', listener: () => void): this;
		public on(event: 'reconnecting', listener: () => void): this;
		public on(event: 'speaking', listener: (user: User, speaking: Readonly<Speaking>) => void): this;
		public on(event: 'warn', listener: (warning: string | Error) => void): this;
		public on(event: string, listener: Function): this;

		public once(event: 'authenticated', listener: () => void): this;
		public once(event: 'closing', listener: () => void): this;
		public once(event: 'debug', listener: (message: string) => void): this;
		public once(event: 'disconnect', listener: (error: Error) => void): this;
		public once(event: 'error', listener: (error: Error) => void): this;
		public once(event: 'failed', listener: (error: Error) => void): this;
		public once(event: 'newSession', listener: () => void): this;
		public once(event: 'ready', listener: () => void): this;
		public once(event: 'reconnecting', listener: () => void): this;
		public once(event: 'speaking', listener: (user: User, speaking: Readonly<Speaking>) => void): this;
		public once(event: 'warn', listener: (warning: string | Error) => void): this;
		public once(event: string, listener: Function): this;
	}

	class VoiceReceiver extends EventEmitter {
		constructor(connection: VoiceConnection);
		public createStream(user: UserResolvable, options?: { mode?: 'opus' | 'pcm', end?: 'silence' | 'manual' }): Readable;

		public on(event: 'debug', listener: (error: Error | string) => void): this;
		public on(event: string, listener: Function): this;

		public once(event: 'debug', listener: (error: Error | string) => void): this;
		public once(event: string, listener: Function): this;
	}

	export class VoiceRegion {
		constructor(data: object);
		public custom: boolean;
		public deprecated: boolean;
		public id: string;
		public name: string;
		public optimal: boolean;
		public vip: boolean;
		public toJSON(): object;
	}

	export class VoiceState extends Base {
		constructor(guild: Guild, data: object);
		public readonly channel: VoiceChannel | null;
		public channelID?: Snowflake;
		public readonly connection: VoiceConnection | null;
		public readonly deaf?: boolean;
		public guild: Guild;
		public id: Snowflake;
		public readonly member: GuildMember | null;
		public readonly mute?: boolean;
		public selfDeaf?: boolean;
		public selfMute?: boolean;
		public serverDeaf?: boolean;
		public serverMute?: boolean;
		public sessionID?: string;
		public streaming: boolean;
		public readonly speaking: boolean | null;

		public setDeaf(deaf: boolean, reason?: string): Promise<GuildMember>;
		public setMute(mute: boolean, reason?: string): Promise<GuildMember>;
		public kick(reason?: string): Promise<GuildMember>;
		public setChannel(channel: ChannelResolvable | null, reason?: string): Promise<GuildMember>;
		public setSelfDeaf(deaf: boolean): Promise<boolean>;
		public setSelfMute(mute: boolean): Promise<boolean>;
	}

	class VolumeInterface extends EventEmitter {
		constructor(options?: { volume?: number })
		public readonly volume: number;
		public readonly volumeDecibels: number;
		public readonly volumeEditable: boolean;
		public readonly volumeLogarithmic: number;
		public setVolume(volume: number): void;
		public setVolumeDecibels(db: number): void;
		public setVolumeLogarithmic(value: number): void;

		public on(event: 'volumeChange', listener: (oldVolume: number, newVolume: number) => void): this;

		public once(event: 'volumeChange', listener: (oldVolume: number, newVolume: number) => void): this;
	}

	export class Webhook extends WebhookMixin() {
		constructor(client: Client, data?: object);
		public avatar: string;
		public channelID: Snowflake;
		public guildID: Snowflake;
		public name: string;
		public owner: User | object | null;
		public readonly url: string;
	}

	export class WebhookClient extends WebhookMixin(BaseClient) {
		constructor(id: string, token: string, options?: ClientOptions);
	}

	export class WebSocketManager extends EventEmitter {
		constructor(client: Client);
		private totalShards: number | string;
		private shardQueue: Set<WebSocketShard>;
		private packetQueue: object[];
		private destroyed: boolean;
		private reconnecting: boolean;
		private sessionStartLimit?: { total: number; remaining: number; reset_after: number; };

		public readonly client: Client;
		public gateway?: string;
		public shards: Collection<number, WebSocketShard>;
		public status: Status;
		public readonly ping: number;

		public on(event: WSEventType, listener: (data: any, shardID: number) => void): this;
		public once(event: WSEventType, listener: (data: any, shardID: number) => void): this;
		private debug(message: string, shard?: WebSocketShard): void;
		private connect(): Promise<void>;
		private createShards(): Promise<void>;
		private reconnect(): Promise<void>;
		private broadcast(packet: object): void;
		private destroy(): void;
		private _handleSessionLimit(remaining?: number, resetAfter?: number): Promise<void>;
		private handlePacket(packet?: object, shard?: WebSocketShard): Promise<boolean>;
		private checkReady(): boolean;
		private triggerReady(): void;
	}

	export class WebSocketShard extends EventEmitter {
		constructor(manager: WebSocketManager, id: number);
		private sequence: number;
		private closeSequence: number;
		private sessionID?: string;
		private lastPingTimestamp: number;
		private lastHeartbeatAcked: boolean;
		private ratelimit: { queue: object[]; total: number; remaining: number; time: 60e3; timer: NodeJS.Timeout | null; };
		private connection: WebSocket | null;
		private helloTimeout: NodeJS.Timeout | null;
		private eventsAttached: boolean;

		public manager: WebSocketManager;
		public id: number;
		public status: Status;
		public pings: [number, number, number];
		public readonly ping: number;

		private debug(message: string): void;
		private connect(): Promise<void>;
		private onOpen(): void;
		private onMessage(event: MessageEvent): void;
		private onError(error: ErrorEvent | object): void;
		private onClose(event: CloseEvent): void;
		private onPacket(packet: object): void;
		private setHelloTimeout(time?: number): void;
		private setHeartbeatTimer(time: number): void;
		private sendHeartbeat(): void;
		private ackHeartbeat(): void;
		private identify(): void;
		private identifyNew(): void;
		private identifyResume(): void;
		private _send(data: object): void;
		private processQueue(): void;
		private destroy(closeCode: number): void;

		public send(data: object): void;
		public on(event: 'ready', listener: () => void): this;
		public on(event: 'resumed', listener: () => void): this;
		public on(event: 'close', listener: (event: CloseEvent) => void): this;
		public on(event: 'invalidSession', listener: () => void): this;
		public on(event: string, listener: Function): this;

		public once(event: 'ready', listener: () => void): this;
		public once(event: 'resumed', listener: () => void): this;
		public once(event: 'close', listener: (event: CloseEvent) => void): this;
		public once(event: 'invalidSession', listener: () => void): this;
		public once(event: string, listener: Function): this;
	}

//#endregion

//#region Stores

	export class ChannelStore extends DataStore<Snowflake, Channel, typeof Channel, ChannelResolvable> {
		constructor(client: Client, iterable: Iterable<any>, options?: { lru: boolean });
		constructor(client: Client, options?: { lru: boolean });
		public fetch(id: Snowflake, cache?: boolean): Promise<Channel>;
	}

	export class DataStore<K, V, VConstructor = Constructable<V>, R = any> extends Collection<K, V> {
		constructor(client: Client, iterable: Iterable<any>, holds: VConstructor);
		public client: Client;
		public holds: VConstructor;
		public add(data: any, cache?: boolean, { id, extras }?: { id: K, extras: any[] }): V;
		public remove(key: K): void;
		public resolve(resolvable: R): V | null;
		public resolveID(resolvable: R): K | null;
		// Don't worry about those bunch of ts-ignores here, this is intended https://github.com/microsoft/TypeScript/issues/1213
		// @ts-ignore
		public filter(fn: (value: V, key: K, collection: this) => boolean): Collection<K, V>;
		// @ts-ignore
		public filter<T>(fn: (this: T, value: V, key: K, collection: this) => boolean, thisArg: T): Collection<K, V>;
		// @ts-ignore
		public filter(fn: (value: V, key: K, collection: this) => boolean, thisArg?: unknown): Collection<K, V>;
		// @ts-ignore
		public partition(fn: (value: V, key: K, collection: this) => boolean): [Collection<K, V>, Collection<K, V>];
		// @ts-ignore
		public partition<T>(fn: (this: T, value: V, key: K, collection: this) => boolean, thisArg: T): [Collection<K, V>, Collection<K, V>];
		// @ts-ignore
		public partition(fn: (value: V, key: K, collection: this) => boolean, thisArg?: unknown): [Collection<K, V>, Collection<K, V>];
		public flatMap<T>(fn: (value: V, key: K, collection: this) => Collection<K, T>): Collection<K, T>;
		public flatMap<T, This>(fn: (this: This, value: V, key: K, collection: this) => Collection<K, T>, thisArg: This): Collection<K, T>;
		public flatMap<T>(fn: (value: V, key: K, collection: this) => Collection<K, T>, thisArg?: unknown): Collection<K, T>;
		public mapValues<T>(fn: (value: V, key: K, collection: this) => T): Collection<K, T>;
		public mapValues<This, T>(fn: (this: This, value: V, key: K, collection: this) => T, thisArg: This): Collection<K, T>;
		public mapValues<T>(fn: (value: V, key: K, collection: this) => T, thisArg?: unknown): Collection<K, T>;
		// @ts-ignore
		public clone(): Collection<K, V>;
		// @ts-ignore
		public concat(...collections: Collection<K, V>[]): Collection<K, V>;
		// @ts-ignore
		public sorted(compareFunction: (firstValue: V, secondValue: V, firstKey: K, secondKey: K) => number): Collection<K, V>;
	}

	export class GuildEmojiRoleStore extends OverridableDataStore<Snowflake, Role, typeof Role, RoleResolvable> {
		constructor(emoji: GuildEmoji);
		public add(roleOrRoles: RoleResolvable | RoleResolvable[] | Collection<Snowflake, Role>): Promise<GuildEmoji>;
		public set(roles: RoleResolvable[] | Collection<Snowflake, Role>): Promise<GuildEmoji>;
		public remove(roleOrRoles: RoleResolvable | RoleResolvable[] | Collection<Snowflake, Role>): Promise<GuildEmoji>;
	}

	export class GuildEmojiStore extends DataStore<Snowflake, GuildEmoji, typeof GuildEmoji, EmojiResolvable> {
		constructor(guild: Guild, iterable?: Iterable<any>);
		public create(attachment: BufferResolvable | Base64Resolvable, name: string, options?: GuildEmojiCreateOptions): Promise<GuildEmoji>;
		public resolveIdentifier(emoji: EmojiIdentifierResolvable): string | null;
	}

	export class GuildChannelStore extends DataStore<Snowflake, GuildChannel, typeof GuildChannel, GuildChannelResolvable> {
		constructor(guild: Guild, iterable?: Iterable<any>);
		public create(name: string, options: GuildCreateChannelOptions & { type: 'voice' }): Promise<VoiceChannel>;
		public create(name: string, options: GuildCreateChannelOptions & { type: 'category' }): Promise<CategoryChannel>;
		public create(name: string, options?: GuildCreateChannelOptions & { type?: 'text' }): Promise<TextChannel>;
		public create(name: string, options: GuildCreateChannelOptions): Promise<TextChannel | VoiceChannel | CategoryChannel>;
	}

	// Hacky workaround because changing the signature of an overridden method errors
	class OverridableDataStore<V, K, VConstructor = Constructable<V>, R = any> extends DataStore<V, K, VConstructor, R> {
		public add(data: any, cache: any): any;
		public set(key: any): any;
	}

	export class GuildMemberRoleStore extends OverridableDataStore<Snowflake, Role, typeof Role, RoleResolvable> {
		constructor(member: GuildMember);
		public readonly hoist: Role | null;
		public readonly color: Role | null;
		public readonly highest: Role;

		public add(roleOrRoles: RoleResolvable | RoleResolvable[] | Collection<Snowflake, Role>, reason?: string): Promise<GuildMember>;
		public set(roles: RoleResolvable[] | Collection<Snowflake, Role>, reason?: string): Promise<GuildMember>;
		public remove(roleOrRoles: RoleResolvable | RoleResolvable[] | Collection<Snowflake, Role>, reason?: string): Promise<GuildMember>;
	}

	export class GuildMemberStore extends DataStore<Snowflake, GuildMember, typeof GuildMember, GuildMemberResolvable> {
		constructor(guild: Guild, iterable?: Iterable<any>);
		public ban(user: UserResolvable, options?: BanOptions): Promise<GuildMember | User | Snowflake>;
		public fetch(options: UserResolvable | FetchMemberOptions): Promise<GuildMember>;
		public fetch(): Promise<GuildMemberStore>;
		public fetch(options: FetchMembersOptions): Promise<Collection<Snowflake, GuildMember>>;
		public prune(options: GuildPruneMembersOptions & { dry?: false, count: false }): Promise<null>;
		public prune(options?: GuildPruneMembersOptions): Promise<number>;
		public unban(user: UserResolvable, reason?: string): Promise<User>;
	}

	export class GuildStore extends DataStore<Snowflake, Guild, typeof Guild, GuildResolvable> {
		constructor(client: Client, iterable?: Iterable<any>);
		public create(name: string, options?: { region?: string, icon: BufferResolvable | Base64Resolvable | null }): Promise<Guild>;
	}

	export class MessageStore extends DataStore<Snowflake, Message, typeof Message, MessageResolvable> {
		constructor(channel: TextChannel | DMChannel, iterable?: Iterable<any>);
		public fetch(message: Snowflake, cache?: boolean): Promise<Message>;
		public fetch(options?: ChannelLogsQueryOptions, cache?: boolean): Promise<Collection<Snowflake, Message>>;
		public fetchPinned(cache?: boolean): Promise<Collection<Snowflake, Message>>;
		public remove(message: MessageResolvable, reason?: string): Promise<void>;
	}

	export class PresenceStore extends DataStore<Snowflake, Presence, typeof Presence, PresenceResolvable> {
		constructor(client: Client, iterable?: Iterable<any>);
	}

	export class ReactionStore extends DataStore<Snowflake, MessageReaction, typeof MessageReaction, MessageReactionResolvable> {
		constructor(message: Message, iterable?: Iterable<any>);
		public removeAll(): Promise<Message>;
	}

	export class ReactionUserStore extends DataStore<Snowflake, User, typeof User, UserResolvable> {
		constructor(client: Client, iterable: Iterable<any> | undefined, reaction: MessageReaction);
		public fetch(options?: { limit?: number, after?: Snowflake, before?: Snowflake }): Promise<Collection<Snowflake, User>>;
		public remove(user?: UserResolvable): Promise<MessageReaction>;
	}

	export class RoleStore extends DataStore<Snowflake, Role, typeof Role, RoleResolvable> {
		constructor(guild: Guild, iterable?: Iterable<any>);
		public readonly everyone: Role | null;
		public readonly highest: Role;

		public create(options?: { data?: RoleData, reason?: string }): Promise<Role>;
		public fetch(id: Snowflake, cache?: boolean): Promise<Role | null>;
		public fetch(id?: Snowflake, cache?: boolean): Promise<this>;
	}

	export class UserStore extends DataStore<Snowflake, User, typeof User, UserResolvable> {
		constructor(client: Client, iterable?: Iterable<any>);
		public fetch(id: Snowflake, cache?: boolean): Promise<User>;
	}

	export class VoiceStateStore extends DataStore<Snowflake, VoiceState, typeof VoiceState> {
		constructor(guild: Guild, iterable?: Iterable<any>);
	}

//#endregion

//#region Mixins

	// Model the TextBasedChannel mixin system, allowing application of these fields
	// to the classes that use these methods without having to manually add them
	// to each of those classes

	type Constructable<T> = new (...args: any[]) => T;
	const PartialTextBasedChannel: <T>(Base?: Constructable<T>) => Constructable<T & PartialTextBasedChannelFields>;
	const TextBasedChannel: <T>(Base?: Constructable<T>) => Constructable<T & TextBasedChannelFields>;

	interface PartialTextBasedChannelFields {
		lastMessageID: Snowflake | null;
		lastMessageChannelID: Snowflake | null;
		readonly lastMessage: Message | null;
		lastPinTimestamp: number | null;
		readonly lastPinAt: Date;
		send(content?: StringResolvable, options?: MessageOptions | MessageAdditions): Promise<Message>;
		send(content?: StringResolvable, options?: MessageOptions & { split?: false } | MessageAdditions): Promise<Message>;
		send(content?: StringResolvable, options?: MessageOptions & { split: true | SplitOptions } | MessageAdditions): Promise<Message[]>;
		send(options?: MessageOptions | MessageAdditions | APIMessage): Promise<Message>;
		send(options?: MessageOptions & { split?: false } | MessageAdditions | APIMessage): Promise<Message>;
		send(options?: MessageOptions & { split: true | SplitOptions } | MessageAdditions | APIMessage): Promise<Message[]>;
	}

	interface TextBasedChannelFields extends PartialTextBasedChannelFields {
		typing: boolean;
		typingCount: number;
		awaitMessages(filter: CollectorFilter, options?: AwaitMessagesOptions): Promise<Collection<Snowflake, Message>>;
		bulkDelete(messages: Collection<Snowflake, Message> | Message[] | Snowflake[] | number, filterOld?: boolean): Promise<Collection<Snowflake, Message>>;
		createMessageCollector(filter: CollectorFilter, options?: MessageCollectorOptions): MessageCollector;
		startTyping(count?: number): Promise<void>;
		stopTyping(force?: boolean): void;
	}

	const WebhookMixin: <T>(Base?: Constructable<T>) => Constructable<T & WebhookFields>;

	interface WebhookFields {
		readonly client: Client;
		id: Snowflake;
		token: string;
		delete(reason?: string): Promise<void>;
		edit(options: WebhookEditData): Promise<Webhook>;
		send(content?: StringResolvable, options?: WebhookMessageOptions & { split?: false } | MessageAdditions): Promise<Message>;
		send(content?: StringResolvable, options?: WebhookMessageOptions & { split: true | SplitOptions } | MessageAdditions): Promise<Message[]>;
		send(options?: WebhookMessageOptions & { split?: false } | MessageAdditions | APIMessage): Promise<Message>;
		send(options?: WebhookMessageOptions & { split: true | SplitOptions } | MessageAdditions | APIMessage): Promise<Message[]>;
		sendSlackMessage(body: object): Promise<boolean>;
	}

//#endregion

//#region Typedefs

	type ActivityFlagsString = 'INSTANCE'
		| 'JOIN'
		| 'SPECTATE'
		| 'JOIN_REQUEST'
		| 'SYNC'
		| 'PLAY';

	type ActivityType = 'PLAYING'
		| 'STREAMING'
		| 'LISTENING'
		| 'WATCHING';

	type MessageFlagsString = 'CROSSPOSTED'
		| 'IS_CROSSPOST'
		| 'SUPPRESS_EMBEDS';

	interface APIErrror {
		UNKNOWN_ACCOUNT: number;
		UNKNOWN_APPLICATION: number;
		UNKNOWN_CHANNEL: number;
		UNKNOWN_GUILD: number;
		UNKNOWN_INTEGRATION: number;
		UNKNOWN_INVITE: number;
		UNKNOWN_MEMBER: number;
		UNKNOWN_MESSAGE: number;
		UNKNOWN_OVERWRITE: number;
		UNKNOWN_PROVIDER: number;
		UNKNOWN_ROLE: number;
		UNKNOWN_TOKEN: number;
		UNKNOWN_USER: number;
		UNKNOWN_EMOJI: number;
		UNKNOWN_WEBHOOK: number;
		BOT_PROHIBITED_ENDPOINT: number;
		BOT_ONLY_ENDPOINT: number;
		MAXIMUM_GUILDS: number;
		MAXIMUM_FRIENDS: number;
		MAXIMUM_PINS: number;
		MAXIMUM_ROLES: number;
		MAXIMUM_REACTIONS: number;
		UNAUTHORIZED: number;
		MISSING_ACCESS: number;
		INVALID_ACCOUNT_TYPE: number;
		CANNOT_EXECUTE_ON_DM: number;
		EMBED_DISABLED: number;
		CANNOT_EDIT_MESSAGE_BY_OTHER: number;
		CANNOT_SEND_EMPTY_MESSAGE: number;
		CANNOT_MESSAGE_USER: number;
		CANNOT_SEND_MESSAGES_IN_VOICE_CHANNEL: number;
		CHANNEL_VERIFICATION_LEVEL_TOO_HIGH: number;
		OAUTH2_APPLICATION_BOT_ABSENT: number;
		MAXIMUM_OAUTH2_APPLICATIONS: number;
		INVALID_OAUTH_STATE: number;
		MISSING_PERMISSIONS: number;
		INVALID_AUTHENTICATION_TOKEN: number;
		NOTE_TOO_LONG: number;
		INVALID_BULK_DELETE_QUANTITY: number;
		CANNOT_PIN_MESSAGE_IN_OTHER_CHANNEL: number;
		CANNOT_EXECUTE_ON_SYSTEM_MESSAGE: number;
		BULK_DELETE_MESSAGE_TOO_OLD: number;
		INVITE_ACCEPTED_TO_GUILD_NOT_CONTAINING_BOT: number;
		REACTION_BLOCKED: number;
	}

	interface AddGuildMemberOptions {
		accessToken: String;
		nick?: string;
		roles?: Collection<Snowflake, Role> | RoleResolvable[];
		mute?: boolean;
		deaf?: boolean;
	}

	interface AuditLogChange {
		key: string;
		old?: any;
		new?: any;
	}

	interface AvatarOptions {
		format?: ImageExt;
		size?: ImageSize;
	}

	interface AwaitMessagesOptions extends MessageCollectorOptions {
		errors?: string[];
	}

	interface AwaitReactionsOptions extends ReactionCollectorOptions {
		errors?: string[];
	}

	interface BanOptions {
		days?: number;
		reason?: string;
	}

	type Base64Resolvable = Buffer | Base64String;

	type Base64String = string;

	type BitFieldResolvable<T extends string> = RecursiveArray<T | number | Readonly<BitField<T>>> | T | number | Readonly<BitField<T>>;

	type BufferResolvable = Buffer | string;

	interface ChannelCreationOverwrites {
		allow?: PermissionResolvable | number;
		deny?: PermissionResolvable | number;
		id: RoleResolvable | UserResolvable;
	}

	interface ChannelData {
		name?: string;
		position?: number;
		topic?: string;
		nsfw?: boolean;
		bitrate?: number;
		userLimit?: number;
		parentID?: Snowflake;
		rateLimitPerUser?: number;
		lockPermissions?: boolean;
		permissionOverwrites?: OverwriteResolvable[] | Collection<Snowflake, OverwriteResolvable>;
	}

	interface ChannelLogsQueryOptions {
		limit?: number;
		before?: Snowflake;
		after?: Snowflake;
		around?: Snowflake;
	}

	interface ChannelPosition {
		channel: ChannelResolvable;
		position: number;
	}

	type ChannelResolvable = Channel | Snowflake;

	interface ClientApplicationAsset {
		name: string;
		id: Snowflake;
		type: 'BIG' | 'SMALL';
	}

	interface ClientOptions {
		shards?: number | number[];
		shardCount?: number | 'auto';
		totalShardCount?: number;
		messageCacheMaxSize?: number;
		messageCacheLifetime?: number;
		messageSweepInterval?: number;
		fetchAllMembers?: boolean;
		disableEveryone?: boolean;
		partials?: PartialTypes[];
		restWsBridgeTimeout?: number;
		restTimeOffset?: number;
		restRequestTimeout?: number;
		restSweepInterval?: number;
		retryLimit?: number;
		presence?: PresenceData;
		disabledEvents?: WSEventType[];
		ws?: WebSocketOptions;
		http?: HTTPOptions;
	}

	type CollectorFilter = (...args: any[]) => boolean;

	interface CollectorOptions {
		time?: number;
		idle?: number;
		dispose?: boolean;
	}

	type ColorResolvable = 'DEFAULT'
		| 'WHITE'
		| 'AQUA'
		| 'GREEN'
		| 'BLUE'
		| 'YELLOW'
		| 'PURPLE'
		| 'LUMINOUS_VIVID_PINK'
		| 'GOLD'
		| 'ORANGE'
		| 'RED'
		| 'GREY'
		| 'DARKER_GREY'
		| 'NAVY'
		| 'DARK_AQUA'
		| 'DARK_GREEN'
		| 'DARK_BLUE'
		| 'DARK_PURPLE'
		| 'DARK_VIVID_PINK'
		| 'DARK_GOLD'
		| 'DARK_ORANGE'
		| 'DARK_RED'
		| 'DARK_GREY'
		| 'LIGHT_GREY'
		| 'DARK_NAVY'
		| 'RANDOM'
		| [number, number, number]
		| number
		| string;

	interface DeconstructedSnowflake {
		timestamp: number;
		readonly date: Date;
		workerID: number;
		processID: number;
		increment: number;
		binary: string;
	}

	type DefaultMessageNotifications = 'ALL' | 'MENTIONS';

	interface GuildEmojiEditData {
		name?: string;
		roles?: Collection<Snowflake, Role> | RoleResolvable[];
	}

	interface EmbedField {
		name: string;
		value: string;
		inline?: boolean;
	}

	type EmojiIdentifierResolvable = string | EmojiResolvable;

	type EmojiResolvable = Snowflake | GuildEmoji | ReactionEmoji;

	interface Extendable {
		GuildEmoji: typeof GuildEmoji;
		DMChannel: typeof DMChannel;
		TextChannel: typeof TextChannel;
		VoiceChannel: typeof VoiceChannel;
		CategoryChannel: typeof CategoryChannel;
		GuildMember: typeof GuildMember;
		Guild: typeof Guild;
		Message: typeof Message;
		MessageReaction: typeof MessageReaction;
		Presence: typeof Presence;
		VoiceState: typeof VoiceState;
		Role: typeof Role;
		User: typeof User;
	}

	interface FetchMemberOptions {
		user: UserResolvable;
		cache?: boolean;
	}

	interface FetchMembersOptions {
		query?: string;
		limit?: number;
	}

	interface FileOptions {
		attachment: BufferResolvable | Stream;
		name?: string;
	}

	interface MessageActivity {
		partyID: string;
		type: number;
	}

	interface MessageReference {
		channelID: string;
		guildID: string;
		messageID: string | null;
	}

	type GuildAuditLogsAction = keyof GuildAuditLogsActions;

	interface GuildAuditLogsActions {
		ALL?: null;
		GUILD_UPDATE?: number;
		CHANNEL_CREATE?: number;
		CHANNEL_UPDATE?: number;
		CHANNEL_DELETE?: number;
		CHANNEL_OVERWRITE_CREATE?: number;
		CHANNEL_OVERWRITE_UPDATE?: number;
		CHANNEL_OVERWRITE_DELETE?: number;
		MEMBER_KICK?: number;
		MEMBER_PRUNE?: number;
		MEMBER_BAN_ADD?: number;
		MEMBER_BAN_REMOVE?: number;
		MEMBER_UPDATE?: number;
		MEMBER_ROLE_UPDATE?: number;
		ROLE_CREATE?: number;
		ROLE_UPDATE?: number;
		ROLE_DELETE?: number;
		INVITE_CREATE?: number;
		INVITE_UPDATE?: number;
		INVITE_DELETE?: number;
		WEBHOOK_CREATE?: number;
		WEBHOOK_UPDATE?: number;
		WEBHOOK_DELETE?: number;
		EMOJI_CREATE?: number;
		EMOJI_UPDATE?: number;
		EMOJI_DELETE?: number;
		MESSAGE_DELETE?: number;
	}

	type GuildAuditLogsActionType = 'CREATE'
		| 'DELETE'
		| 'UPDATE'
		| 'ALL';

	interface GuildAuditLogsFetchOptions {
		before?: Snowflake | GuildAuditLogsEntry;
		limit?: number;
		user?: UserResolvable;
		type?: string | number;
	}

	type GuildAuditLogsTarget = keyof GuildAuditLogsTargets;

	interface GuildAuditLogsTargets {
		ALL?: string;
		GUILD?: string;
		CHANNEL?: string;
		USER?: string;
		ROLE?: string;
		INVITE?: string;
		WEBHOOK?: string;
		EMOJI?: string;
		MESSAGE?: string;
	}

	type GuildChannelResolvable = Snowflake | GuildChannel;

	interface GuildCreateChannelOptions {
		permissionOverwrites?: OverwriteResolvable[] | Collection<Snowflake, OverwriteResolvable>;
		topic?: string;
		type?: Exclude<keyof typeof ChannelType, 'dm' | 'group' | 'unknown'>;
		nsfw?: boolean;
		parent?: ChannelResolvable;
		bitrate?: number;
		userLimit?: number;
		rateLimitPerUser?: number;
		position?: number;
		reason?: string;
	}

	interface GuildChannelCloneOptions extends GuildCreateChannelOptions {
		name?: string;
	}

	interface GuildEmojiCreateOptions {
		roles?: Collection<Snowflake, Role> | RoleResolvable[];
		reason?: string;
	}

	interface GuildEditData {
		name?: string;
		region?: string;
		verificationLevel?: number;
		explicitContentFilter?: number;
		defaultMessageNotifications?: DefaultMessageNotifications | number;
		afkChannel?: ChannelResolvable;
		systemChannel?: ChannelResolvable;
		afkTimeout?: number;
		icon?: Base64Resolvable;
		owner?: GuildMemberResolvable;
		splash?: Base64Resolvable;
		banner?: Base64Resolvable;
	}

	interface GuildEmbedData {
		enabled: boolean;
		channel: GuildChannelResolvable | null;
	}

	type GuildFeatures = 'ANIMATED_ICON'
		| 'BANNER'
		| 'COMMERCE'
		| 'DISCOVERABLE'
		| 'FEATURABLE'
		| 'INVITE_SPLASH'
		| 'PUBLIC'
		| 'NEWS'
		| 'PARTNERED'
		| 'VANITY_URL'
		| 'VERIFIED'
		| 'VIP_REGIONS';

	interface GuildMemberEditData {
		nick?: string;
		roles?: Collection<Snowflake, Role> | RoleResolvable[];
		mute?: boolean;
		deaf?: boolean;
		channel?: ChannelResolvable | null;
	}

	type GuildMemberResolvable = GuildMember | UserResolvable;

	type GuildResolvable = Guild | Snowflake;

	interface GuildPruneMembersOptions {
		count?: boolean;
		days?: number;
		dry?: boolean;
		reason?: string;
	}

	interface HTTPOptions {
		version?: number;
		host?: string;
		cdn?: string;
		invite?: string;
	}

	type ImageExt = 'webp'
		| 'png'
		| 'jpg'
		| 'gif';

	type ImageSize = 16
		| 32
		| 64
		| 128
		| 256
		| 512
		| 1024
		| 2048;

	interface IntegrationData {
		id: string;
		type: string;
	}

	interface IntegrationEditData {
		expireBehavior?: number;
		expireGracePeriod?: number;
	}

	interface IntegrationAccount {
		id: string;
		name: string;
	}

	interface InviteOptions {
		temporary?: boolean;
		maxAge?: number;
		maxUses?: number;
		unique?: boolean;
		reason?: string;
	}

	type InviteResolvable = string;

	type MembershipStates = 'INVITED'
		| 'ACCEPTED';

	interface MessageCollectorOptions extends CollectorOptions {
		max?: number;
		maxProcessed?: number;
	}

	type MessageAdditions = MessageEmbed | MessageAttachment | (MessageEmbed | MessageAttachment)[];

	interface MessageEditOptions {
		content?: string;
		embed?: MessageEmbedOptions | null;
		code?: string | boolean;
	}

	interface MessageEmbedOptions {
		title?: string;
		description?: string;
		url?: string;
		timestamp?: Date | number;
		color?: ColorResolvable;
		fields?: { name: string; value: string; inline?: boolean; }[];
		files?: (MessageAttachment | string | FileOptions)[];
		author?: { name?: string; url?: string; icon_url?: string; iconURL?: string; };
		thumbnail?: { url?: string; height?: number; width?: number; };
		image?: { url?: string; proxy_url?: string; proxyURL?: string; height?: number; width?: number; };
		video?: { url?: string; height?: number; width?: number; };
		footer?: { text?: string; icon_url?: string; iconURL?: string; };
	}

	interface MessageOptions {
		tts?: boolean;
		nonce?: string;
		content?: string;
		embed?: MessageEmbed | MessageEmbedOptions;
		disableEveryone?: boolean;
		files?: (FileOptions | BufferResolvable | Stream | MessageAttachment)[];
		code?: string | boolean;
		split?: boolean | SplitOptions;
		reply?: UserResolvable;
	}

	type MessageReactionResolvable = MessageReaction | Snowflake;

	type MessageResolvable = Message | Snowflake;

	type MessageTarget = TextChannel | DMChannel | User | GuildMember | Webhook | WebhookClient;

	type MessageType = 'DEFAULT'
		| 'RECIPIENT_ADD'
		| 'RECIPIENT_REMOVE'
		| 'CALL'
		| 'CHANNEL_NAME_CHANGE'
		| 'CHANNEL_ICON_CHANGE'
		| 'PINS_ADD'
		| 'GUILD_MEMBER_JOIN'
		| 'USER_PREMIUM_GUILD_SUBSCRIPTION'
		| 'USER_PREMIUM_GUILD_SUBSCRIPTION_TIER_1'
		| 'USER_PREMIUM_GUILD_SUBSCRIPTION_TIER_2'
		| 'USER_PREMIUM_GUILD_SUBSCRIPTION_TIER_3'
		| 'CHANNEL_FOLLOW_ADD';

	interface OverwriteData {
		allow?: PermissionResolvable;
		deny?: PermissionResolvable;
		id: GuildMemberResolvable | RoleResolvable;
		type?: OverwriteType;
	}

	type OverwriteResolvable = PermissionOverwrites | OverwriteData;

	type OverwriteType = 'member' | 'role';

	interface PermissionFlags extends Record<PermissionString, number> { }

	interface PermissionObject extends Record<PermissionString, boolean> { }

	interface PermissionOverwriteOption extends Partial<Record<PermissionString, boolean | null>> { }

	type PermissionString = 'CREATE_INSTANT_INVITE'
		| 'KICK_MEMBERS'
		| 'BAN_MEMBERS'
		| 'ADMINISTRATOR'
		| 'MANAGE_CHANNELS'
		| 'MANAGE_GUILD'
		| 'ADD_REACTIONS'
		| 'VIEW_AUDIT_LOG'
		| 'PRIORITY_SPEAKER'
		| 'STREAM'
		| 'VIEW_CHANNEL'
		| 'SEND_MESSAGES'
		| 'SEND_TTS_MESSAGES'
		| 'MANAGE_MESSAGES'
		| 'EMBED_LINKS'
		| 'ATTACH_FILES'
		| 'READ_MESSAGE_HISTORY'
		| 'MENTION_EVERYONE'
		| 'USE_EXTERNAL_EMOJIS'
		| 'CONNECT'
		| 'SPEAK'
		| 'MUTE_MEMBERS'
		| 'DEAFEN_MEMBERS'
		| 'MOVE_MEMBERS'
		| 'USE_VAD'
		| 'CHANGE_NICKNAME'
		| 'MANAGE_NICKNAMES'
		| 'MANAGE_ROLES'
		| 'MANAGE_WEBHOOKS'
		| 'MANAGE_EMOJIS';

	interface RecursiveArray<T> extends Array<T | RecursiveArray<T>> { }

	type PermissionResolvable = BitFieldResolvable<PermissionString>;

	interface PermissionOverwriteOptions {
		allow: PermissionResolvable;
		deny: PermissionResolvable;
		id: UserResolvable | RoleResolvable;
	}

	type PremiumTier = number;

	interface PresenceData {
		status?: PresenceStatusData;
		afk?: boolean;
		activity?: {
			name?: string;
			type?: ActivityType | number;
			url?: string;
		};
		shardID?: number | number[];
	}

	type PresenceResolvable = Presence | UserResolvable | Snowflake;

	type ClientPresenceStatus = 'online' | 'idle' | 'dnd';

	interface ClientPresenceStatusData {
		web?: ClientPresenceStatus;
		mobile?: ClientPresenceStatus;
		desktop?: ClientPresenceStatus;
	}

	type PartialTypes = 'USER'
		| 'CHANNEL'
		| 'GUILD_MEMBER'
		| 'MESSAGE';

	type Partialize<T> = {
		id: string;
		partial: true;
		fetch(): Promise<T>;
	} & {
		[K in keyof Omit<T, 'id' | 'partial'>]: T[K] | null;
	};

	interface PartialMessage extends Partialize<Message> {}
	interface PartialChannel extends Partialize<Channel> {}
	interface PartialGuildMember extends Partialize<GuildMember> {}
	interface PartialUser extends Partialize<User> {}

	type PresenceStatus = ClientPresenceStatus | 'offline';

	type PresenceStatusData = ClientPresenceStatus | 'invisible';

	interface RateLimitData {
		timeout: number;
		limit: number;
		timeDifference: number;
		method: string;
		path: string;
		route: string;
	}

	interface RawOverwriteData {
		id: Snowflake;
		allow: number;
		deny: number;
		type: OverwriteType;
	}

	interface ReactionCollectorOptions extends CollectorOptions {
		max?: number;
		maxEmojis?: number;
		maxUsers?: number;
	}

	interface ResolvedOverwriteOptions {
		allow: Permissions;
		deny: Permissions;
	}

	interface RoleData {
		name?: string;
		color?: ColorResolvable;
		hoist?: boolean;
		position?: number;
		permissions?: PermissionResolvable;
		mentionable?: boolean;
	}

	interface RolePosition {
		role: RoleResolvable;
		position: number;
	}

	type RoleResolvable = Role | string;

	type ShardingManagerMode = 'process' | 'worker';

	type Snowflake = string;

	interface SplitOptions {
		maxLength?: number;
		char?: string;
		prepend?: string;
		append?: string;
	}

	type Status = number;

	interface StreamOptions {
		type?: StreamType;
		seek?: number;
		volume?: number | boolean;
		plp?: number;
		fec?: boolean;
		bitrate?: number | 'auto';
		highWaterMark?: number;
	}

	type SpeakingString = 'SPEAKING' | 'SOUNDSHARE';

	type StreamType = 'unknown' | 'converted' | 'opus' | 'ogg/opus' | 'webm/opus';

	type StringResolvable = string | string[] | any;

	type TargetUser = number;

	type UserResolvable = User | Snowflake | Message | GuildMember;

	type VoiceStatus = number;

	interface WebhookEditData {
		name?: string;
		avatar?: BufferResolvable;
		channel?: ChannelResolvable;
		reason?: string;
	}

	interface WebhookMessageOptions {
		username?: string;
		avatarURL?: string;
		tts?: boolean;
		nonce?: string;
		embeds?: (MessageEmbed | object)[];
		disableEveryone?: boolean;
		files?: (FileOptions | BufferResolvable | Stream | MessageAttachment)[];
		code?: string | boolean;
		split?: boolean | SplitOptions;
	}

	interface WebSocketOptions {
		large_threshold?: number;
		compress?: boolean;
	}

	type WSEventType = 'READY'
		| 'RESUMED'
		| 'GUILD_CREATE'
		| 'GUILD_DELETE'
		| 'GUILD_UPDATE'
		| 'GUILD_MEMBER_ADD'
		| 'GUILD_MEMBER_REMOVE'
		| 'GUILD_MEMBER_UPDATE'
		| 'GUILD_MEMBERS_CHUNK'
		| 'GUILD_ROLE_CREATE'
		| 'GUILD_ROLE_DELETE'
		| 'GUILD_ROLE_UPDATE'
		| 'GUILD_BAN_ADD'
		| 'GUILD_BAN_REMOVE'
		| 'GUILD_EMOJIS_UPDATE'
		| 'GUILD_INTEGRATIONS_UPDATE'
		| 'CHANNEL_CREATE'
		| 'CHANNEL_DELETE'
		| 'CHANNEL_UPDATE'
		| 'CHANNEL_PINS_UPDATE'
		| 'MESSAGE_CREATE'
		| 'MESSAGE_DELETE'
		| 'MESSAGE_UPDATE'
		| 'MESSAGE_DELETE_BULK'
		| 'MESSAGE_REACTION_ADD'
		| 'MESSAGE_REACTION_REMOVE'
		| 'MESSAGE_REACTION_REMOVE_ALL'
		| 'USER_UPDATE'
		| 'PRESENCE_UPDATE'
		| 'VOICE_STATE_UPDATE'
		| 'TYPING_START'
		| 'VOICE_STATE_UPDATE'
		| 'VOICE_SERVER_UPDATE'
		| 'WEBHOOKS_UPDATE';

	type MessageEvent = { data: WebSocket.Data; type: string; target: WebSocket; };
	type CloseEvent = { wasClean: boolean; code: number; reason: string; target: WebSocket; };
	type ErrorEvent = { error: any, message: string, type: string, target: WebSocket; };

	interface CrosspostedChannel {
		channelID: Snowflake;
		guildID: Snowflake;
		type: keyof typeof ChannelType;
		name: string;
	}

//#endregion
}<|MERGE_RESOLUTION|>--- conflicted
+++ resolved
@@ -859,11 +859,7 @@
 		public readonly kickable: boolean;
 		public readonly manageable: boolean;
 		public nickname: string | null;
-<<<<<<< HEAD
 		public readonly partial: false;
-=======
-		public readonly partial: boolean;
->>>>>>> a60f8b3d
 		public readonly permissions: Readonly<Permissions>;
 		public readonly premiumSince: Date | null;
 		public premiumSinceTimestamp: number | null;
@@ -967,11 +963,7 @@
 		public readonly member: GuildMember | null;
 		public mentions: MessageMentions;
 		public nonce: string | null;
-<<<<<<< HEAD
 		public readonly partial: false;
-=======
-		public readonly partial: boolean;
->>>>>>> a60f8b3d
 		public readonly pinnable: boolean;
 		public pinned: boolean;
 		public reactions: ReactionStore;
