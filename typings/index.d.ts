declare enum ChannelType {
  text = 0,
  dm = 1,
  voice = 2,
  group = 3,
  category = 4,
  news = 5,
  store = 6,
  unknown = 7,
}

declare module 'discord.js' {
  import BaseCollection from '@discordjs/collection';
  import { ChildProcess } from 'child_process';
  import { EventEmitter } from 'events';
  import { PathLike } from 'fs';
  import { Readable, Stream, Writable } from 'stream';
  import * as WebSocket from 'ws';

  export const version: string;

  //#region Classes

  export class Activity {
    constructor(presence: Presence, data?: object);
    public applicationID: Snowflake | null;
    public assets: RichPresenceAssets | null;
    public readonly createdAt: Date;
    public createdTimestamp: number;
    public details: string | null;
    public emoji: Emoji | null;
    public flags: Readonly<ActivityFlags>;
    public name: string;
    public party: {
      id: string | null;
      size: [number, number];
    } | null;
    public state: string | null;
    public timestamps: {
      start: Date | null;
      end: Date | null;
    } | null;
    public type: ActivityType;
    public url: string | null;
    public equals(activity: Activity): boolean;
  }

  export class ActivityFlags extends BitField<ActivityFlagsString> {
    public static FLAGS: Record<ActivityFlagsString, number>;
    public static resolve(bit?: BitFieldResolvable<ActivityFlagsString>): number;
  }

  export class APIMessage {
    constructor(target: MessageTarget, options: MessageOptions | WebhookMessageOptions);
    public data: object | null;
    public readonly isUser: boolean;
    public readonly isWebhook: boolean;
    public files: object[] | null;
    public options: MessageOptions | WebhookMessageOptions;
    public target: MessageTarget;

    public static create(
      target: MessageTarget,
      content: APIMessageContentResolvable,
      options?: undefined,
      extra?: MessageOptions | WebhookMessageOptions,
    ): APIMessage;
    public static create(
      target: MessageTarget,
      content: StringResolvable,
      options: MessageOptions | WebhookMessageOptions | MessageAdditions,
      extra?: MessageOptions | WebhookMessageOptions,
    ): APIMessage;
    public static partitionMessageAdditions(
      items: readonly (MessageEmbed | MessageAttachment)[],
    ): [MessageEmbed[], MessageAttachment[]];
    public static resolveFile(fileLike: BufferResolvable | Stream | FileOptions | MessageAttachment): Promise<object>;
    public static transformOptions(
      content: APIMessageContentResolvable,
      options?: undefined,
      extra?: MessageOptions | WebhookMessageOptions,
      isWebhook?: boolean,
    ): MessageOptions | WebhookMessageOptions;
    public static transformOptions(
      content: StringResolvable,
      options: MessageOptions | WebhookMessageOptions | MessageAdditions,
      extra?: MessageOptions | WebhookMessageOptions,
      isWebhook?: boolean,
    ): MessageOptions | WebhookMessageOptions;

    public makeContent(): string | string[] | undefined;
    public resolve(): Promise<this>;
    public resolveData(): this;
    public resolveFiles(): Promise<this>;
    public split(): APIMessage[];
  }

  export abstract class Application {
    constructor(client: Client, data: object);
    public readonly createdAt: Date;
    public readonly createdTimestamp: number;
    public description: string;
    public icon: string;
    public id: Snowflake;
    public name: string;
    public coverImage(options?: ImageURLOptions): string;
    public fetchAssets(): Promise<ApplicationAsset[]>;
    public iconURL(options?: ImageURLOptions): string;
    public toJSON(): object;
    public toString(): string;
  }

  export class Base {
    constructor(client: Client);
    public readonly client: Client;
    public toJSON(...props: { [key: string]: boolean | string }[]): object;
    public valueOf(): string;
  }

  export class BaseClient extends EventEmitter {
    constructor(options?: ClientOptions);
    private _timeouts: Set<NodeJS.Timeout>;
    private _intervals: Set<NodeJS.Timeout>;
    private _immediates: Set<NodeJS.Immediate>;
    private readonly api: object;
    private rest: object;
    private decrementMaxListeners(): void;
    private incrementMaxListeners(): void;

    public options: ClientOptions;
    public clearInterval(interval: NodeJS.Timeout): void;
    public clearTimeout(timeout: NodeJS.Timeout): void;
    public clearImmediate(timeout: NodeJS.Immediate): void;
    public destroy(): void;
    public setInterval(fn: (...args: any[]) => void, delay: number, ...args: any[]): NodeJS.Timeout;
    public setTimeout(fn: (...args: any[]) => void, delay: number, ...args: any[]): NodeJS.Timeout;
    public setImmediate(fn: (...args: any[]) => void, ...args: any[]): NodeJS.Immediate;
    public toJSON(...props: { [key: string]: boolean | string }[]): object;
  }

  export class BaseGuildEmoji extends Emoji {
    constructor(client: Client, data: object, guild: Guild);
    private _roles: string[];

    public available: boolean | null;
    public readonly createdAt: Date;
    public readonly createdTimestamp: number;
    public guild: Guild | GuildPreview;
    public id: Snowflake;
    public managed: boolean | null;
    public requiresColons: boolean | null;
  }

  class BroadcastDispatcher extends VolumeMixin(StreamDispatcher) {
    public broadcast: VoiceBroadcast;
  }

  export class BitField<S extends string> {
    constructor(bits?: BitFieldResolvable<S>);
    public bitfield: number;
    public add(...bits: BitFieldResolvable<S>[]): BitField<S>;
    public any(bit: BitFieldResolvable<S>): boolean;
    public equals(bit: BitFieldResolvable<S>): boolean;
    public freeze(): Readonly<BitField<S>>;
    public has(bit: BitFieldResolvable<S>): boolean;
    public missing(bits: BitFieldResolvable<S>, ...hasParam: readonly unknown[]): S[];
    public remove(...bits: BitFieldResolvable<S>[]): BitField<S>;
    public serialize(...hasParam: readonly unknown[]): Record<S, boolean>;
    public toArray(...hasParam: readonly unknown[]): S[];
    public toJSON(): number;
    public valueOf(): number;
    public [Symbol.iterator](): IterableIterator<S>;
    public static FLAGS: object;
    public static resolve(bit?: BitFieldResolvable<any>): number;
  }

  export class CategoryChannel extends GuildChannel {
    public readonly children: Collection<Snowflake, GuildChannel>;
    public type: 'category';
  }

  export class Channel extends Base {
    constructor(client: Client, data?: object);
    public readonly createdAt: Date;
    public readonly createdTimestamp: number;
    public deleted: boolean;
    public id: Snowflake;
    public type: keyof typeof ChannelType;
    public delete(reason?: string): Promise<Channel>;
    public fetch(force?: boolean): Promise<Channel>;
    public isText(): this is TextChannel | DMChannel | NewsChannel;
    public toString(): string;
  }

  export class Client extends BaseClient {
    constructor(options?: ClientOptions);
    private actions: object;
    private _eval(script: string): any;
    private _validateOptions(options?: ClientOptions): void;

    public channels: ChannelManager;
    public readonly emojis: BaseGuildEmojiManager;
    public guilds: GuildManager;
    public readyAt: Date | null;
    public readonly readyTimestamp: number | null;
    public shard: ShardClientUtil | null;
    public token: string | null;
    public readonly uptime: number | null;
    public user: ClientUser | null;
    public users: UserManager;
    public voice: ClientVoiceManager | null;
    public ws: WebSocketManager;
    public destroy(): void;
    public fetchApplication(): Promise<ClientApplication>;
    public fetchGuildPreview(guild: GuildResolvable): Promise<GuildPreview>;
    public fetchInvite(invite: InviteResolvable): Promise<Invite>;
    public fetchGuildTemplate(template: GuildTemplateResolvable): Promise<GuildTemplate>;
    public fetchVoiceRegions(): Promise<Collection<string, VoiceRegion>>;
    public fetchWebhook(id: Snowflake, token?: string): Promise<Webhook>;
    public generateInvite(options?: InviteGenerationOptions): Promise<string>;
    public login(token?: string): Promise<string>;
    public sweepMessages(lifetime?: number): number;
    public toJSON(): object;

    public on<K extends keyof ClientEvents>(event: K, listener: (...args: ClientEvents[K]) => void): this;
    public on<S extends string | symbol>(
      event: Exclude<S, keyof ClientEvents>,
      listener: (...args: any[]) => void,
    ): this;

    public once<K extends keyof ClientEvents>(event: K, listener: (...args: ClientEvents[K]) => void): this;
    public once<S extends string | symbol>(
      event: Exclude<S, keyof ClientEvents>,
      listener: (...args: any[]) => void,
    ): this;

    public emit<K extends keyof ClientEvents>(event: K, ...args: ClientEvents[K]): boolean;
    public emit<S extends string | symbol>(event: Exclude<S, keyof ClientEvents>, ...args: any[]): boolean;

    public off<K extends keyof ClientEvents>(event: K, listener: (...args: ClientEvents[K]) => void): this;
    public off<S extends string | symbol>(
      event: Exclude<S, keyof ClientEvents>,
      listener: (...args: any[]) => void,
    ): this;

    public removeAllListeners<K extends keyof ClientEvents>(event?: K): this;
    public removeAllListeners<S extends string | symbol>(event?: Exclude<S, keyof ClientEvents>): this;
  }

  export class ClientApplication extends Application {
    public botPublic: boolean | null;
    public botRequireCodeGrant: boolean | null;
    public cover: string | null;
    public owner: User | Team | null;
    public rpcOrigins: string[];
  }

  export class ClientUser extends User {
    public mfaEnabled: boolean;
    public verified: boolean;
    public setActivity(options?: ActivityOptions): Promise<Presence>;
    public setActivity(name: string, options?: ActivityOptions): Promise<Presence>;
    public setAFK(afk: boolean): Promise<Presence>;
    public setAvatar(avatar: BufferResolvable | Base64Resolvable): Promise<ClientUser>;
    public setPresence(data: PresenceData): Promise<Presence>;
    public setStatus(status: PresenceStatusData, shardID?: number | number[]): Promise<Presence>;
    public setUsername(username: string): Promise<ClientUser>;
  }

  export class ClientVoiceManager {
    constructor(client: Client);
    public readonly client: Client;
    public connections: Collection<Snowflake, VoiceConnection>;
    public broadcasts: VoiceBroadcast[];

    private joinChannel(channel: VoiceChannel): Promise<VoiceConnection>;

    public createBroadcast(): VoiceBroadcast;
  }

  export abstract class Collector<K, V> extends EventEmitter {
    constructor(client: Client, filter: CollectorFilter, options?: CollectorOptions);
    private _timeout: NodeJS.Timeout | null;
    private _idletimeout: NodeJS.Timeout | null;

    public readonly client: Client;
    public collected: Collection<K, V>;
    public ended: boolean;
    public filter: CollectorFilter;
    public readonly next: Promise<V>;
    public options: CollectorOptions;
    public checkEnd(): void;
    public handleCollect(...args: any[]): void;
    public handleDispose(...args: any[]): void;
    public stop(reason?: string): void;
    public resetTimer(options?: { time?: number; idle?: number }): void;
    public [Symbol.asyncIterator](): AsyncIterableIterator<V>;
    public toJSON(): object;

    protected listener: (...args: any[]) => void;
    public abstract collect(...args: any[]): K;
    public abstract dispose(...args: any[]): K;
    public abstract endReason(): void;

    public on(event: 'collect' | 'dispose', listener: (...args: any[]) => void): this;
    public on(event: 'end', listener: (collected: Collection<K, V>, reason: string) => void): this;

    public once(event: 'collect' | 'dispose', listener: (...args: any[]) => void): this;
    public once(event: 'end', listener: (collected: Collection<K, V>, reason: string) => void): this;
  }

  type AllowedImageFormat = 'webp' | 'png' | 'jpg' | 'jpeg' | 'gif';

  export const Constants: {
    Package: {
      name: string;
      version: string;
      description: string;
      author: string;
      license: string;
      main: PathLike;
      types: PathLike;
      homepage: string;
      keywords: string[];
      bugs: { url: string };
      repository: { type: string; url: string };
      browser: { [key: string]: boolean };
      scripts: { [key: string]: string };
      engines: { [key: string]: string };
      dependencies: { [key: string]: string };
      peerDependencies: { [key: string]: string };
      devDependencies: { [key: string]: string };
      [key: string]: any;
    };
    browser: boolean;
    DefaultOptions: ClientOptions;
    UserAgent: string | null;
    Endpoints: {
      botGateway: string;
      invite: (root: string, code: string) => string;
      CDN: (
        root: string,
      ) => {
        Asset: (name: string) => string;
        DefaultAvatar: (id: string | number) => string;
        Emoji: (emojiID: string, format: 'png' | 'gif') => string;
        Avatar: (userID: string | number, hash: string, format: 'default' | AllowedImageFormat, size: number) => string;
        Banner: (guildID: string | number, hash: string, format: AllowedImageFormat, size: number) => string;
        Icon: (userID: string | number, hash: string, format: 'default' | AllowedImageFormat, size: number) => string;
        AppIcon: (userID: string | number, hash: string, format: AllowedImageFormat, size: number) => string;
        AppAsset: (userID: string | number, hash: string, format: AllowedImageFormat, size: number) => string;
        GDMIcon: (userID: string | number, hash: string, format: AllowedImageFormat, size: number) => string;
        Splash: (guildID: string | number, hash: string, format: AllowedImageFormat, size: number) => string;
        DiscoverySplash: (guildID: string | number, hash: string, format: AllowedImageFormat, size: number) => string;
        TeamIcon: (teamID: string | number, hash: string, format: AllowedImageFormat, size: number) => string;
      };
    };
    WSCodes: {
      1000: 'WS_CLOSE_REQUESTED';
      4004: 'TOKEN_INVALID';
      4010: 'SHARDING_INVALID';
      4011: 'SHARDING_REQUIRED';
    };
    Events: {
      RATE_LIMIT: 'rateLimit';
      CLIENT_READY: 'ready';
      RESUMED: 'resumed';
      GUILD_CREATE: 'guildCreate';
      GUILD_DELETE: 'guildDelete';
      GUILD_UPDATE: 'guildUpdate';
      INVITE_CREATE: 'inviteCreate';
      INVITE_DELETE: 'inviteDelete';
      GUILD_UNAVAILABLE: 'guildUnavailable';
      GUILD_MEMBER_ADD: 'guildMemberAdd';
      GUILD_MEMBER_REMOVE: 'guildMemberRemove';
      GUILD_MEMBER_UPDATE: 'guildMemberUpdate';
      GUILD_MEMBER_AVAILABLE: 'guildMemberAvailable';
      GUILD_MEMBER_SPEAKING: 'guildMemberSpeaking';
      GUILD_MEMBERS_CHUNK: 'guildMembersChunk';
      GUILD_INTEGRATIONS_UPDATE: 'guildIntegrationsUpdate';
      GUILD_ROLE_CREATE: 'roleCreate';
      GUILD_ROLE_DELETE: 'roleDelete';
      GUILD_ROLE_UPDATE: 'roleUpdate';
      GUILD_EMOJI_CREATE: 'emojiCreate';
      GUILD_EMOJI_DELETE: 'emojiDelete';
      GUILD_EMOJI_UPDATE: 'emojiUpdate';
      GUILD_BAN_ADD: 'guildBanAdd';
      GUILD_BAN_REMOVE: 'guildBanRemove';
      CHANNEL_CREATE: 'channelCreate';
      CHANNEL_DELETE: 'channelDelete';
      CHANNEL_UPDATE: 'channelUpdate';
      CHANNEL_PINS_UPDATE: 'channelPinsUpdate';
      MESSAGE_CREATE: 'message';
      MESSAGE_DELETE: 'messageDelete';
      MESSAGE_UPDATE: 'messageUpdate';
      MESSAGE_BULK_DELETE: 'messageDeleteBulk';
      MESSAGE_REACTION_ADD: 'messageReactionAdd';
      MESSAGE_REACTION_REMOVE: 'messageReactionRemove';
      MESSAGE_REACTION_REMOVE_ALL: 'messageReactionRemoveAll';
      USER_UPDATE: 'userUpdate';
      PRESENCE_UPDATE: 'presenceUpdate';
      VOICE_STATE_UPDATE: 'voiceStateUpdate';
      VOICE_BROADCAST_SUBSCRIBE: 'subscribe';
      VOICE_BROADCAST_UNSUBSCRIBE: 'unsubscribe';
      TYPING_START: 'typingStart';
      WEBHOOKS_UPDATE: 'webhookUpdate';
      DISCONNECT: 'disconnect';
      RECONNECTING: 'reconnecting';
      ERROR: 'error';
      WARN: 'warn';
      DEBUG: 'debug';
      SHARD_DISCONNECT: 'shardDisconnect';
      SHARD_ERROR: 'shardError';
      SHARD_RECONNECTING: 'shardReconnecting';
      SHARD_READY: 'shardReady';
      SHARD_RESUME: 'shardResume';
      INVALIDATED: 'invalidated';
      RAW: 'raw';
    };
    ShardEvents: {
      CLOSE: 'close';
      DESTROYED: 'destroyed';
      INVALID_SESSION: 'invalidSession';
      READY: 'ready';
      RESUMED: 'resumed';
    };
    PartialTypes: {
      [K in PartialTypes]: K;
    };
    WSEvents: {
      [K in WSEventType]: K;
    };
    Colors: {
      DEFAULT: 0x000000;
      WHITE: 0xffffff;
      AQUA: 0x1abc9c;
      GREEN: 0x2ecc71;
      BLUE: 0x3498db;
      YELLOW: 0xffff00;
      PURPLE: 0x9b59b6;
      LUMINOUS_VIVID_PINK: 0xe91e63;
      GOLD: 0xf1c40f;
      ORANGE: 0xe67e22;
      RED: 0xe74c3c;
      GREY: 0x95a5a6;
      NAVY: 0x34495e;
      DARK_AQUA: 0x11806a;
      DARK_GREEN: 0x1f8b4c;
      DARK_BLUE: 0x206694;
      DARK_PURPLE: 0x71368a;
      DARK_VIVID_PINK: 0xad1457;
      DARK_GOLD: 0xc27c0e;
      DARK_ORANGE: 0xa84300;
      DARK_RED: 0x992d22;
      DARK_GREY: 0x979c9f;
      DARKER_GREY: 0x7f8c8d;
      LIGHT_GREY: 0xbcc0c0;
      DARK_NAVY: 0x2c3e50;
      BLURPLE: 0x7289da;
      GREYPLE: 0x99aab5;
      DARK_BUT_NOT_BLACK: 0x2c2f33;
      NOT_QUITE_BLACK: 0x23272a;
    };
    Status: {
      READY: 0;
      CONNECTING: 1;
      RECONNECTING: 2;
      IDLE: 3;
      NEARLY: 4;
      DISCONNECTED: 5;
    };
    OPCodes: {
      DISPATCH: 0;
      HEARTBEAT: 1;
      IDENTIFY: 2;
      STATUS_UPDATE: 3;
      VOICE_STATE_UPDATE: 4;
      VOICE_GUILD_PING: 5;
      RESUME: 6;
      RECONNECT: 7;
      REQUEST_GUILD_MEMBERS: 8;
      INVALID_SESSION: 9;
      HELLO: 10;
      HEARTBEAT_ACK: 11;
    };
    APIErrors: APIErrors;
    VoiceStatus: {
      CONNECTED: 0;
      CONNECTING: 1;
      AUTHENTICATING: 2;
      RECONNECTING: 3;
      DISCONNECTED: 4;
    };
    VoiceOPCodes: {
      IDENTIFY: 0;
      SELECT_PROTOCOL: 1;
      READY: 2;
      HEARTBEAT: 3;
      SESSION_DESCRIPTION: 4;
      SPEAKING: 5;
      HELLO: 8;
      CLIENT_CONNECT: 12;
      CLIENT_DISCONNECT: 13;
    };
    ChannelTypes: {
      TEXT: 0;
      DM: 1;
      VOICE: 2;
      GROUP: 3;
      CATEGORY: 4;
      NEWS: 5;
      STORE: 6;
    };
    ClientApplicationAssetTypes: {
      SMALL: 1;
      BIG: 2;
    };
    MessageTypes: MessageType[];
    SystemMessageTypes: SystemMessageType[];
    ActivityTypes: ActivityType[];
    ExplicitContentFilterLevels: ExplicitContentFilterLevel[];
    DefaultMessageNotifications: DefaultMessageNotifications[];
    VerificationLevels: VerificationLevel[];
    MembershipStates: 'INVITED' | 'ACCEPTED';
  };

  export class DataResolver {
    public static resolveBase64(data: Base64Resolvable): string;
    public static resolveCode(data: string, regx: RegExp): string;
    public static resolveFile(resource: BufferResolvable | Stream): Promise<Buffer | Stream>;
    public static resolveFileAsBuffer(resource: BufferResolvable | Stream): Promise<Buffer>;
    public static resolveImage(resource: BufferResolvable | Base64Resolvable): Promise<string>;
    public static resolveInviteCode(data: InviteResolvable): string;
    public static resolveGuildTemplateCode(data: GuildTemplateResolvable): string;
  }

  export class DiscordAPIError extends Error {
    constructor(path: string, error: object, method: string, httpStatus: number);
    private static flattenErrors(obj: object, key: string): string[];

    public code: number;
    public method: string;
    public path: string;
    public httpStatus: number;
  }

  export class DMChannel extends TextBasedChannel(Channel, ['bulkDelete']) {
    constructor(client: Client, data?: object);
    public messages: MessageManager;
    public recipient: User;
    public readonly partial: false;
    public type: 'dm';
    public fetch(force?: boolean): Promise<this>;
  }

  export class Emoji extends Base {
    constructor(client: Client, emoji: object);
    public animated: boolean;
    public readonly createdAt: Date | null;
    public readonly createdTimestamp: number | null;
    public deleted: boolean;
    public id: Snowflake | null;
    public name: string;
    public readonly identifier: string;
    public readonly url: string | null;
    public toJSON(): object;
    public toString(): string;
  }

  export class Guild extends Base {
    constructor(client: Client, data: object);
    private _sortedRoles(): Collection<Snowflake, Role>;
    private _sortedChannels(channel: Channel): Collection<Snowflake, GuildChannel>;
    private _memberSpeakUpdate(user: Snowflake, speaking: boolean): void;

    public readonly afkChannel: VoiceChannel | null;
    public afkChannelID: Snowflake | null;
    public afkTimeout: number;
    public applicationID: Snowflake | null;
    public approximateMemberCount: number | null;
    public approximatePresenceCount: number | null;
    public available: boolean;
    public banner: string | null;
    public channels: GuildChannelManager;
    public readonly createdAt: Date;
    public readonly createdTimestamp: number;
    public defaultMessageNotifications: DefaultMessageNotifications | number;
    public deleted: boolean;
    public description: string | null;
    public discoverySplash: string | null;
    public embedChannel: GuildChannel | null;
    public embedChannelID: Snowflake | null;
    public embedEnabled: boolean;
    public emojis: GuildEmojiManager;
    public explicitContentFilter: ExplicitContentFilterLevel;
    public features: GuildFeatures[];
    public icon: string | null;
    public id: Snowflake;
    public readonly joinedAt: Date;
    public joinedTimestamp: number;
    public large: boolean;
    public maximumMembers: number | null;
    public maximumPresences: number | null;
    public readonly me: GuildMember | null;
    public memberCount: number;
    public members: GuildMemberManager;
    public mfaLevel: number;
    public name: string;
    public readonly nameAcronym: string;
    public readonly owner: GuildMember | null;
    public ownerID: Snowflake;
    public readonly partnered: boolean;
    public preferredLocale: string;
    public premiumSubscriptionCount: number | null;
    public premiumTier: PremiumTier;
    public presences: PresenceManager;
    public readonly publicUpdatesChannel: TextChannel | null;
    public publicUpdatesChannelID: Snowflake | null;
    public region: string;
    public roles: RoleManager;
    public readonly rulesChannel: TextChannel | null;
    public rulesChannelID: Snowflake | null;
    public readonly shard: WebSocketShard;
    public shardID: number;
    public splash: string | null;
    public readonly systemChannel: TextChannel | null;
    public systemChannelFlags: Readonly<SystemChannelFlags>;
    public systemChannelID: Snowflake | null;
    public vanityURLCode: string | null;
    public vanityURLUses: number | null;
    public verificationLevel: VerificationLevel;
    public readonly verified: boolean;
    public readonly voiceStates: VoiceStateManager;
    public readonly widgetChannel: TextChannel | null;
    public widgetChannelID: Snowflake | null;
    public widgetEnabled: boolean | null;
    public addMember(user: UserResolvable, options: AddGuildMemberOptions): Promise<GuildMember>;
    public bannerURL(options?: ImageURLOptions): string | null;
    public createIntegration(data: IntegrationData, reason?: string): Promise<Guild>;
    public createTemplate(name: string, description?: string): Promise<GuildTemplate>;
    public delete(): Promise<Guild>;
    public discoverySplashURL(options?: ImageURLOptions): string | null;
    public edit(data: GuildEditData, reason?: string): Promise<Guild>;
    public equals(guild: Guild): boolean;
    public fetch(): Promise<Guild>;
    public fetchAuditLogs(options?: GuildAuditLogsFetchOptions): Promise<GuildAuditLogs>;
    public fetchBan(user: UserResolvable): Promise<{ user: User; reason: string }>;
    public fetchBans(): Promise<Collection<Snowflake, { user: User; reason: string }>>;
    public fetchEmbed(): Promise<GuildWidget>;
    public fetchIntegrations(options?: FetchIntegrationsOptions): Promise<Collection<string, Integration>>;
    public fetchInvites(): Promise<Collection<string, Invite>>;
    public fetchPreview(): Promise<GuildPreview>;
    public fetchTemplates(): Promise<Collection<GuildTemplate['code'], GuildTemplate>>;
    public fetchVanityCode(): Promise<string>;
    public fetchVanityData(): Promise<{ code: string; uses: number }>;
    public fetchVoiceRegions(): Promise<Collection<string, VoiceRegion>>;
    public fetchWebhooks(): Promise<Collection<Snowflake, Webhook>>;
    public fetchWidget(): Promise<GuildWidget>;
    public iconURL(options?: ImageURLOptions & { dynamic?: boolean }): string | null;
    public leave(): Promise<Guild>;
    public setAFKChannel(afkChannel: ChannelResolvable | null, reason?: string): Promise<Guild>;
    public setAFKTimeout(afkTimeout: number, reason?: string): Promise<Guild>;
    public setBanner(banner: Base64Resolvable | null, reason?: string): Promise<Guild>;
    public setChannelPositions(channelPositions: readonly ChannelPosition[]): Promise<Guild>;
    public setDefaultMessageNotifications(
      defaultMessageNotifications: DefaultMessageNotifications | number,
      reason?: string,
    ): Promise<Guild>;
    public setDiscoverySplash(discoverySplash: Base64Resolvable | null, reason?: string): Promise<Guild>;
    public setEmbed(embed: GuildWidgetData, reason?: string): Promise<Guild>;
    public setExplicitContentFilter(
      explicitContentFilter: ExplicitContentFilterLevel | number,
      reason?: string,
    ): Promise<Guild>;
    public setIcon(icon: Base64Resolvable | null, reason?: string): Promise<Guild>;
    public setName(name: string, reason?: string): Promise<Guild>;
    public setOwner(owner: GuildMemberResolvable, reason?: string): Promise<Guild>;
    public setPreferredLocale(preferredLocale: string, reason?: string): Promise<Guild>;
    public setPublicUpdatesChannel(publicUpdatesChannel: ChannelResolvable | null, reason?: string): Promise<Guild>;
    public setRegion(region: string, reason?: string): Promise<Guild>;
    public setRolePositions(rolePositions: readonly RolePosition[]): Promise<Guild>;
    public setRulesChannel(rulesChannel: ChannelResolvable | null, reason?: string): Promise<Guild>;
    public setSplash(splash: Base64Resolvable | null, reason?: string): Promise<Guild>;
    public setSystemChannel(systemChannel: ChannelResolvable | null, reason?: string): Promise<Guild>;
    public setSystemChannelFlags(systemChannelFlags: SystemChannelFlagsResolvable, reason?: string): Promise<Guild>;
    public setVerificationLevel(verificationLevel: VerificationLevel | number, reason?: string): Promise<Guild>;
    public setWidget(widget: GuildWidgetData, reason?: string): Promise<Guild>;
    public splashURL(options?: ImageURLOptions): string | null;
    public toJSON(): object;
    public toString(): string;
  }

  export class GuildAuditLogs {
    constructor(guild: Guild, data: object);
    private webhooks: Collection<Snowflake, Webhook>;
    private integrations: Collection<Snowflake, Integration>;

    public entries: Collection<Snowflake, GuildAuditLogsEntry>;

    public static Actions: GuildAuditLogsActions;
    public static Targets: GuildAuditLogsTargets;
    public static Entry: typeof GuildAuditLogsEntry;
    public static actionType(action: number): GuildAuditLogsActionType;
    public static build(...args: any[]): Promise<GuildAuditLogs>;
    public static targetType(target: number): GuildAuditLogsTarget;
    public toJSON(): object;
  }

  class GuildAuditLogsEntry {
    constructor(logs: GuildAuditLogs, guild: Guild, data: object);
    public action: GuildAuditLogsAction;
    public actionType: GuildAuditLogsActionType;
    public changes: AuditLogChange[] | null;
    public readonly createdAt: Date;
    public readonly createdTimestamp: number;
    public executor: User;
    public extra: object | Role | GuildMember | null;
    public id: Snowflake;
    public reason: string | null;
    public target:
      | Guild
      | GuildChannel
      | User
      | Role
      | GuildEmoji
      | Invite
      | Webhook
      | Message
      | Integration
      | { id: Snowflake }
      | null;
    public targetType: GuildAuditLogsTarget;
    public toJSON(): object;
  }

  export class GuildChannel extends Channel {
    constructor(guild: Guild, data?: object);
    private memberPermissions(member: GuildMember): Readonly<Permissions>;
    private rolePermissions(role: Role): Readonly<Permissions>;

    public readonly calculatedPosition: number;
    public readonly deletable: boolean;
    public guild: Guild;
    public readonly manageable: boolean;
    public readonly members: Collection<Snowflake, GuildMember>;
    public name: string;
    public readonly parent: CategoryChannel | null;
    public parentID: Snowflake | null;
    public permissionOverwrites: Collection<Snowflake, PermissionOverwrites>;
    public readonly permissionsLocked: boolean | null;
    public readonly position: number;
    public rawPosition: number;
    public type: Exclude<keyof typeof ChannelType, 'dm' | 'group' | 'unknown'>;
    public readonly viewable: boolean;
    public clone(options?: GuildChannelCloneOptions): Promise<this>;
    public createInvite(options?: InviteOptions): Promise<Invite>;
    public createOverwrite(
      userOrRole: RoleResolvable | UserResolvable,
      options: PermissionOverwriteOption,
      reason?: string,
    ): Promise<this>;
    public edit(data: ChannelData, reason?: string): Promise<this>;
    public equals(channel: GuildChannel): boolean;
    public fetchInvites(): Promise<Collection<string, Invite>>;
    public lockPermissions(): Promise<this>;
    public overwritePermissions(
      overwrites: readonly OverwriteResolvable[] | Collection<Snowflake, OverwriteResolvable>,
      reason?: string,
    ): Promise<this>;
    public permissionsFor(memberOrRole: GuildMemberResolvable | RoleResolvable): Readonly<Permissions> | null;
    public setName(name: string, reason?: string): Promise<this>;
    public setParent(
      channel: CategoryChannel | Snowflake | null,
      options?: { lockPermissions?: boolean; reason?: string },
    ): Promise<this>;
    public setPosition(position: number, options?: { relative?: boolean; reason?: string }): Promise<this>;
    public setTopic(topic: string | null, reason?: string): Promise<this>;
    public updateOverwrite(
      userOrRole: RoleResolvable | UserResolvable,
      options: PermissionOverwriteOption,
      reason?: string,
    ): Promise<this>;
    public isText(): this is TextChannel | NewsChannel;
  }

  export class GuildEmoji extends BaseGuildEmoji {
    public readonly deletable: boolean;
    public guild: Guild;
    public author: User | null;
    public readonly roles: GuildEmojiRoleManager;
    public readonly url: string;
    public delete(reason?: string): Promise<GuildEmoji>;
    public edit(data: GuildEmojiEditData, reason?: string): Promise<GuildEmoji>;
    public equals(other: GuildEmoji | object): boolean;
    public fetchAuthor(): Promise<User>;
    public setName(name: string, reason?: string): Promise<GuildEmoji>;
  }

  export class GuildMember extends PartialTextBasedChannel(Base) {
    constructor(client: Client, data: object, guild: Guild);
    public readonly bannable: boolean;
    public deleted: boolean;
    public readonly displayColor: number;
    public readonly displayHexColor: string;
    public readonly displayName: string;
    public guild: Guild;
    public readonly id: Snowflake;
    public readonly joinedAt: Date | null;
    public joinedTimestamp: number | null;
    public readonly kickable: boolean;
    public lastMessageChannelID: Snowflake | null;
    public readonly manageable: boolean;
    public nickname: string | null;
    public readonly partial: false;
    public readonly permissions: Readonly<Permissions>;
    public readonly premiumSince: Date | null;
    public premiumSinceTimestamp: number | null;
    public readonly presence: Presence;
    public readonly roles: GuildMemberRoleManager;
    public user: User;
    public readonly voice: VoiceState;
    public ban(options?: BanOptions): Promise<GuildMember>;
    public fetch(force?: boolean): Promise<GuildMember>;
    public createDM(force?: boolean): Promise<DMChannel>;
    public deleteDM(): Promise<DMChannel>;
    public edit(data: GuildMemberEditData, reason?: string): Promise<GuildMember>;
    public hasPermission(
      permission: PermissionResolvable,
      options?: { checkAdmin?: boolean; checkOwner?: boolean },
    ): boolean;
    public kick(reason?: string): Promise<GuildMember>;
    public permissionsIn(channel: ChannelResolvable): Readonly<Permissions>;
    public setNickname(nickname: string | null, reason?: string): Promise<GuildMember>;
    public toJSON(): object;
    public toString(): string;
    public valueOf(): string;
  }

  export class GuildPreview extends Base {
    constructor(client: Client, data: object);
    public approximateMemberCount: number;
    public approximatePresenceCount: number;
    public description: string | null;
    public discoverySplash: string | null;
    public emojis: Collection<Snowflake, GuildPreviewEmoji>;
    public features: GuildFeatures[];
    public icon: string | null;
    public id: string;
    public name: string;
    public splash: string | null;
    public discoverySplashURL(options?: ImageURLOptions): string | null;
    public iconURL(options?: ImageURLOptions & { dynamic?: boolean }): string | null;
    public splashURL(options?: ImageURLOptions): string | null;
    public fetch(): Promise<GuildPreview>;
    public toJSON(): object;
    public toString(): string;
  }

  export class GuildTemplate extends Base {
    constructor(client: Client, data: object);
    public readonly createdTimestamp: number;
    public readonly updatedTimestamp: number;
    public readonly url: string;
    public code: string;
    public name: string;
    public description: string | null;
    public usageCount: number;
    public creator: User;
    public creatorID: Snowflake;
    public createdAt: Date;
    public updatedAt: Date;
    public guild: Guild | null;
    public guildID: Snowflake;
    public serializedGuild: object;
    public unSynced: boolean | null;
    public createGuild(name: string, icon?: BufferResolvable | Base64Resolvable): Promise<Guild>;
    public delete(): Promise<GuildTemplate>;
    public edit(options?: { name?: string; description?: string }): Promise<GuildTemplate>;
    public sync(): Promise<GuildTemplate>;
  }

  export class GuildPreviewEmoji extends BaseGuildEmoji {
    constructor(client: Client, data: object, guild: GuildPreview);
    public guild: GuildPreview;
    public readonly roles: Set<Snowflake>;
  }

  export class HTTPError extends Error {
    constructor(message: string, name: string, code: number, method: string, path: string);
    public code: number;
    public method: string;
    public name: string;
    public path: string;
  }

  export class Integration extends Base {
    constructor(client: Client, data: object, guild: Guild);
    public account: IntegrationAccount;
    public application: IntegrationApplication | null;
    public enabled: boolean;
    public expireBehavior: number;
    public expireGracePeriod: number;
    public guild: Guild;
    public id: Snowflake;
    public name: string;
    public role: Role;
    public syncedAt: number;
    public syncing: boolean;
    public type: string;
    public user: User | null;
    public delete(reason?: string): Promise<Integration>;
    public edit(data: IntegrationEditData, reason?: string): Promise<Integration>;
    public sync(): Promise<Integration>;
  }

  export class IntegrationApplication extends Application {
    public bot: User | null;
  }

  export class Intents extends BitField<IntentsString> {
    public static FLAGS: Record<IntentsString, number>;
    public static PRIVILEGED: number;
    public static ALL: number;
    public static NON_PRIVILEGED: number;
    public static resolve(bit?: BitFieldResolvable<IntentsString>): number;
  }

  export class Invite extends Base {
    constructor(client: Client, data: object);
    public channel: GuildChannel | PartialGroupDMChannel;
    public code: string;
    public readonly deletable: boolean;
    public readonly createdAt: Date | null;
    public createdTimestamp: number | null;
    public readonly expiresAt: Date | null;
    public readonly expiresTimestamp: number | null;
    public guild: Guild | null;
    public inviter: User | null;
    public maxAge: number | null;
    public maxUses: number | null;
    public memberCount: number;
    public presenceCount: number;
    public targetUser: User | null;
    public targetUserType: TargetUser | null;
    public temporary: boolean | null;
    public readonly url: string;
    public uses: number | null;
    public delete(reason?: string): Promise<Invite>;
    public toJSON(): object;
    public toString(): string;
  }

  export class Message extends Base {
    constructor(client: Client, data: object, channel: TextChannel | DMChannel | NewsChannel);
    private _edits: Message[];
    private patch(data: object): Message;

    public activity: MessageActivity | null;
    public application: ClientApplication | null;
    public attachments: Collection<Snowflake, MessageAttachment>;
    public author: User;
    public channel: TextChannel | DMChannel | NewsChannel;
    public readonly cleanContent: string;
    public content: string;
    public readonly createdAt: Date;
    public createdTimestamp: number;
    public readonly deletable: boolean;
    public deleted: boolean;
    public readonly editable: boolean;
    public readonly editedAt: Date | null;
    public editedTimestamp: number | null;
    public readonly edits: Message[];
    public embeds: MessageEmbed[];
    public readonly guild: Guild | null;
    public id: Snowflake;
    public readonly member: GuildMember | null;
    public mentions: MessageMentions;
    public nonce: string | number | null;
    public readonly partial: false;
    public readonly pinnable: boolean;
    public pinned: boolean;
    public reactions: ReactionManager;
    public system: boolean;
    public tts: boolean;
    public type: MessageType;
    public readonly url: string;
    public webhookID: Snowflake | null;
    public flags: Readonly<MessageFlags>;
    public reference: MessageReference | null;
    public readonly referencedMessage: Message | null;
    public awaitReactions(
      filter: CollectorFilter,
      options?: AwaitReactionsOptions,
    ): Promise<Collection<Snowflake, MessageReaction>>;
    public createReactionCollector(filter: CollectorFilter, options?: ReactionCollectorOptions): ReactionCollector;
    public delete(options?: { timeout?: number; reason?: string }): Promise<Message>;
    public edit(
      content: APIMessageContentResolvable | MessageEditOptions | MessageEmbed | APIMessage,
    ): Promise<Message>;
    public edit(content: StringResolvable, options: MessageEditOptions | MessageEmbed): Promise<Message>;
    public equals(message: Message, rawData: object): boolean;
    public fetchWebhook(): Promise<Webhook>;
    public crosspost(): Promise<Message>;
    public fetch(force?: boolean): Promise<Message>;
    public pin(options?: { reason?: string }): Promise<Message>;
    public react(emoji: EmojiIdentifierResolvable): Promise<MessageReaction>;
    public reply(
      content: APIMessageContentResolvable | (MessageOptions & { split?: false }) | MessageAdditions,
    ): Promise<Message>;
    public reply(options: MessageOptions & { split: true | SplitOptions }): Promise<Message[]>;
    public reply(options: MessageOptions | APIMessage): Promise<Message | Message[]>;
    public reply(
      content: StringResolvable,
      options: (MessageOptions & { split?: false }) | MessageAdditions,
    ): Promise<Message>;
    public reply(
      content: StringResolvable,
      options: MessageOptions & { split: true | SplitOptions },
    ): Promise<Message[]>;
    public reply(content: StringResolvable, options: MessageOptions): Promise<Message | Message[]>;
    public suppressEmbeds(suppress?: boolean): Promise<Message>;
    public toJSON(): object;
    public toString(): string;
    public unpin(options?: { reason?: string }): Promise<Message>;
  }

  export class MessageAttachment {
    constructor(attachment: BufferResolvable | Stream, name?: string, data?: object);

    public attachment: BufferResolvable | Stream;
    public height: number | null;
    public id: Snowflake;
    public name: string | null;
    public proxyURL: string;
    public size: number;
    public readonly spoiler: boolean;
    public url: string;
    public width: number | null;
    public setFile(attachment: BufferResolvable | Stream, name?: string): this;
    public setName(name: string): this;
    public toJSON(): object;
  }

  export class MessageCollector extends Collector<Snowflake, Message> {
    constructor(channel: TextChannel | DMChannel, filter: CollectorFilter, options?: MessageCollectorOptions);
    private _handleChannelDeletion(channel: GuildChannel): void;
    private _handleGuildDeletion(guild: Guild): void;

    public channel: Channel;
    public options: MessageCollectorOptions;
    public received: number;

    public collect(message: Message): Snowflake;
    public dispose(message: Message): Snowflake;
    public endReason(): string;
  }

  export class MessageEmbed {
    constructor(data?: MessageEmbed | MessageEmbedOptions);
    public author: MessageEmbedAuthor | null;
    public color: number | null;
    public readonly createdAt: Date | null;
    public description: string | null;
    public fields: EmbedField[];
    public files: (MessageAttachment | string | FileOptions)[];
    public footer: MessageEmbedFooter | null;
    public readonly hexColor: string | null;
    public image: MessageEmbedImage | null;
    public readonly length: number;
    public provider: MessageEmbedProvider | null;
    public thumbnail: MessageEmbedThumbnail | null;
    public timestamp: number | null;
    public title: string | null;
    public type: string;
    public url: string | null;
    public readonly video: MessageEmbedVideo | null;
    public addField(name: StringResolvable, value: StringResolvable, inline?: boolean): this;
    public addFields(...fields: EmbedFieldData[] | EmbedFieldData[][]): this;
    public attachFiles(file: (MessageAttachment | FileOptions | string)[]): this;
    public setAuthor(name: StringResolvable, iconURL?: string, url?: string): this;
    public setColor(color: ColorResolvable): this;
    public setDescription(description: StringResolvable): this;
    public setFooter(text: StringResolvable, iconURL?: string): this;
    public setImage(url: string): this;
    public setThumbnail(url: string): this;
    public setTimestamp(timestamp?: Date | number): this;
    public setTitle(title: StringResolvable): this;
    public setURL(url: string): this;
    public spliceFields(index: number, deleteCount: number, ...fields: EmbedFieldData[] | EmbedFieldData[][]): this;
    public toJSON(): object;

    public static normalizeField(
      name: StringResolvable,
      value: StringResolvable,
      inline?: boolean,
    ): Required<EmbedFieldData>;
    public static normalizeFields(...fields: EmbedFieldData[] | EmbedFieldData[][]): Required<EmbedFieldData>[];
  }

  export class MessageFlags extends BitField<MessageFlagsString> {
    public static FLAGS: Record<MessageFlagsString, number>;
    public static resolve(bit?: BitFieldResolvable<MessageFlagsString>): number;
  }

  export class MessageMentions {
    constructor(
      message: Message,
      users: object[] | Collection<Snowflake, User>,
      roles: Snowflake[] | Collection<Snowflake, Role>,
      everyone: boolean,
    );
    private _channels: Collection<Snowflake, GuildChannel> | null;
    private readonly _content: string;
    private _members: Collection<Snowflake, GuildMember> | null;

    public readonly channels: Collection<Snowflake, TextChannel>;
    public readonly client: Client;
    public everyone: boolean;
    public readonly guild: Guild;
    public has(
      data: UserResolvable | RoleResolvable | GuildChannelResolvable,
      options?: {
        ignoreDirect?: boolean;
        ignoreRoles?: boolean;
        ignoreEveryone?: boolean;
      },
    ): boolean;
    public readonly members: Collection<Snowflake, GuildMember> | null;
    public roles: Collection<Snowflake, Role>;
    public users: Collection<Snowflake, User>;
    public crosspostedChannels: Collection<Snowflake, CrosspostedChannel>;
    public toJSON(): object;

    public static CHANNELS_PATTERN: RegExp;
    public static EVERYONE_PATTERN: RegExp;
    public static ROLES_PATTERN: RegExp;
    public static USERS_PATTERN: RegExp;
  }

  export class MessageReaction {
    constructor(client: Client, data: object, message: Message);
    private _emoji: GuildEmoji | ReactionEmoji;

    public readonly client: Client;
    public count: number | null;
    public readonly emoji: GuildEmoji | ReactionEmoji;
    public me: boolean;
    public message: Message;
    public readonly partial: boolean;
    public users: ReactionUserManager;
    public remove(): Promise<MessageReaction>;
    public fetch(): Promise<MessageReaction>;
    public toJSON(): object;
  }

  export class NewsChannel extends TextBasedChannel(GuildChannel) {
    constructor(guild: Guild, data?: object);
    public messages: MessageManager;
    public nsfw: boolean;
    public topic: string | null;
    public type: 'news';
    public createWebhook(
      name: string,
      options?: { avatar?: BufferResolvable | Base64Resolvable; reason?: string },
    ): Promise<Webhook>;
    public setNSFW(nsfw: boolean, reason?: string): Promise<NewsChannel>;
    public fetchWebhooks(): Promise<Collection<Snowflake, Webhook>>;
    public addFollower(channel: GuildChannelResolvable, reason?: string): Promise<NewsChannel>;
  }

  export class PartialGroupDMChannel extends Channel {
    constructor(client: Client, data: object);
    public name: string;
    public icon: string | null;
    public iconURL(options?: ImageURLOptions): string | null;
  }

  export class PermissionOverwrites {
    constructor(guildChannel: GuildChannel, data?: object);
    public allow: Readonly<Permissions>;
    public readonly channel: GuildChannel;
    public deny: Readonly<Permissions>;
    public id: Snowflake;
    public type: OverwriteType;
    public update(options: PermissionOverwriteOption, reason?: string): Promise<PermissionOverwrites>;
    public delete(reason?: string): Promise<PermissionOverwrites>;
    public toJSON(): object;
    public static resolveOverwriteOptions(
      options: ResolvedOverwriteOptions,
      initialPermissions: { allow?: PermissionResolvable; deny?: PermissionResolvable },
    ): ResolvedOverwriteOptions;
    public static resolve(overwrite: OverwriteResolvable, guild: Guild): RawOverwriteData;
  }

  export class Permissions extends BitField<PermissionString> {
    public any(permission: PermissionResolvable, checkAdmin?: boolean): boolean;
    public has(permission: PermissionResolvable, checkAdmin?: boolean): boolean;
    public missing(bits: BitFieldResolvable<PermissionString>, checkAdmin?: boolean): PermissionString[];
    public serialize(checkAdmin?: boolean): Record<PermissionString, boolean>;
    public toArray(checkAdmin?: boolean): PermissionString[];

    public static ALL: number;
    public static DEFAULT: number;
    public static FLAGS: PermissionFlags;
    public static resolve(permission?: PermissionResolvable): number;
  }

  export class Presence {
    constructor(client: Client, data?: object);
    public activities: Activity[];
    public clientStatus: ClientPresenceStatusData | null;
    public guild: Guild | null;
    public readonly member: GuildMember | null;
    public status: PresenceStatus;
    public readonly user: User | null;
    public userID: Snowflake;
    public equals(presence: Presence): boolean;
  }

  export class ReactionCollector extends Collector<Snowflake, MessageReaction> {
    constructor(message: Message, filter: CollectorFilter, options?: ReactionCollectorOptions);
    private _handleChannelDeletion(channel: GuildChannel): void;
    private _handleGuildDeletion(guild: Guild): void;
    private _handleMessageDeletion(message: Message): void;

    public message: Message;
    public options: ReactionCollectorOptions;
    public total: number;
    public users: Collection<Snowflake, User>;

    public static key(reaction: MessageReaction): Snowflake | string;

    public collect(reaction: MessageReaction): Snowflake | string;
    public dispose(reaction: MessageReaction, user: User): Snowflake | string;
    public empty(): void;
    public endReason(): string | null;

    public on(event: 'collect' | 'dispose' | 'remove', listener: (reaction: MessageReaction, user: User) => void): this;
    public on(
      event: 'end',
      listener: (collected: Collection<Snowflake, MessageReaction>, reason: string) => void,
    ): this;
    public on(event: string, listener: (...args: any[]) => void): this;

    public once(
      event: 'collect' | 'dispose' | 'remove',
      listener: (reaction: MessageReaction, user: User) => void,
    ): this;
    public once(
      event: 'end',
      listener: (collected: Collection<Snowflake, MessageReaction>, reason: string) => void,
    ): this;
    public once(event: string, listener: (...args: any[]) => void): this;
  }

  export class ReactionEmoji extends Emoji {
    constructor(reaction: MessageReaction, emoji: object);
    public reaction: MessageReaction;
    public toJSON(): object;
  }

  export class RichPresenceAssets {
    constructor(activity: Activity, assets: object);
    public largeImage: Snowflake | null;
    public largeText: string | null;
    public smallImage: Snowflake | null;
    public smallText: string | null;
    public largeImageURL(options?: ImageURLOptions): string | null;
    public smallImageURL(options?: ImageURLOptions): string | null;
  }

  export class Role extends Base {
    constructor(client: Client, data: object, guild: Guild);
    public color: number;
    public readonly createdAt: Date;
    public readonly createdTimestamp: number;
    public deleted: boolean;
    public readonly editable: boolean;
    public guild: Guild;
    public readonly hexColor: string;
    public hoist: boolean;
    public id: Snowflake;
    public managed: boolean;
    public readonly members: Collection<Snowflake, GuildMember>;
    public mentionable: boolean;
    public name: string;
    public permissions: Readonly<Permissions>;
    public readonly position: number;
    public rawPosition: number;
    public comparePositionTo(role: Role): number;
    public delete(reason?: string): Promise<Role>;
    public edit(data: RoleData, reason?: string): Promise<Role>;
    public equals(role: Role): boolean;
    public permissionsIn(channel: ChannelResolvable): Readonly<Permissions>;
    public setColor(color: ColorResolvable, reason?: string): Promise<Role>;
    public setHoist(hoist: boolean, reason?: string): Promise<Role>;
    public setMentionable(mentionable: boolean, reason?: string): Promise<Role>;
    public setName(name: string, reason?: string): Promise<Role>;
    public setPermissions(permissions: PermissionResolvable, reason?: string): Promise<Role>;
    public setPosition(position: number, options?: { relative?: boolean; reason?: string }): Promise<Role>;
    public toJSON(): object;
    public toString(): string;

    public static comparePositions(role1: Role, role2: Role): number;
  }

  export class Shard extends EventEmitter {
    constructor(manager: ShardingManager, id: number);
    private _evals: Map<string, Promise<any>>;
    private _exitListener: (...args: any[]) => void;
    private _fetches: Map<string, Promise<any>>;
    private _handleExit(respawn?: boolean): void;
    private _handleMessage(message: any): void;

    public args: string[];
    public execArgv: string[];
    public env: object;
    public id: number;
    public manager: ShardingManager;
    public process: ChildProcess | null;
    public ready: boolean;
    public worker: any | null;
    public eval(script: string): Promise<any>;
    public eval<T>(fn: (client: Client) => T): Promise<T[]>;
    public fetchClientValue(prop: string): Promise<any>;
    public kill(): void;
    public respawn(delay?: number, spawnTimeout?: number): Promise<ChildProcess>;
    public send(message: any): Promise<Shard>;
    public spawn(spawnTimeout?: number): Promise<ChildProcess>;

    public on(event: 'spawn' | 'death', listener: (child: ChildProcess) => void): this;
    public on(event: 'disconnect' | 'ready' | 'reconnecting', listener: () => void): this;
    public on(event: 'error', listener: (error: Error) => void): this;
    public on(event: 'message', listener: (message: any) => void): this;
    public on(event: string, listener: (...args: any[]) => void): this;

    public once(event: 'spawn' | 'death', listener: (child: ChildProcess) => void): this;
    public once(event: 'disconnect' | 'ready' | 'reconnecting', listener: () => void): this;
    public once(event: 'error', listener: (error: Error) => void): this;
    public once(event: 'message', listener: (message: any) => void): this;
    public once(event: string, listener: (...args: any[]) => void): this;
  }

  export class ShardClientUtil {
    constructor(client: Client, mode: ShardingManagerMode);
    private _handleMessage(message: any): void;
    private _respond(type: string, message: any): void;

    public client: Client;
    public readonly count: number;
    public readonly ids: number[];
    public mode: ShardingManagerMode;
    public parentPort: any | null;
<<<<<<< HEAD
    public broadcastEval<T>(fn: (client: Client) => T) | string: Promise<T[]>;
=======
    public broadcastEval(script: string): Promise<any[]>;
    public broadcastEval(script: string, shard: number): Promise<any>;
    public broadcastEval<T>(fn: (client: Client) => T): Promise<T[]>;
    public broadcastEval<T>(fn: (client: Client) => T, shard: number): Promise<T>;
>>>>>>> 9c7fe34c
    public fetchClientValues(prop: string): Promise<any[]>;
    public fetchClientValues(prop: string, shard: number): Promise<any>;
    public respawnAll(shardDelay?: number, respawnDelay?: number, spawnTimeout?: number): Promise<void>;
    public send(message: any): Promise<void>;

    public static singleton(client: Client, mode: ShardingManagerMode): ShardClientUtil;
    public static shardIDForGuildID(guildID: Snowflake, shardCount: number): number;
  }

  export class ShardingManager extends EventEmitter {
    constructor(
      file: string,
      options?: {
        totalShards?: number | 'auto';
        shardList?: number[] | 'auto';
        mode?: ShardingManagerMode;
        respawn?: boolean;
        shardArgs?: string[];
        token?: string;
        execArgv?: string[];
      },
    );
    private _performOnShards(method: string, args: any[]): Promise<any[]>;
    private _performOnShards(method: string, args: any[], shard: number): Promise<any>;

    public file: string;
    public respawn: boolean;
    public shardArgs: string[];
    public shards: Collection<number, Shard>;
    public token: string | null;
    public totalShards: number | 'auto';
    public broadcast(message: any): Promise<Shard[]>;
<<<<<<< HEAD
    public broadcastEval<T>(fn: (client: Client) => T) | string: Promise<T[]>;
=======
    public broadcastEval(script: string): Promise<any[]>;
    public broadcastEval(script: string, shard: number): Promise<any>;
>>>>>>> 9c7fe34c
    public createShard(id: number): Shard;
    public fetchClientValues(prop: string): Promise<any[]>;
    public fetchClientValues(prop: string, shard: number): Promise<any>;
    public respawnAll(
      shardDelay?: number,
      respawnDelay?: number,
      spawnTimeout?: number,
    ): Promise<Collection<number, Shard>>;
    public spawn(amount?: number | 'auto', delay?: number, spawnTimeout?: number): Promise<Collection<number, Shard>>;

    public on(event: 'shardCreate', listener: (shard: Shard) => void): this;

    public once(event: 'shardCreate', listener: (shard: Shard) => void): this;
  }

  export class SnowflakeUtil {
    public static deconstruct(snowflake: Snowflake): DeconstructedSnowflake;
    public static generate(timestamp?: number | Date): Snowflake;
    public static readonly EPOCH: number;
  }

  export class Speaking extends BitField<SpeakingString> {
    public static FLAGS: Record<SpeakingString, number>;
    public static resolve(bit?: BitFieldResolvable<SpeakingString>): number;
  }

  export class StoreChannel extends GuildChannel {
    constructor(guild: Guild, data?: object);
    public nsfw: boolean;
    public type: 'store';
  }

  class StreamDispatcher extends VolumeMixin(Writable) {
    constructor(player: object, options?: StreamOptions, streams?: object);
    public readonly bitrateEditable: boolean;
    public broadcast: VoiceBroadcast | null;
    public readonly paused: boolean;
    public pausedSince: number | null;
    public readonly pausedTime: number;
    public player: object;
    public readonly streamTime: number;
    public readonly totalStreamTime: number;

    public pause(silence?: boolean): void;
    public resume(): void;
    public setBitrate(value: number | 'auto'): boolean;
    public setFEC(enabled: boolean): boolean;
    public setPLP(value: number): boolean;

    public on(event: 'close' | 'drain' | 'finish' | 'start', listener: () => void): this;
    public on(event: 'debug', listener: (info: string) => void): this;
    public on(event: 'error', listener: (err: Error) => void): this;
    public on(event: 'pipe' | 'unpipe', listener: (src: Readable) => void): this;
    public on(event: 'speaking', listener: (speaking: boolean) => void): this;
    public on(event: 'volumeChange', listener: (oldVolume: number, newVolume: number) => void): this;
    public on(event: string, listener: (...args: any[]) => void): this;

    public once(event: 'close' | 'drain' | 'finish' | 'start', listener: () => void): this;
    public once(event: 'debug', listener: (info: string) => void): this;
    public once(event: 'error', listener: (err: Error) => void): this;
    public once(event: 'pipe' | 'unpipe', listener: (src: Readable) => void): this;
    public once(event: 'speaking', listener: (speaking: boolean) => void): this;
    public once(event: 'volumeChange', listener: (oldVolume: number, newVolume: number) => void): this;
    public once(event: string, listener: (...args: any[]) => void): this;
  }

  export class Structures {
    public static get<K extends keyof Extendable>(structure: K): Extendable[K];
    public static get(structure: string): (...args: any[]) => void;
    public static extend<K extends keyof Extendable, T extends Extendable[K]>(
      structure: K,
      extender: (baseClass: Extendable[K]) => T,
    ): T;
    public static extend<T extends (...args: any[]) => void>(
      structure: string,
      extender: (baseClass: typeof Function) => T,
    ): T;
  }

  export class SystemChannelFlags extends BitField<SystemChannelFlagsString> {
    public static FLAGS: Record<SystemChannelFlagsString, number>;
    public static resolve(bit?: BitFieldResolvable<SystemChannelFlagsString>): number;
  }

  export class Team extends Base {
    constructor(client: Client, data: object);
    public id: Snowflake;
    public name: string;
    public icon: string | null;
    public ownerID: Snowflake | null;
    public members: Collection<Snowflake, TeamMember>;

    public readonly owner: TeamMember;
    public readonly createdAt: Date;
    public readonly createdTimestamp: number;

    public iconURL(options?: ImageURLOptions): string;
    public toJSON(): object;
    public toString(): string;
  }

  export class TeamMember extends Base {
    constructor(team: Team, data: object);
    public team: Team;
    public readonly id: Snowflake;
    public permissions: string[];
    public membershipState: MembershipStates;
    public user: User;

    public toString(): string;
  }

  export class TextChannel extends TextBasedChannel(GuildChannel) {
    constructor(guild: Guild, data?: object);
    public messages: MessageManager;
    public nsfw: boolean;
    public type: 'text';
    public rateLimitPerUser: number;
    public topic: string | null;
    public createWebhook(
      name: string,
      options?: { avatar?: BufferResolvable | Base64Resolvable; reason?: string },
    ): Promise<Webhook>;
    public setNSFW(nsfw: boolean, reason?: string): Promise<TextChannel>;
    public setRateLimitPerUser(rateLimitPerUser: number, reason?: string): Promise<TextChannel>;
    public fetchWebhooks(): Promise<Collection<Snowflake, Webhook>>;
  }

  export class User extends PartialTextBasedChannel(Base) {
    constructor(client: Client, data: object);
    public avatar: string | null;
    public bot: boolean;
    public readonly createdAt: Date;
    public readonly createdTimestamp: number;
    public discriminator: string;
    public readonly defaultAvatarURL: string;
    public readonly dmChannel: DMChannel | null;
    public flags: Readonly<UserFlags> | null;
    public id: Snowflake;
    public lastMessageID: Snowflake | null;
    public readonly partial: false;
    public readonly presence: Presence;
    public system: boolean | null;
    public readonly tag: string;
    public username: string;
    public avatarURL(options?: ImageURLOptions & { dynamic?: boolean }): string | null;
    public createDM(): Promise<DMChannel>;
    public deleteDM(): Promise<DMChannel>;
    public displayAvatarURL(options?: ImageURLOptions & { dynamic?: boolean }): string;
    public equals(user: User): boolean;
    public fetch(force?: boolean): Promise<User>;
    public fetchFlags(force?: boolean): Promise<UserFlags>;
    public toString(): string;
    public typingDurationIn(channel: ChannelResolvable): number;
    public typingIn(channel: ChannelResolvable): boolean;
    public typingSinceIn(channel: ChannelResolvable): Date;
  }

  export class UserFlags extends BitField<UserFlagsString> {
    public static FLAGS: Record<UserFlagsString, number>;
    public static resolve(bit?: BitFieldResolvable<UserFlagsString>): number;
  }

  export class Util {
    public static basename(path: string, ext?: string): string;
    public static binaryToID(num: string): Snowflake;
    public static cleanContent(str: string, message: Message): string;
    public static removeMentions(str: string): string;
    public static cloneObject(obj: object): object;
    public static convertToBuffer(ab: ArrayBuffer | string): Buffer;
    public static delayFor(ms: number): Promise<void>;
    public static discordSort<K, V extends { rawPosition: number; id: string }>(
      collection: Collection<K, V>,
    ): Collection<K, V>;
    public static escapeMarkdown(text: string, options?: EscapeMarkdownOptions): string;
    public static escapeCodeBlock(text: string): string;
    public static escapeInlineCode(text: string): string;
    public static escapeBold(text: string): string;
    public static escapeItalic(text: string): string;
    public static escapeUnderline(text: string): string;
    public static escapeStrikethrough(text: string): string;
    public static escapeSpoiler(text: string): string;
    public static cleanCodeBlockContent(text: string): string;
    public static fetchRecommendedShards(token: string, guildsPerShard?: number): Promise<number>;
    public static flatten(obj: object, ...props: { [key: string]: boolean | string }[]): object;
    public static idToBinary(num: Snowflake): string;
    public static makeError(obj: { name: string; message: string; stack: string }): Error;
    public static makePlainError(err: Error): { name: string; message: string; stack: string };
    public static mergeDefault(def: object, given: object): object;
    public static moveElementInArray(array: any[], element: any, newIndex: number, offset?: boolean): number;
    public static parseEmoji(text: string): { animated: boolean; name: string; id: string | null } | null;
    public static resolveColor(color: ColorResolvable): number;
    public static resolveString(data: StringResolvable): string;
    public static setPosition<T extends Channel | Role>(
      item: T,
      position: number,
      relative: boolean,
      sorted: Collection<Snowflake, T>,
      route: object,
      reason?: string,
    ): Promise<{ id: Snowflake; position: number }[]>;
    public static splitMessage(text: StringResolvable, options?: SplitOptions): string[];
    public static str2ab(str: string): ArrayBuffer;
  }

  class VoiceBroadcast extends EventEmitter {
    constructor(client: Client);
    public client: Client;
    public subscribers: StreamDispatcher[];
    public readonly dispatcher: BroadcastDispatcher | null;
    public play(input: string | Readable, options?: StreamOptions): BroadcastDispatcher;
    public end(): void;

    public on(event: 'end', listener: () => void): this;
    public on(event: 'subscribe' | 'unsubscribe', listener: (dispatcher: StreamDispatcher) => void): this;
    public on(event: string, listener: (...args: any[]) => void): this;

    public once(event: 'end', listener: () => void): this;
    public once(event: 'subscribe' | 'unsubscribe', listener: (dispatcher: StreamDispatcher) => void): this;
    public once(event: string, listener: (...args: any[]) => void): this;
  }

  export class VoiceChannel extends GuildChannel {
    constructor(guild: Guild, data?: object);
    public bitrate: number;
    public readonly editable: boolean;
    public readonly full: boolean;
    public readonly joinable: boolean;
    public readonly speakable: boolean;
    public type: 'voice';
    public userLimit: number;
    public join(): Promise<VoiceConnection>;
    public leave(): void;
    public setBitrate(bitrate: number, reason?: string): Promise<VoiceChannel>;
    public setUserLimit(userLimit: number, reason?: string): Promise<VoiceChannel>;
  }

  class VoiceConnection extends EventEmitter {
    constructor(voiceManager: ClientVoiceManager, channel: VoiceChannel);
    private authentication: object;
    private sockets: object;
    private ssrcMap: Map<number, boolean>;
    private _speaking: Map<Snowflake, Readonly<Speaking>>;
    private _disconnect(): void;
    private authenticate(): void;
    private authenticateFailed(reason: string): void;
    private checkAuthenticated(): void;
    private cleanup(): void;
    private connect(): void;
    private onReady(data: object): void;
    private onSessionDescription(mode: string, secret: string): void;
    private onSpeaking(data: object): void;
    private reconnect(token: string, endpoint: string): void;
    private sendVoiceStateUpdate(options: object): Promise<Shard>;
    private setSessionID(sessionID: string): void;
    private setTokenAndEndpoint(token: string, endpoint: string): void;
    private updateChannel(channel: VoiceChannel): void;

    public channel: VoiceChannel;
    public readonly client: Client;
    public readonly dispatcher: StreamDispatcher;
    public player: object;
    public receiver: VoiceReceiver;
    public speaking: Readonly<Speaking>;
    public status: VoiceStatus;
    public readonly voice: VoiceState | null;
    public voiceManager: ClientVoiceManager;
    public disconnect(): void;
    public play(input: VoiceBroadcast | Readable | string, options?: StreamOptions): StreamDispatcher;
    public setSpeaking(value: BitFieldResolvable<SpeakingString>): void;

    public on(event: 'authenticated' | 'closing' | 'newSession' | 'ready' | 'reconnecting', listener: () => void): this;
    public on(event: 'debug', listener: (message: string) => void): this;
    public on(event: 'error' | 'failed' | 'disconnect', listener: (error: Error) => void): this;
    public on(event: 'speaking', listener: (user: User, speaking: Readonly<Speaking>) => void): this;
    public on(event: 'warn', listener: (warning: string | Error) => void): this;
    public on(event: string, listener: (...args: any[]) => void): this;

    public once(
      event: 'authenticated' | 'closing' | 'newSession' | 'ready' | 'reconnecting',
      listener: () => void,
    ): this;
    public once(event: 'debug', listener: (message: string) => void): this;
    public once(event: 'error' | 'failed' | 'disconnect', listener: (error: Error) => void): this;
    public once(event: 'speaking', listener: (user: User, speaking: Readonly<Speaking>) => void): this;
    public once(event: 'warn', listener: (warning: string | Error) => void): this;
    public once(event: string, listener: (...args: any[]) => void): this;
  }

  class VoiceReceiver extends EventEmitter {
    constructor(connection: VoiceConnection);
    public createStream(
      user: UserResolvable,
      options?: { mode?: 'opus' | 'pcm'; end?: 'silence' | 'manual' },
    ): Readable;

    public on(event: 'debug', listener: (error: Error | string) => void): this;
    public on(event: string, listener: (...args: any[]) => void): this;

    public once(event: 'debug', listener: (error: Error | string) => void): this;
    public once(event: string, listener: (...args: any[]) => void): this;
  }

  export class VoiceRegion {
    constructor(data: object);
    public custom: boolean;
    public deprecated: boolean;
    public id: string;
    public name: string;
    public optimal: boolean;
    public vip: boolean;
    public toJSON(): object;
  }

  export class VoiceState extends Base {
    constructor(guild: Guild, data: object);
    public readonly channel: VoiceChannel | null;
    public channelID: Snowflake | null;
    public readonly connection: VoiceConnection | null;
    public readonly deaf: boolean | null;
    public guild: Guild;
    public id: Snowflake;
    public readonly member: GuildMember | null;
    public readonly mute: boolean | null;
    public selfDeaf: boolean | null;
    public selfMute: boolean | null;
    public serverDeaf: boolean | null;
    public serverMute: boolean | null;
    public sessionID: string | null;
    public streaming: boolean;
    public selfVideo: boolean;
    public readonly speaking: boolean | null;

    public setDeaf(deaf: boolean, reason?: string): Promise<GuildMember>;
    public setMute(mute: boolean, reason?: string): Promise<GuildMember>;
    public kick(reason?: string): Promise<GuildMember>;
    public setChannel(channel: ChannelResolvable | null, reason?: string): Promise<GuildMember>;
    public setSelfDeaf(deaf: boolean): Promise<boolean>;
    public setSelfMute(mute: boolean): Promise<boolean>;
  }

  class VolumeInterface extends EventEmitter {
    constructor(options?: { volume?: number });
    public readonly volume: number;
    public readonly volumeDecibels: number;
    public readonly volumeEditable: boolean;
    public readonly volumeLogarithmic: number;
    public setVolume(volume: number): void;
    public setVolumeDecibels(db: number): void;
    public setVolumeLogarithmic(value: number): void;

    public on(event: 'volumeChange', listener: (oldVolume: number, newVolume: number) => void): this;

    public once(event: 'volumeChange', listener: (oldVolume: number, newVolume: number) => void): this;
  }

  export class Webhook extends WebhookMixin() {
    constructor(client: Client, data?: object);
    public avatar: string;
    public avatarURL(options?: ImageURLOptions): string | null;
    public channelID: Snowflake;
    public client: Client;
    public guildID: Snowflake;
    public name: string;
    public owner: User | object | null;
    public token: string | null;
    public type: WebhookTypes;
  }

  export class WebhookClient extends WebhookMixin(BaseClient) {
    constructor(id: string, token: string, options?: ClientOptions);
    public client: this;
    public token: string;
  }

  export class WebSocketManager extends EventEmitter {
    constructor(client: Client);
    private totalShards: number | string;
    private shardQueue: Set<WebSocketShard>;
    private packetQueue: object[];
    private destroyed: boolean;
    private reconnecting: boolean;
    private sessionStartLimit: { total: number; remaining: number; reset_after: number } | null;

    public readonly client: Client;
    public gateway: string | null;
    public shards: Collection<number, WebSocketShard>;
    public status: Status;
    public readonly ping: number;

    public on(event: WSEventType, listener: (data: any, shardID: number) => void): this;
    public once(event: WSEventType, listener: (data: any, shardID: number) => void): this;

    private debug(message: string, shard?: WebSocketShard): void;
    private connect(): Promise<void>;
    private createShards(): Promise<void>;
    private reconnect(): Promise<void>;
    private broadcast(packet: object): void;
    private destroy(): void;
    private _handleSessionLimit(remaining?: number, resetAfter?: number): Promise<void>;
    private handlePacket(packet?: object, shard?: WebSocketShard): boolean;
    private checkShardsReady(): Promise<void>;
    private triggerClientReady(): void;
  }

  export class WebSocketShard extends EventEmitter {
    constructor(manager: WebSocketManager, id: number);
    private sequence: number;
    private closeSequence: number;
    private sessionID: string | null;
    private lastPingTimestamp: number;
    private lastHeartbeatAcked: boolean;
    private ratelimit: { queue: object[]; total: number; remaining: number; time: 60e3; timer: NodeJS.Timeout | null };
    private connection: WebSocket | null;
    private helloTimeout: NodeJS.Timeout | null;
    private eventsAttached: boolean;
    private expectedGuilds: Set<Snowflake> | null;
    private readyTimeout: NodeJS.Timeout | null;

    public manager: WebSocketManager;
    public id: number;
    public status: Status;
    public ping: number;

    private debug(message: string): void;
    private connect(): Promise<void>;
    private onOpen(): void;
    private onMessage(event: MessageEvent): void;
    private onError(error: ErrorEvent | object): void;
    private onClose(event: CloseEvent): void;
    private onPacket(packet: object): void;
    private checkReady(): void;
    private setHelloTimeout(time?: number): void;
    private setHeartbeatTimer(time: number): void;
    private sendHeartbeat(): void;
    private ackHeartbeat(): void;
    private identify(): void;
    private identifyNew(): void;
    private identifyResume(): void;
    private _send(data: object): void;
    private processQueue(): void;
    private destroy(destroyOptions?: { closeCode?: number; reset?: boolean; emit?: boolean; log?: boolean }): void;
    private _cleanupConnection(): void;
    private _emitDestroyed(): void;

    public send(data: object): void;
    public on(event: 'ready' | 'resumed' | 'invalidSession', listener: () => void): this;
    public on(event: 'close', listener: (event: CloseEvent) => void): this;
    public on(event: 'allReady', listener: (unavailableGuilds?: Set<Snowflake>) => void): this;
    public on(event: string, listener: (...args: any[]) => void): this;

    public once(event: 'ready' | 'resumed' | 'invalidSession', listener: () => void): this;
    public once(event: 'close', listener: (event: CloseEvent) => void): this;
    public once(event: 'allReady', listener: (unavailableGuilds?: Set<Snowflake>) => void): this;
    public once(event: string, listener: (...args: any[]) => void): this;
  }

  //#endregion

  //#region Collections

  export class Collection<K, V> extends BaseCollection<K, V> {
    public flatMap<T>(
      fn: (value: V, key: K, collection: this) => Collection<K, T>,
      thisArg?: unknown,
    ): Collection<K, T>;
    public flatMap<T, This>(
      fn: (this: This, value: V, key: K, collection: this) => Collection<K, T>,
      thisArg: This,
    ): Collection<K, T>;
    public mapValues<T>(fn: (value: V, key: K, collection: this) => T, thisArg?: unknown): Collection<K, T>;
    public mapValues<This, T>(
      fn: (this: This, value: V, key: K, collection: this) => T,
      thisArg: This,
    ): Collection<K, T>;
    public toJSON(): object;
  }

  //#endregion

  //#region Managers

  export abstract class BaseManager<K, Holds, R> {
    constructor(client: Client, iterable: Iterable<any>, holds: Constructable<Holds>, cacheType: Collection<K, Holds>);
    public holds: Constructable<Holds>;
    public cache: Collection<K, Holds>;
    public cacheType: Collection<K, Holds>;
    public readonly client: Client;
    public add(data: any, cache?: boolean, { id, extras }?: { id: K; extras: any[] }): Holds;
    public resolve(resolvable: R): Holds | null;
    public resolveID(resolvable: R): K | null;
    public valueOf(): Collection<K, Holds>;
  }

  export class BaseGuildEmojiManager extends BaseManager<Snowflake, GuildEmoji, EmojiResolvable> {
    constructor(client: Client, iterable?: Iterable<any>);
    public resolveIdentifier(emoji: EmojiIdentifierResolvable): string | null;
  }

  export class ChannelManager extends BaseManager<Snowflake, Channel, ChannelResolvable> {
    constructor(client: Client, iterable: Iterable<any>);
    public fetch(id: Snowflake, cache?: boolean, force?: boolean): Promise<Channel>;
  }

  export class GuildChannelManager extends BaseManager<Snowflake, GuildChannel, GuildChannelResolvable> {
    constructor(guild: Guild, iterable?: Iterable<any>);
    public guild: Guild;
    public create(name: string, options: GuildCreateChannelOptions & { type: 'voice' }): Promise<VoiceChannel>;
    public create(name: string, options: GuildCreateChannelOptions & { type: 'category' }): Promise<CategoryChannel>;
    public create(name: string, options?: GuildCreateChannelOptions & { type?: 'text' }): Promise<TextChannel>;
    public create(
      name: string,
      options: GuildCreateChannelOptions,
    ): Promise<TextChannel | VoiceChannel | CategoryChannel>;
  }

  export class GuildEmojiManager extends BaseGuildEmojiManager {
    constructor(guild: Guild, iterable?: Iterable<any>);
    public guild: Guild;
    public create(
      attachment: BufferResolvable | Base64Resolvable,
      name: string,
      options?: GuildEmojiCreateOptions,
    ): Promise<GuildEmoji>;
  }

  export class GuildEmojiRoleManager {
    constructor(emoji: GuildEmoji);
    public emoji: GuildEmoji;
    public guild: Guild;
    public cache: Collection<Snowflake, Role>;
    public add(
      roleOrRoles: RoleResolvable | readonly RoleResolvable[] | Collection<Snowflake, Role>,
    ): Promise<GuildEmoji>;
    public set(roles: readonly RoleResolvable[] | Collection<Snowflake, Role>): Promise<GuildEmoji>;
    public remove(
      roleOrRoles: RoleResolvable | readonly RoleResolvable[] | Collection<Snowflake, Role>,
    ): Promise<GuildEmoji>;
  }

  export class GuildManager extends BaseManager<Snowflake, Guild, GuildResolvable> {
    constructor(client: Client, iterable?: Iterable<any>);
    public create(name: string, options?: GuildCreateOptions): Promise<Guild>;
    public fetch(id: Snowflake, cache?: boolean, force?: boolean): Promise<Guild>;
  }

  export class GuildMemberManager extends BaseManager<Snowflake, GuildMember, GuildMemberResolvable> {
    constructor(guild: Guild, iterable?: Iterable<any>);
    public guild: Guild;
    public ban(user: UserResolvable, options?: BanOptions): Promise<GuildMember | User | Snowflake>;
    public fetch(
      options: UserResolvable | FetchMemberOptions | (FetchMembersOptions & { user: UserResolvable }),
    ): Promise<GuildMember>;
    public fetch(options?: FetchMembersOptions): Promise<Collection<Snowflake, GuildMember>>;
    public prune(options: GuildPruneMembersOptions & { dry?: false; count: false }): Promise<null>;
    public prune(options?: GuildPruneMembersOptions): Promise<number>;
    public unban(user: UserResolvable, reason?: string): Promise<User>;
  }

  export class GuildMemberRoleManager extends OverridableManager<Snowflake, Role, RoleResolvable> {
    constructor(member: GuildMember);
    public readonly hoist: Role | null;
    public readonly color: Role | null;
    public readonly highest: Role;
    public member: GuildMember;
    public guild: Guild;

    public add(
      roleOrRoles: RoleResolvable | readonly RoleResolvable[] | Collection<Snowflake, Role>,
      reason?: string,
    ): Promise<GuildMember>;
    public set(roles: readonly RoleResolvable[] | Collection<Snowflake, Role>, reason?: string): Promise<GuildMember>;
    public remove(
      roleOrRoles: RoleResolvable | readonly RoleResolvable[] | Collection<Snowflake, Role>,
      reason?: string,
    ): Promise<GuildMember>;
  }

  export class MessageManager extends BaseManager<Snowflake, Message, MessageResolvable> {
    constructor(channel: TextChannel | DMChannel, iterable?: Iterable<any>);
    public channel: TextBasedChannelFields;
    public cache: Collection<Snowflake, Message>;
    public fetch(message: Snowflake, cache?: boolean, force?: boolean): Promise<Message>;
    public fetch(
      options?: ChannelLogsQueryOptions,
      cache?: boolean,
      force?: boolean,
    ): Promise<Collection<Snowflake, Message>>;
    public fetchPinned(cache?: boolean): Promise<Collection<Snowflake, Message>>;
    public delete(message: MessageResolvable, reason?: string): Promise<void>;
  }

  // Hacky workaround because changing the signature of an overridden method errors
  class OverridableManager<V, K, R = any> extends BaseManager<V, K, R> {
    public add(data: any, cache: any): any;
    public set(key: any): any;
  }

  export class PresenceManager extends BaseManager<Snowflake, Presence, PresenceResolvable> {
    constructor(client: Client, iterable?: Iterable<any>);
  }

  export class ReactionManager extends BaseManager<string | Snowflake, MessageReaction, MessageReactionResolvable> {
    constructor(message: Message, iterable?: Iterable<any>);
    public message: Message;
    public removeAll(): Promise<Message>;
  }

  export class ReactionUserManager extends BaseManager<Snowflake, User, UserResolvable> {
    constructor(client: Client, iterable: Iterable<any> | undefined, reaction: MessageReaction);
    public reaction: MessageReaction;
    public fetch(options?: {
      limit?: number;
      after?: Snowflake;
      before?: Snowflake;
    }): Promise<Collection<Snowflake, User>>;
    public remove(user?: UserResolvable): Promise<MessageReaction>;
  }

  export class RoleManager extends BaseManager<Snowflake, Role, RoleResolvable> {
    constructor(guild: Guild, iterable?: Iterable<any>);
    public readonly everyone: Role;
    public readonly highest: Role;
    public guild: Guild;

    public create(options?: { data?: RoleData; reason?: string }): Promise<Role>;
    public fetch(id: Snowflake, cache?: boolean, force?: boolean): Promise<Role | null>;
    public fetch(id?: Snowflake, cache?: boolean, force?: boolean): Promise<Collection<Snowflake, Role>>;
  }

  export class UserManager extends BaseManager<Snowflake, User, UserResolvable> {
    constructor(client: Client, iterable?: Iterable<any>);
    public fetch(id: Snowflake, cache?: boolean, force?: boolean): Promise<User>;
  }

  export class VoiceStateManager extends BaseManager<Snowflake, VoiceState, typeof VoiceState> {
    constructor(guild: Guild, iterable?: Iterable<any>);
    public guild: Guild;
  }

  //#endregion

  //#region Mixins

  // Model the TextBasedChannel mixin system, allowing application of these fields
  // to the classes that use these methods without having to manually add them
  // to each of those classes

  type Constructable<T> = new (...args: any[]) => T;
  function PartialTextBasedChannel<T>(Base?: Constructable<T>): Constructable<T & PartialTextBasedChannelFields>;
  function TextBasedChannel<T, I extends keyof TextBasedChannelFields = never>(
    Base?: Constructable<T>,
    ignore?: I[],
  ): Constructable<T & Omit<TextBasedChannelFields, I>>;

  interface PartialTextBasedChannelFields {
    lastMessageID: Snowflake | null;
    readonly lastMessage: Message | null;
    send(
      content: APIMessageContentResolvable | (MessageOptions & { split?: false }) | MessageAdditions,
    ): Promise<Message>;
    send(options: MessageOptions & { split: true | SplitOptions }): Promise<Message[]>;
    send(options: MessageOptions | APIMessage): Promise<Message | Message[]>;
    send(content: StringResolvable, options: (MessageOptions & { split?: false }) | MessageAdditions): Promise<Message>;
    send(content: StringResolvable, options: MessageOptions & { split: true | SplitOptions }): Promise<Message[]>;
    send(content: StringResolvable, options: MessageOptions): Promise<Message | Message[]>;
  }

  interface TextBasedChannelFields extends PartialTextBasedChannelFields {
    _typing: Map<string, TypingData>;
    lastPinTimestamp: number | null;
    readonly lastPinAt: Date | null;
    typing: boolean;
    typingCount: number;
    awaitMessages(filter: CollectorFilter, options?: AwaitMessagesOptions): Promise<Collection<Snowflake, Message>>;
    bulkDelete(
      messages: Collection<Snowflake, Message> | readonly MessageResolvable[] | number,
      filterOld?: boolean,
    ): Promise<Collection<Snowflake, Message>>;
    createMessageCollector(filter: CollectorFilter, options?: MessageCollectorOptions): MessageCollector;
    startTyping(count?: number): Promise<void>;
    stopTyping(force?: boolean): void;
  }

  function WebhookMixin<T>(Base?: Constructable<T>): Constructable<T & WebhookFields>;

  function VolumeMixin<T>(base: Constructable<T>): Constructable<T & VolumeInterface>;

  interface WebhookFields {
    id: Snowflake;
    readonly createdAt: Date;
    readonly createdTimestamp: number;
    readonly url: string;
    delete(reason?: string): Promise<void>;
    edit(options: WebhookEditData): Promise<Webhook>;
    send(
      content: APIMessageContentResolvable | (WebhookMessageOptions & { split?: false }) | MessageAdditions,
    ): Promise<Message>;
    send(options: WebhookMessageOptions & { split: true | SplitOptions }): Promise<Message[]>;
    send(options: WebhookMessageOptions | APIMessage): Promise<Message | Message[]>;
    send(
      content: StringResolvable,
      options: (WebhookMessageOptions & { split?: false }) | MessageAdditions,
    ): Promise<Message>;
    send(
      content: StringResolvable,
      options: WebhookMessageOptions & { split: true | SplitOptions },
    ): Promise<Message[]>;
    send(content: StringResolvable, options: WebhookMessageOptions): Promise<Message | Message[]>;
    sendSlackMessage(body: object): Promise<boolean>;
  }

  //#endregion

  //#region Typedefs

  type ActivityFlagsString = 'INSTANCE' | 'JOIN' | 'SPECTATE' | 'JOIN_REQUEST' | 'SYNC' | 'PLAY';

  interface ActivityOptions {
    name?: string;
    url?: string;
    type?: ActivityType | number;
    shardID?: number | readonly number[];
  }

  type ActivityType = 'PLAYING' | 'STREAMING' | 'LISTENING' | 'WATCHING' | 'CUSTOM_STATUS' | 'COMPETING';

  interface AddGuildMemberOptions {
    accessToken: string;
    nick?: string;
    roles?: Collection<Snowflake, Role> | RoleResolvable[];
    mute?: boolean;
    deaf?: boolean;
  }

  interface APIErrors {
    UNKNOWN_ACCOUNT: 10001;
    UNKNOWN_APPLICATION: 10002;
    UNKNOWN_CHANNEL: 10003;
    UNKNOWN_GUILD: 10004;
    UNKNOWN_INTEGRATION: 10005;
    UNKNOWN_INVITE: 10006;
    UNKNOWN_MEMBER: 10007;
    UNKNOWN_MESSAGE: 10008;
    UNKNOWN_OVERWRITE: 10009;
    UNKNOWN_PROVIDER: 10010;
    UNKNOWN_ROLE: 10011;
    UNKNOWN_TOKEN: 10012;
    UNKNOWN_USER: 10013;
    UNKNOWN_EMOJI: 10014;
    UNKNOWN_WEBHOOK: 10015;
    UNKNOWN_BAN: 10026;
    UNKNOWN_GUILD_TEMPLATE: 10057;
    BOT_PROHIBITED_ENDPOINT: 20001;
    BOT_ONLY_ENDPOINT: 20002;
    CHANNEL_HIT_WRITE_RATELIMIT: 20028;
    MAXIMUM_GUILDS: 30001;
    MAXIMUM_FRIENDS: 30002;
    MAXIMUM_PINS: 30003;
    MAXIMUM_ROLES: 30005;
    MAXIMUM_WEBHOOKS: 30007;
    MAXIMUM_REACTIONS: 30010;
    MAXIMUM_CHANNELS: 30013;
    MAXIMUM_ATTACHMENTS: 30015;
    MAXIMUM_INVITES: 30016;
    GUILD_ALREADY_HAS_TEMPLATE: 30031;
    UNAUTHORIZED: 40001;
    ACCOUNT_VERIFICATION_REQUIRED: 40002;
    REQUEST_ENTITY_TOO_LARGE: 40005;
    FEATURE_TEMPORARILY_DISABLED: 40006;
    USER_BANNED: 40007;
    ALREADY_CROSSPOSTED: 40033;
    MISSING_ACCESS: 50001;
    INVALID_ACCOUNT_TYPE: 50002;
    CANNOT_EXECUTE_ON_DM: 50003;
    EMBED_DISABLED: 50004;
    CANNOT_EDIT_MESSAGE_BY_OTHER: 50005;
    CANNOT_SEND_EMPTY_MESSAGE: 50006;
    CANNOT_MESSAGE_USER: 50007;
    CANNOT_SEND_MESSAGES_IN_VOICE_CHANNEL: 50008;
    CHANNEL_VERIFICATION_LEVEL_TOO_HIGH: 50009;
    OAUTH2_APPLICATION_BOT_ABSENT: 50010;
    MAXIMUM_OAUTH2_APPLICATIONS: 50011;
    INVALID_OAUTH_STATE: 50012;
    MISSING_PERMISSIONS: 50013;
    INVALID_AUTHENTICATION_TOKEN: 50014;
    NOTE_TOO_LONG: 50015;
    INVALID_BULK_DELETE_QUANTITY: 50016;
    CANNOT_PIN_MESSAGE_IN_OTHER_CHANNEL: 50019;
    INVALID_OR_TAKEN_INVITE_CODE: 50020;
    CANNOT_EXECUTE_ON_SYSTEM_MESSAGE: 50021;
    INVALID_OAUTH_TOKEN: 50025;
    BULK_DELETE_MESSAGE_TOO_OLD: 50034;
    INVALID_FORM_BODY: 50035;
    INVITE_ACCEPTED_TO_GUILD_NOT_CONTAINING_BOT: 50036;
    INVALID_API_VERSION: 50041;
    CANNOT_DELETE_COMMUNITY_REQUIRED_CHANNEL: 50074;
    REACTION_BLOCKED: 90001;
    RESOURCE_OVERLOADED: 130000;
  }

  type APIMessageContentResolvable = string | number | boolean | bigint | symbol | readonly StringResolvable[];

  interface ApplicationAsset {
    name: string;
    id: Snowflake;
    type: 'BIG' | 'SMALL';
  }

  interface AuditLogChange {
    key: string;
    old?: any;
    new?: any;
  }

  interface AwaitMessagesOptions extends MessageCollectorOptions {
    errors?: string[];
  }

  interface AwaitReactionsOptions extends ReactionCollectorOptions {
    errors?: string[];
  }

  interface BanOptions {
    days?: number;
    reason?: string;
  }

  type Base64Resolvable = Buffer | Base64String;

  type Base64String = string;

  type BitFieldResolvable<T extends string> =
    | RecursiveReadonlyArray<T | number | Readonly<BitField<T>>>
    | T
    | number
    | Readonly<BitField<T>>;

  type BufferResolvable = Buffer | string;

  interface ChannelCreationOverwrites {
    allow?: PermissionResolvable | number;
    deny?: PermissionResolvable | number;
    id: RoleResolvable | UserResolvable;
  }

  interface ChannelData {
    name?: string;
    position?: number;
    topic?: string;
    nsfw?: boolean;
    bitrate?: number;
    userLimit?: number;
    parentID?: Snowflake | null;
    rateLimitPerUser?: number;
    lockPermissions?: boolean;
    permissionOverwrites?: readonly OverwriteResolvable[] | Collection<Snowflake, OverwriteResolvable>;
  }

  interface ChannelLogsQueryOptions {
    limit?: number;
    before?: Snowflake;
    after?: Snowflake;
    around?: Snowflake;
  }

  interface ChannelPosition {
    channel: ChannelResolvable;
    position: number;
  }

  type ChannelResolvable = Channel | Snowflake;

  interface ClientEvents {
    channelCreate: [Channel];
    channelDelete: [Channel | PartialDMChannel];
    channelPinsUpdate: [Channel | PartialDMChannel, Date];
    channelUpdate: [Channel, Channel];
    debug: [string];
    warn: [string];
    disconnect: [any, number];
    emojiCreate: [GuildEmoji];
    emojiDelete: [GuildEmoji];
    emojiUpdate: [GuildEmoji, GuildEmoji];
    error: [Error];
    guildBanAdd: [Guild, User];
    guildBanRemove: [Guild, User];
    guildCreate: [Guild];
    guildDelete: [Guild];
    guildUnavailable: [Guild];
    guildIntegrationsUpdate: [Guild];
    guildMemberAdd: [GuildMember];
    guildMemberAvailable: [GuildMember | PartialGuildMember];
    guildMemberRemove: [GuildMember | PartialGuildMember];
    guildMembersChunk: [
      Collection<Snowflake, GuildMember>,
      Guild,
      { count: number; index: number; nonce: string | undefined },
    ];
    guildMemberSpeaking: [GuildMember | PartialGuildMember, Readonly<Speaking>];
    guildMemberUpdate: [GuildMember | PartialGuildMember, GuildMember];
    guildUpdate: [Guild, Guild];
    inviteCreate: [Invite];
    inviteDelete: [Invite];
    message: [Message];
    messageDelete: [Message | PartialMessage];
    messageReactionRemoveAll: [Message | PartialMessage];
    messageReactionRemoveEmoji: [MessageReaction];
    messageDeleteBulk: [Collection<Snowflake, Message | PartialMessage>];
    messageReactionAdd: [MessageReaction, User | PartialUser];
    messageReactionRemove: [MessageReaction, User | PartialUser];
    messageUpdate: [Message | PartialMessage, Message | PartialMessage];
    presenceUpdate: [Presence | undefined, Presence];
    rateLimit: [RateLimitData];
    ready: [];
    invalidated: [];
    roleCreate: [Role];
    roleDelete: [Role];
    roleUpdate: [Role, Role];
    typingStart: [Channel | PartialDMChannel, User | PartialUser];
    userUpdate: [User | PartialUser, User];
    voiceStateUpdate: [VoiceState, VoiceState];
    webhookUpdate: [TextChannel];
    shardDisconnect: [CloseEvent, number];
    shardError: [Error, number];
    shardReady: [number, Set<Snowflake> | undefined];
    shardReconnecting: [number];
    shardResume: [number, number];
  }

  interface ClientOptions {
    shards?: number | number[] | 'auto';
    shardCount?: number;
    messageCacheMaxSize?: number;
    messageCacheLifetime?: number;
    messageSweepInterval?: number;
    messageEditHistoryMaxSize?: number;
    fetchAllMembers?: boolean;
    disableMentions?: 'none' | 'all' | 'everyone';
    allowedMentions?: MessageMentionOptions;
    partials?: PartialTypes[];
    restWsBridgeTimeout?: number;
    restTimeOffset?: number;
    restRequestTimeout?: number;
    restSweepInterval?: number;
    retryLimit?: number;
    presence?: PresenceData;
    ws?: WebSocketOptions;
    http?: HTTPOptions;
  }

  type ClientPresenceStatus = 'online' | 'idle' | 'dnd';

  interface ClientPresenceStatusData {
    web?: ClientPresenceStatus;
    mobile?: ClientPresenceStatus;
    desktop?: ClientPresenceStatus;
  }

  interface CloseEvent {
    wasClean: boolean;
    code: number;
    reason: string;
    target: WebSocket;
  }

  type CollectorFilter = (...args: any[]) => boolean | Promise<boolean>;

  interface CollectorOptions {
    time?: number;
    idle?: number;
    dispose?: boolean;
  }

  type ColorResolvable =
    | 'DEFAULT'
    | 'WHITE'
    | 'AQUA'
    | 'GREEN'
    | 'BLUE'
    | 'YELLOW'
    | 'PURPLE'
    | 'LUMINOUS_VIVID_PINK'
    | 'GOLD'
    | 'ORANGE'
    | 'RED'
    | 'GREY'
    | 'DARKER_GREY'
    | 'NAVY'
    | 'DARK_AQUA'
    | 'DARK_GREEN'
    | 'DARK_BLUE'
    | 'DARK_PURPLE'
    | 'DARK_VIVID_PINK'
    | 'DARK_GOLD'
    | 'DARK_ORANGE'
    | 'DARK_RED'
    | 'DARK_GREY'
    | 'LIGHT_GREY'
    | 'DARK_NAVY'
    | 'BLURPLE'
    | 'GREYPLE'
    | 'DARK_BUT_NOT_BLACK'
    | 'NOT_QUITE_BLACK'
    | 'RANDOM'
    | [number, number, number]
    | number
    | string;

  interface CrosspostedChannel {
    channelID: Snowflake;
    guildID: Snowflake;
    type: keyof typeof ChannelType;
    name: string;
  }

  interface DeconstructedSnowflake {
    timestamp: number;
    readonly date: Date;
    workerID: number;
    processID: number;
    increment: number;
    binary: string;
  }

  type DefaultMessageNotifications = 'ALL' | 'MENTIONS';

  interface EmbedField {
    name: string;
    value: string;
    inline: boolean;
  }

  interface EmbedFieldData {
    name: StringResolvable;
    value: StringResolvable;
    inline?: boolean;
  }

  type EmojiIdentifierResolvable = string | EmojiResolvable;

  type EmojiResolvable = Snowflake | GuildEmoji | ReactionEmoji;

  interface ErrorEvent {
    error: any;
    message: string;
    type: string;
    target: WebSocket;
  }

  interface EscapeMarkdownOptions {
    codeBlock?: boolean;
    inlineCode?: boolean;
    bold?: boolean;
    italic?: boolean;
    underline?: boolean;
    strikethrough?: boolean;
    spoiler?: boolean;
    inlineCodeContent?: boolean;
    codeBlockContent?: boolean;
  }

  type ExplicitContentFilterLevel = 'DISABLED' | 'MEMBERS_WITHOUT_ROLES' | 'ALL_MEMBERS';

  interface Extendable {
    GuildEmoji: typeof GuildEmoji;
    DMChannel: typeof DMChannel;
    TextChannel: typeof TextChannel;
    VoiceChannel: typeof VoiceChannel;
    CategoryChannel: typeof CategoryChannel;
    NewsChannel: typeof NewsChannel;
    StoreChannel: typeof StoreChannel;
    GuildMember: typeof GuildMember;
    Guild: typeof Guild;
    Message: typeof Message;
    MessageReaction: typeof MessageReaction;
    Presence: typeof Presence;
    VoiceState: typeof VoiceState;
    Role: typeof Role;
    User: typeof User;
  }

  interface FetchIntegrationsOptions {
    includeApplications?: boolean;
  }

  interface FetchMemberOptions {
    user: UserResolvable;
    cache?: boolean;
    force?: boolean;
  }

  interface FetchMembersOptions {
    user?: UserResolvable | UserResolvable[];
    query?: string;
    limit?: number;
    withPresences?: boolean;
    time?: number;
    nonce?: string;
    force?: boolean;
  }

  interface FileOptions {
    attachment: BufferResolvable | Stream;
    name?: string;
  }

  type GuildAuditLogsAction = keyof GuildAuditLogsActions;

  interface GuildAuditLogsActions {
    ALL?: null;
    GUILD_UPDATE?: number;
    CHANNEL_CREATE?: number;
    CHANNEL_UPDATE?: number;
    CHANNEL_DELETE?: number;
    CHANNEL_OVERWRITE_CREATE?: number;
    CHANNEL_OVERWRITE_UPDATE?: number;
    CHANNEL_OVERWRITE_DELETE?: number;
    MEMBER_KICK?: number;
    MEMBER_PRUNE?: number;
    MEMBER_BAN_ADD?: number;
    MEMBER_BAN_REMOVE?: number;
    MEMBER_UPDATE?: number;
    MEMBER_ROLE_UPDATE?: number;
    MEMBER_MOVE?: number;
    MEMBER_DISCONNECT?: number;
    BOT_ADD?: number;
    ROLE_CREATE?: number;
    ROLE_UPDATE?: number;
    ROLE_DELETE?: number;
    INVITE_CREATE?: number;
    INVITE_UPDATE?: number;
    INVITE_DELETE?: number;
    WEBHOOK_CREATE?: number;
    WEBHOOK_UPDATE?: number;
    WEBHOOK_DELETE?: number;
    EMOJI_CREATE?: number;
    EMOJI_UPDATE?: number;
    EMOJI_DELETE?: number;
    MESSAGE_DELETE?: number;
    MESSAGE_BULK_DELETE?: number;
    MESSAGE_PIN?: number;
    MESSAGE_UNPIN?: number;
    INTEGRATION_CREATE?: number;
    INTEGRATION_UPDATE?: number;
    INTEGRATION_DELETE?: number;
  }

  type GuildAuditLogsActionType = 'CREATE' | 'DELETE' | 'UPDATE' | 'ALL';

  interface GuildAuditLogsFetchOptions {
    before?: Snowflake | GuildAuditLogsEntry;
    limit?: number;
    user?: UserResolvable;
    type?: GuildAuditLogsAction | number;
  }

  type GuildAuditLogsTarget = keyof GuildAuditLogsTargets;

  interface GuildAuditLogsTargets {
    ALL?: string;
    GUILD?: string;
    CHANNEL?: string;
    USER?: string;
    ROLE?: string;
    INVITE?: string;
    WEBHOOK?: string;
    EMOJI?: string;
    MESSAGE?: string;
    INTEGRATION?: string;
    UNKNOWN?: string;
  }

  type GuildChannelResolvable = Snowflake | GuildChannel;

  interface GuildCreateChannelOptions {
    permissionOverwrites?: OverwriteResolvable[] | Collection<Snowflake, OverwriteResolvable>;
    topic?: string;
    type?: Exclude<
      keyof typeof ChannelType | ChannelType,
      'dm' | 'group' | 'unknown' | ChannelType.dm | ChannelType.group | ChannelType.unknown
    >;
    nsfw?: boolean;
    parent?: ChannelResolvable;
    bitrate?: number;
    userLimit?: number;
    rateLimitPerUser?: number;
    position?: number;
    reason?: string;
  }

  interface GuildChannelCloneOptions extends GuildCreateChannelOptions {
    name?: string;
  }

  interface GuildCreateOptions {
    afkChannelID?: number;
    afkTimeout?: number;
    channels?: PartialChannelData[];
    defaultMessageNotifications?: DefaultMessageNotifications | number;
    explicitContentFilter?: ExplicitContentFilterLevel | number;
    icon?: BufferResolvable | Base64Resolvable | null;
    region?: string;
    roles?: PartialRoleData[];
    systemChannelID?: number;
    verificationLevel?: VerificationLevel | number;
  }

  interface GuildWidget {
    enabled: boolean;
    channel: GuildChannel | null;
  }

  interface GuildEditData {
    name?: string;
    region?: string;
    verificationLevel?: VerificationLevel | number;
    explicitContentFilter?: ExplicitContentFilterLevel | number;
    defaultMessageNotifications?: DefaultMessageNotifications | number;
    afkChannel?: ChannelResolvable;
    systemChannel?: ChannelResolvable;
    systemChannelFlags?: SystemChannelFlagsResolvable;
    afkTimeout?: number;
    icon?: Base64Resolvable;
    owner?: GuildMemberResolvable;
    splash?: Base64Resolvable;
    discoverySplash?: Base64Resolvable;
    banner?: Base64Resolvable;
    rulesChannel?: ChannelResolvable;
    publicUpdatesChannel?: ChannelResolvable;
    preferredLocale?: string;
  }

  interface GuildEmojiCreateOptions {
    roles?: Collection<Snowflake, Role> | RoleResolvable[];
    reason?: string;
  }

  interface GuildEmojiEditData {
    name?: string;
    roles?: Collection<Snowflake, Role> | RoleResolvable[];
  }

  type GuildFeatures =
    | 'ANIMATED_ICON'
    | 'BANNER'
    | 'COMMERCE'
    | 'COMMUNITY'
    | 'DISCOVERABLE'
    | 'FEATURABLE'
    | 'INVITE_SPLASH'
    | 'NEWS'
    | 'PARTNERED'
    | 'RELAY_ENABLED'
    | 'VANITY_URL'
    | 'VERIFIED'
    | 'VIP_REGIONS'
    | 'WELCOME_SCREEN_ENABLED';

  interface GuildMemberEditData {
    nick?: string | null;
    roles?: Collection<Snowflake, Role> | readonly RoleResolvable[];
    mute?: boolean;
    deaf?: boolean;
    channel?: ChannelResolvable | null;
  }

  type GuildMemberResolvable = GuildMember | UserResolvable;

  type GuildResolvable = Guild | GuildChannel | GuildMember | GuildEmoji | Invite | Role | Snowflake;

  interface GuildPruneMembersOptions {
    count?: boolean;
    days?: number;
    dry?: boolean;
    reason?: string;
    roles?: RoleResolvable[];
  }

  interface GuildWidgetData {
    enabled: boolean;
    channel: GuildChannelResolvable | null;
  }

  interface HTTPOptions {
    api?: string;
    version?: number;
    host?: string;
    cdn?: string;
    invite?: string;
    template?: string;
  }

  type ImageSize = 16 | 32 | 64 | 128 | 256 | 512 | 1024 | 2048 | 4096;

  interface ImageURLOptions {
    format?: AllowedImageFormat;
    size?: ImageSize;
  }

  interface IntegrationData {
    id: string;
    type: string;
  }

  interface IntegrationEditData {
    expireBehavior?: number;
    expireGracePeriod?: number;
  }

  interface IntegrationAccount {
    id: string;
    name: string;
  }

  type IntentsString =
    | 'GUILDS'
    | 'GUILD_MEMBERS'
    | 'GUILD_BANS'
    | 'GUILD_EMOJIS'
    | 'GUILD_INTEGRATIONS'
    | 'GUILD_WEBHOOKS'
    | 'GUILD_INVITES'
    | 'GUILD_VOICE_STATES'
    | 'GUILD_PRESENCES'
    | 'GUILD_MESSAGES'
    | 'GUILD_MESSAGE_REACTIONS'
    | 'GUILD_MESSAGE_TYPING'
    | 'DIRECT_MESSAGES'
    | 'DIRECT_MESSAGE_REACTIONS'
    | 'DIRECT_MESSAGE_TYPING';

  interface InviteGenerationOptions {
    permissions?: PermissionResolvable;
    guild?: GuildResolvable;
    disableGuildSelect?: boolean;
  }

  interface InviteOptions {
    temporary?: boolean;
    maxAge?: number;
    maxUses?: number;
    unique?: boolean;
    reason?: string;
  }

  type InviteResolvable = string;

  type GuildTemplateResolvable = string;

  type MembershipStates = 'INVITED' | 'ACCEPTED';

  type MessageAdditions = MessageEmbed | MessageAttachment | (MessageEmbed | MessageAttachment)[];

  interface MessageActivity {
    partyID: string;
    type: number;
  }

  interface MessageCollectorOptions extends CollectorOptions {
    max?: number;
    maxProcessed?: number;
  }

  interface MessageEditOptions {
    content?: StringResolvable;
    embed?: MessageEmbed | MessageEmbedOptions | null;
    code?: string | boolean;
    flags?: BitFieldResolvable<MessageFlagsString>;
    allowedMentions?: MessageMentionOptions;
  }

  interface MessageEmbedAuthor {
    name?: string;
    url?: string;
    iconURL?: string;
    proxyIconURL?: string;
  }

  interface MessageEmbedFooter {
    text?: string;
    iconURL?: string;
    proxyIconURL?: string;
  }

  interface MessageEmbedImage {
    url: string;
    proxyURL?: string;
    height?: number;
    width?: number;
  }

  interface MessageEmbedOptions {
    title?: string;
    description?: string;
    url?: string;
    timestamp?: Date | number;
    color?: ColorResolvable;
    fields?: EmbedFieldData[];
    files?: (MessageAttachment | string | FileOptions)[];
    author?: Partial<MessageEmbedAuthor> & { icon_url?: string; proxy_icon_url?: string };
    thumbnail?: Partial<MessageEmbedThumbnail> & { proxy_url?: string };
    image?: Partial<MessageEmbedImage> & { proxy_url?: string };
    video?: Partial<MessageEmbedVideo> & { proxy_url?: string };
    footer?: Partial<MessageEmbedFooter> & { icon_url?: string; proxy_icon_url?: string };
  }

  interface MessageEmbedProvider {
    name: string;
    url: string;
  }

  interface MessageEmbedThumbnail {
    url: string;
    proxyURL?: string;
    height?: number;
    width?: number;
  }

  interface MessageEmbedVideo {
    url?: string;
    proxyURL?: string;
    height?: number;
    width?: number;
  }

  interface MessageEvent {
    data: WebSocket.Data;
    type: string;
    target: WebSocket;
  }

  type MessageFlagsString = 'CROSSPOSTED' | 'IS_CROSSPOST' | 'SUPPRESS_EMBEDS' | 'SOURCE_MESSAGE_DELETED' | 'URGENT';

  interface MessageMentionOptions {
    parse?: MessageMentionTypes[];
    roles?: Snowflake[];
    users?: Snowflake[];
    repliedUser?: boolean;
  }

  type MessageMentionTypes = 'roles' | 'users' | 'everyone';

  interface MessageOptions {
    tts?: boolean;
    nonce?: string | number;
    content?: StringResolvable;
    embed?: MessageEmbed | MessageEmbedOptions;
    disableMentions?: 'none' | 'all' | 'everyone';
    allowedMentions?: MessageMentionOptions;
    files?: (FileOptions | BufferResolvable | Stream | MessageAttachment)[];
    code?: string | boolean;
    split?: boolean | SplitOptions;
    replyTo?: MessageResolvable;
  }

  type MessageReactionResolvable = MessageReaction | Snowflake;

  interface MessageReference {
    channelID: string;
    guildID: string;
    messageID: string | null;
  }

  type MessageResolvable = Message | Snowflake;

  type MessageTarget = TextChannel | NewsChannel | DMChannel | User | GuildMember | Webhook | WebhookClient;

  type MessageType =
    | 'DEFAULT'
    | 'RECIPIENT_ADD'
    | 'RECIPIENT_REMOVE'
    | 'CALL'
    | 'CHANNEL_NAME_CHANGE'
    | 'CHANNEL_ICON_CHANGE'
    | 'PINS_ADD'
    | 'GUILD_MEMBER_JOIN'
    | 'USER_PREMIUM_GUILD_SUBSCRIPTION'
    | 'USER_PREMIUM_GUILD_SUBSCRIPTION_TIER_1'
    | 'USER_PREMIUM_GUILD_SUBSCRIPTION_TIER_2'
    | 'USER_PREMIUM_GUILD_SUBSCRIPTION_TIER_3'
    | 'CHANNEL_FOLLOW_ADD'
    | 'GUILD_DISCOVERY_DISQUALIFIED'
    | 'GUILD_DISCOVERY_REQUALIFIED'
    | 'REPLY';

  interface OverwriteData {
    allow?: PermissionResolvable;
    deny?: PermissionResolvable;
    id: GuildMemberResolvable | RoleResolvable;
    type?: OverwriteType;
  }

  type OverwriteResolvable = PermissionOverwrites | OverwriteData;

  type OverwriteType = 'member' | 'role';

  interface PermissionFlags extends Record<PermissionString, number> {}

  interface PermissionObject extends Record<PermissionString, boolean> {}

  interface PermissionOverwriteOption extends Partial<Record<PermissionString, boolean | null>> {}

  type PermissionResolvable = BitFieldResolvable<PermissionString>;

  type PermissionString =
    | 'CREATE_INSTANT_INVITE'
    | 'KICK_MEMBERS'
    | 'BAN_MEMBERS'
    | 'ADMINISTRATOR'
    | 'MANAGE_CHANNELS'
    | 'MANAGE_GUILD'
    | 'ADD_REACTIONS'
    | 'VIEW_AUDIT_LOG'
    | 'PRIORITY_SPEAKER'
    | 'STREAM'
    | 'VIEW_CHANNEL'
    | 'SEND_MESSAGES'
    | 'SEND_TTS_MESSAGES'
    | 'MANAGE_MESSAGES'
    | 'EMBED_LINKS'
    | 'ATTACH_FILES'
    | 'READ_MESSAGE_HISTORY'
    | 'MENTION_EVERYONE'
    | 'USE_EXTERNAL_EMOJIS'
    | 'VIEW_GUILD_INSIGHTS'
    | 'CONNECT'
    | 'SPEAK'
    | 'MUTE_MEMBERS'
    | 'DEAFEN_MEMBERS'
    | 'MOVE_MEMBERS'
    | 'USE_VAD'
    | 'CHANGE_NICKNAME'
    | 'MANAGE_NICKNAMES'
    | 'MANAGE_ROLES'
    | 'MANAGE_WEBHOOKS'
    | 'MANAGE_EMOJIS';

  interface RecursiveArray<T> extends ReadonlyArray<T | RecursiveArray<T>> {}

  type RecursiveReadonlyArray<T> = ReadonlyArray<T | RecursiveReadonlyArray<T>>;

  interface PermissionOverwriteOptions {
    allow: PermissionResolvable;
    deny: PermissionResolvable;
    id: UserResolvable | RoleResolvable;
  }

  type PremiumTier = number;

  interface PresenceData {
    status?: PresenceStatusData;
    afk?: boolean;
    activity?: {
      name?: string;
      type?: ActivityType | number;
      url?: string;
    };
    shardID?: number | number[];
  }

  type PresenceResolvable = Presence | UserResolvable | Snowflake;

  type Partialize<T, O extends string> = {
    readonly client: Client;
    readonly createdAt: Date;
    readonly createdTimestamp: number;
    deleted: boolean;
    id: string;
    partial: true;
    fetch(): Promise<T>;
  } & {
    [K in keyof Omit<
      T,
      'client' | 'createdAt' | 'createdTimestamp' | 'id' | 'partial' | 'fetch' | 'deleted' | O
    >]: T[K] extends Function ? T[K] : T[K] | null; // tslint:disable-line:ban-types
  };

  interface PartialDMChannel
    extends Partialize<
      DMChannel,
      'lastMessage' | 'lastMessageID' | 'messages' | 'recipient' | 'type' | 'typing' | 'typingCount'
    > {
    lastMessage: null;
    lastMessageID: undefined;
    messages: MessageManager;
    recipient: User | PartialUser;
    type: 'dm';
    readonly typing: boolean;
    readonly typingCount: number;
  }

  interface PartialChannelData {
    id?: number;
    name: string;
    topic?: string;
    type?: ChannelType;
    parentID?: number;
    permissionOverwrites?: {
      id: number | Snowflake;
      type?: OverwriteType;
      allow?: PermissionResolvable;
      deny?: PermissionResolvable;
    }[];
  }

  interface PartialGuildMember
    extends Partialize<
      GuildMember,
      | 'bannable'
      | 'displayColor'
      | 'displayHexColor'
      | 'displayName'
      | 'guild'
      | 'kickable'
      | 'permissions'
      | 'roles'
      | 'manageable'
      | 'presence'
      | 'voice'
    > {
    readonly bannable: boolean;
    readonly displayColor: number;
    readonly displayHexColor: string;
    readonly displayName: string;
    guild: Guild;
    readonly manageable: boolean;
    joinedAt: null;
    joinedTimestamp: null;
    readonly kickable: boolean;
    readonly permissions: GuildMember['permissions'];
    readonly presence: GuildMember['presence'];
    readonly roles: GuildMember['roles'];
    readonly voice: GuildMember['voice'];
  }

  interface PartialMessage
    extends Partialize<
      Message,
      | 'attachments'
      | 'channel'
      | 'deletable'
      | 'crosspostable'
      | 'editable'
      | 'mentions'
      | 'pinnable'
      | 'url'
      | 'flags'
      | 'edits'
      | 'embeds'
    > {
    attachments: Message['attachments'];
    channel: Message['channel'];
    readonly deletable: boolean;
    readonly crosspostable: boolean;
    readonly editable: boolean;
    readonly edits: Message['edits'];
    embeds: Message['embeds'];
    flags: Message['flags'];
    mentions: Message['mentions'];
    readonly pinnable: boolean;
    reactions: Message['reactions'];
    readonly url: string;
  }

  interface PartialRoleData extends RoleData {
    id?: number;
  }

  type PartialTypes = 'USER' | 'CHANNEL' | 'GUILD_MEMBER' | 'MESSAGE' | 'REACTION';

  interface PartialUser extends Omit<Partialize<User, 'bot' | 'flags' | 'system' | 'tag' | 'username'>, 'deleted'> {
    bot: User['bot'];
    flags: User['flags'];
    system: User['system'];
    readonly tag: null;
    username: null;
  }

  type PresenceStatusData = ClientPresenceStatus | 'invisible';

  type PresenceStatus = PresenceStatusData | 'offline';

  interface RateLimitData {
    timeout: number;
    limit: number;
    timeDifference: number;
    method: string;
    path: string;
    route: string;
  }

  interface RawOverwriteData {
    id: Snowflake;
    allow: number;
    deny: number;
    type: OverwriteType;
  }

  interface ReactionCollectorOptions extends CollectorOptions {
    max?: number;
    maxEmojis?: number;
    maxUsers?: number;
  }

  interface ResolvedOverwriteOptions {
    allow: Permissions;
    deny: Permissions;
  }

  interface RoleData {
    name?: string;
    color?: ColorResolvable;
    hoist?: boolean;
    position?: number;
    permissions?: PermissionResolvable;
    mentionable?: boolean;
  }

  interface RolePosition {
    role: RoleResolvable;
    position: number;
  }

  type RoleResolvable = Role | string;

  type ShardingManagerMode = 'process' | 'worker';

  type Snowflake = string;

  interface SplitOptions {
    maxLength?: number;
    char?: string;
    prepend?: string;
    append?: string;
  }

  type Status = number;

  interface StreamOptions {
    type?: StreamType;
    seek?: number;
    volume?: number | boolean;
    plp?: number;
    fec?: boolean;
    bitrate?: number | 'auto';
    highWaterMark?: number;
  }

  type SpeakingString = 'SPEAKING' | 'SOUNDSHARE' | 'PRIORITY_SPEAKING';

  type StreamType = 'unknown' | 'converted' | 'opus' | 'ogg/opus' | 'webm/opus';

  type StringResolvable = string | string[] | any;

  type SystemChannelFlagsString = 'WELCOME_MESSAGE_DISABLED' | 'BOOST_MESSAGE_DISABLED';

  type SystemChannelFlagsResolvable = BitFieldResolvable<SystemChannelFlagsString>;

  type SystemMessageType = Exclude<MessageType, 'DEFAULT' | 'REPLY'>;

  type TargetUser = number;

  interface TypingData {
    user: User | PartialUser;
    since: Date;
    lastTimestamp: Date;
    elapsedTime: number;
    timeout: NodeJS.Timeout;
  }

  type UserFlagsString =
    | 'DISCORD_EMPLOYEE'
    | 'PARTNERED_SERVER_OWNER'
    | 'HYPESQUAD_EVENTS'
    | 'BUGHUNTER_LEVEL_1'
    | 'HOUSE_BRAVERY'
    | 'HOUSE_BRILLIANCE'
    | 'HOUSE_BALANCE'
    | 'EARLY_SUPPORTER'
    | 'TEAM_USER'
    | 'SYSTEM'
    | 'BUGHUNTER_LEVEL_2'
    | 'VERIFIED_BOT'
    | 'EARLY_VERIFIED_BOT_DEVELOPER';

  type UserResolvable = User | Snowflake | Message | GuildMember;

  type VerificationLevel = 'NONE' | 'LOW' | 'MEDIUM' | 'HIGH' | 'VERY_HIGH';

  type VoiceStatus = number;

  interface WebhookEditData {
    name?: string;
    avatar?: BufferResolvable;
    channel?: ChannelResolvable;
    reason?: string;
  }

  interface WebhookMessageOptions {
    username?: string;
    avatarURL?: string;
    tts?: boolean;
    nonce?: string;
    embeds?: (MessageEmbed | object)[];
    disableMentions?: 'none' | 'all' | 'everyone';
    allowedMentions?: MessageMentionOptions;
    files?: (FileOptions | BufferResolvable | Stream | MessageAttachment)[];
    code?: string | boolean;
    split?: boolean | SplitOptions;
  }

  type WebhookTypes = 'Incoming' | 'Channel Follower';

  interface WebSocketOptions {
    large_threshold?: number;
    compress?: boolean;
    intents?: BitFieldResolvable<IntentsString> | number;
    properties?: WebSocketProperties;
  }

  interface WebSocketProperties {
    $os?: string;
    $browser?: string;
    $device?: string;
  }

  type WSEventType =
    | 'READY'
    | 'RESUMED'
    | 'GUILD_CREATE'
    | 'GUILD_DELETE'
    | 'GUILD_UPDATE'
    | 'INVITE_CREATE'
    | 'INVITE_DELETE'
    | 'GUILD_MEMBER_ADD'
    | 'GUILD_MEMBER_REMOVE'
    | 'GUILD_MEMBER_UPDATE'
    | 'GUILD_MEMBERS_CHUNK'
    | 'GUILD_ROLE_CREATE'
    | 'GUILD_ROLE_DELETE'
    | 'GUILD_ROLE_UPDATE'
    | 'GUILD_BAN_ADD'
    | 'GUILD_BAN_REMOVE'
    | 'GUILD_EMOJIS_UPDATE'
    | 'GUILD_INTEGRATIONS_UPDATE'
    | 'CHANNEL_CREATE'
    | 'CHANNEL_DELETE'
    | 'CHANNEL_UPDATE'
    | 'CHANNEL_PINS_UPDATE'
    | 'MESSAGE_CREATE'
    | 'MESSAGE_DELETE'
    | 'MESSAGE_UPDATE'
    | 'MESSAGE_DELETE_BULK'
    | 'MESSAGE_REACTION_ADD'
    | 'MESSAGE_REACTION_REMOVE'
    | 'MESSAGE_REACTION_REMOVE_ALL'
    | 'MESSAGE_REACTION_REMOVE_EMOJI'
    | 'USER_UPDATE'
    | 'PRESENCE_UPDATE'
    | 'TYPING_START'
    | 'VOICE_STATE_UPDATE'
    | 'VOICE_SERVER_UPDATE'
    | 'WEBHOOKS_UPDATE';

  //#endregion
}<|MERGE_RESOLUTION|>--- conflicted
+++ resolved
@@ -1351,14 +1351,10 @@
     public readonly ids: number[];
     public mode: ShardingManagerMode;
     public parentPort: any | null;
-<<<<<<< HEAD
-    public broadcastEval<T>(fn: (client: Client) => T) | string: Promise<T[]>;
-=======
     public broadcastEval(script: string): Promise<any[]>;
     public broadcastEval(script: string, shard: number): Promise<any>;
     public broadcastEval<T>(fn: (client: Client) => T): Promise<T[]>;
     public broadcastEval<T>(fn: (client: Client) => T, shard: number): Promise<T>;
->>>>>>> 9c7fe34c
     public fetchClientValues(prop: string): Promise<any[]>;
     public fetchClientValues(prop: string, shard: number): Promise<any>;
     public respawnAll(shardDelay?: number, respawnDelay?: number, spawnTimeout?: number): Promise<void>;
@@ -1391,12 +1387,10 @@
     public token: string | null;
     public totalShards: number | 'auto';
     public broadcast(message: any): Promise<Shard[]>;
-<<<<<<< HEAD
-    public broadcastEval<T>(fn: (client: Client) => T) | string: Promise<T[]>;
-=======
     public broadcastEval(script: string): Promise<any[]>;
     public broadcastEval(script: string, shard: number): Promise<any>;
->>>>>>> 9c7fe34c
+    public broadcastEval<T>(fn: (client: Client) => T): Promise<T[]>;
+    public broadcastEval<T>(fn: (client: Client) => T, shard: number): Promise<T>;
     public createShard(id: number): Shard;
     public fetchClientValues(prop: string): Promise<any[]>;
     public fetchClientValues(prop: string, shard: number): Promise<any>;
