declare module 'discord.js' {
	import { EventEmitter } from 'events';
	import { Stream, Readable, Writable } from 'stream';
	import { ChildProcess } from 'child_process';
	import * as WebSocket from 'ws';

	export const version: string;

//#region Classes

	export class Activity {
		constructor(presence: Presence, data?: object);
		public applicationID: Snowflake | null;
		public assets: RichPresenceAssets | null;
		public details: string | null;
		public name: string;
		public party: {
			id: string | null;
			size: [number, number];
		} | null;
		public state: string | null;
		public timestamps: {
			start: Date | null;
			end: Date | null;
		} | null;
		public type: ActivityType;
		public url: string | null;
		public equals(activity: Activity): boolean;
	}

	export class ActivityFlags extends BitField<ActivityFlagsString> {
		public static FLAGS: Record<ActivityFlagsString, number>;
		public static resolve(bit?: BitFieldResolvable<ActivityFlagsString>): number;
	}

	export class APIMessage {
		constructor(target: MessageTarget, options: MessageOptions | WebhookMessageOptions);
		public data: object | null;
		public readonly isUser: boolean;
		public readonly isWebhook: boolean;
		public files: object[] | null;
		public options: MessageOptions | WebhookMessageOptions;
		public target: MessageTarget;

		public static create(
			target: MessageTarget,
			content?: StringResolvable,
			options?: MessageOptions | WebhookMessageOptions | MessageAdditions,
			extra?: MessageOptions | WebhookMessageOptions
		): APIMessage;
		public static partitionMessageAdditions(items: (MessageEmbed | MessageAttachment)[]): [MessageEmbed[], MessageAttachment[]];
		public static resolveFile(fileLike: BufferResolvable | Stream | FileOptions | MessageAttachment): Promise<object>;
		public static transformOptions(
			content: StringResolvable,
			options: MessageOptions | WebhookMessageOptions | MessageAdditions,
			extra?: MessageOptions | WebhookMessageOptions,
			isWebhook?: boolean
		): MessageOptions | WebhookMessageOptions;

		public makeContent(): string | string[] | undefined;
		public resolve(): Promise<this>;
		public resolveData(): this;
		public resolveFiles(): Promise<this>;
		public split(): APIMessage[];
	}

	export class Base {
		constructor(client: Client);
		public readonly client: Client;
		public toJSON(...props: { [key: string]: boolean | string }[]): object;
		public valueOf(): string;
	}

	export class BaseClient extends EventEmitter {
		constructor(options?: ClientOptions);
		private _timeouts: Set<NodeJS.Timer>;
		private _intervals: Set<NodeJS.Timer>;
		private _immediates: Set<NodeJS.Immediate>;
		private readonly api: object;
		private rest: object;

		public options: ClientOptions;
		public clearInterval(interval: NodeJS.Timer): void;
		public clearTimeout(timeout: NodeJS.Timer): void;
		public clearImmediate(timeout: NodeJS.Immediate): void;
		public destroy(): void;
		public setInterval(fn: Function, delay: number, ...args: any[]): NodeJS.Timer;
		public setTimeout(fn: Function, delay: number, ...args: any[]): NodeJS.Timer;
		public setImmediate(fn: Function, delay: number, ...args: any[]): NodeJS.Immediate;
		public toJSON(...props: { [key: string]: boolean | string }[]): object;
	}

	class BroadcastDispatcher extends VolumeMixin(StreamDispatcher) {
		public broadcast: VoiceBroadcast;
	}

	export class BitField<S extends string> {
		constructor(bits?: BitFieldResolvable<S>);
		public bitfield: number;
		public add(...bits: BitFieldResolvable<S>[]): BitField<S>;
		public equals(bit: BitFieldResolvable<S>): boolean;
		public freeze(): Readonly<BitField<S>>;
		public has(bit: BitFieldResolvable<S>): boolean;
		public missing(bits: BitFieldResolvable<S>, ...hasParams: any[]): S[];
		public remove(...bits: BitFieldResolvable<S>[]): BitField<S>;
		public serialize(...hasParams: BitFieldResolvable<S>[]): Record<S, boolean>;
		public toArray(): S[];
		public toJSON(): number;
		public valueOf(): number;
		public [Symbol.iterator](): Iterator<S>;
		public static FLAGS: object;
		public static resolve(bit?: BitFieldResolvable<any>): number;
	}

	export class CategoryChannel extends GuildChannel {
		public readonly children: Collection<Snowflake, GuildChannel>;
	}

	export class Channel extends Base {
		constructor(client: Client, data?: object);
		public readonly createdAt: Date;
		public readonly createdTimestamp: number;
		public deleted: boolean;
		public id: Snowflake;
		public type: 'dm' | 'text' | 'voice' | 'category' | 'news' | 'store' | 'unknown';
		public delete(reason?: string): Promise<Channel>;
		public fetch(): Promise<Channel>;
		public toString(): string;
	}

	export class Client extends BaseClient {
		constructor(options?: ClientOptions);
		private actions: object;
		private _eval(script: string): any;
		private _validateOptions(options?: ClientOptions): void;

		public channels: ChannelStore;
		public readonly emojis: GuildEmojiStore;
		public guilds: GuildStore;
		public readyAt: Date | null;
		public readonly readyTimestamp: number | null;
		public shard: ShardClientUtil | null;
		public token: string | null;
		public readonly uptime: number | null;
		public user: ClientUser | null;
		public users: UserStore;
		public voice: ClientVoiceManager | null;
		public ws: WebSocketManager;
		public destroy(): void;
		public fetchApplication(): Promise<ClientApplication>;
		public fetchInvite(invite: InviteResolvable): Promise<Invite>;
		public fetchVoiceRegions(): Promise<Collection<string, VoiceRegion>>;
		public fetchWebhook(id: Snowflake, token?: string): Promise<Webhook>;
		public generateInvite(permissions?: PermissionResolvable): Promise<string>;
		public login(token?: string): Promise<string>;
		public sweepMessages(lifetime?: number): number;
		public toJSON(): object;

		public on(event: 'channelCreate' | 'channelDelete', listener: (channel: Channel) => void): this;
		public on(event: 'channelPinsUpdate', listener: (channel: Channel, time: Date) => void): this;
		public on(event: 'channelUpdate', listener: (oldChannel: Channel, newChannel: Channel) => void): this;
		public on(event: 'debug' | 'warn', listener: (info: string) => void): this;
		public on(event: 'disconnect', listener: (event: any, shardID: number) => void): this;
		public on(event: 'emojiCreate' | 'emojiDelete', listener: (emoji: GuildEmoji) => void): this;
		public on(event: 'emojiUpdate', listener: (oldEmoji: GuildEmoji, newEmoji: GuildEmoji) => void): this;
		public on(event: 'error', listener: (error: Error) => void): this;
		public on(event: 'guildBanAdd' | 'guildBanRemove', listener: (guild: Guild, user: User) => void): this;
		public on(event: 'guildCreate' | 'guildDelete' | 'guildUnavailable', listener: (guild: Guild) => void): this;
		public on(event: 'guildMemberAdd' | 'guildMemberAvailable' | 'guildMemberRemove', listener: (member: GuildMember) => void): this;
		public on(event: 'guildMembersChunk', listener: (members: Collection<Snowflake, GuildMember>, guild: Guild) => void): this;
		public on(event: 'guildMemberSpeaking', listener: (member: GuildMember, speaking: Readonly<Speaking>) => void): this;
		public on(event: 'guildMemberUpdate', listener: (oldMember: GuildMember, newMember: GuildMember) => void): this;
		public on(event: 'guildUpdate', listener: (oldGuild: Guild, newGuild: Guild) => void): this;
		public on(event: 'guildIntegrationsUpdate', listener: (guild: Guild) => void): this;
		public on(event: 'message' | 'messageDelete' | 'messageReactionRemoveAll', listener: (message: Message) => void): this;
		public on(event: 'messageDeleteBulk', listener: (messages: Collection<Snowflake, Message>) => void): this;
		public on(event: 'messageReactionAdd' | 'messageReactionRemove', listener: (messageReaction: MessageReaction, user: User) => void): this;
		public on(event: 'messageUpdate', listener: (oldMessage: Message, newMessage: Message) => void): this;
		public on(event: 'presenceUpdate', listener: (oldPresence: Presence | undefined, newPresence: Presence) => void): this;
		public on(event: 'rateLimit', listener: (rateLimitData: RateLimitData) => void): this;
		public on(event: 'ready', listener: () => void): this;
		public on(event: 'resume', listener: (replayed: number, shardID: number) => void): this;
		public on(event: 'roleCreate' | 'roleDelete', listener: (role: Role) => void): this;
		public on(event: 'roleUpdate', listener: (oldRole: Role, newRole: Role) => void): this;
		public on(event: 'typingStart' | 'typingStop', listener: (channel: Channel, user: User) => void): this;
		public on(event: 'userUpdate', listener: (oldUser: User, newUser: User) => void): this;
		public on(event: 'voiceStateUpdate', listener: (oldState: VoiceState | undefined, newState: VoiceState) => void): this;
		public on(event: 'webhookUpdate', listener: (channel: TextChannel) => void): this;
		public on(event: 'invalidated', listener: () => void): this;
		public on(event: 'shardDisconnected', listener: (event: CloseEvent, id: number) => void): this;
		public on(event: 'shardError', listener: (error: Error, id: number) => void): this;
		public on(event: 'shardReconnecting', listener: (id: number) => void): this;
		public on(event: 'shardReady', listener: (id: number) => void): this;
		public on(event: 'shardResumed', listener: (id: number) => void): this;
		public on(event: string, listener: Function): this;

		public once(event: 'channelCreate' | 'channelDelete', listener: (channel: Channel) => void): this;
		public once(event: 'channelPinsUpdate', listener: (channel: Channel, time: Date) => void): this;
		public once(event: 'channelUpdate', listener: (oldChannel: Channel, newChannel: Channel) => void): this;
		public once(event: 'debug' | 'warn', listener: (info: string) => void): this;
		public once(event: 'disconnect', listener: (event: any, shardID: number) => void): this;
		public once(event: 'emojiCreate' | 'emojiDelete', listener: (emoji: GuildEmoji) => void): this;
		public once(event: 'emojiUpdate', listener: (oldEmoji: GuildEmoji, newEmoji: GuildEmoji) => void): this;
		public once(event: 'error', listener: (error: Error) => void): this;
		public once(event: 'guildBanAdd' | 'guildBanRemove', listener: (guild: Guild, user: User) => void): this;
		public once(event: 'guildCreate' | 'guildDelete' | 'guildUnavailable', listener: (guild: Guild) => void): this;
		public once(event: 'guildMemberAdd' | 'guildMemberAvailable' | 'guildMemberRemove', listener: (member: GuildMember) => void): this;
		public once(event: 'guildMembersChunk', listener: (members: Collection<Snowflake, GuildMember>, guild: Guild) => void): this;
		public once(event: 'guildMemberSpeaking', listener: (member: GuildMember, speaking: Readonly<Speaking>) => void): this;
		public once(event: 'guildMemberUpdate', listener: (oldMember: GuildMember, newMember: GuildMember) => void): this;
		public once(event: 'guildUpdate', listener: (oldGuild: Guild, newGuild: Guild) => void): this;
		public once(event: 'guildIntegrationsUpdate', listener: (guild: Guild) => void): this;
		public once(event: 'message' | 'messageDelete' | 'messageReactionRemoveAll', listener: (message: Message) => void): this;
		public once(event: 'messageDeleteBulk', listener: (messages: Collection<Snowflake, Message>) => void): this;
		public once(event: 'messageReactionAdd' | 'messageReactionRemove', listener: (messageReaction: MessageReaction, user: User) => void): this;
		public once(event: 'messageUpdate', listener: (oldMessage: Message, newMessage: Message) => void): this;
		public once(event: 'presenceUpdate', listener: (oldPresence: Presence | undefined, newPresence: Presence) => void): this;
		public once(event: 'rateLimit', listener: (rateLimitData: RateLimitData) => void): this;
		public once(event: 'ready', listener: () => void): this;
		public once(event: 'resume', listener: (replayed: number, shardID: number) => void): this;
		public once(event: 'roleCreate' | 'roleDelete', listener: (role: Role) => void): this;
		public once(event: 'roleUpdate', listener: (oldRole: Role, newRole: Role) => void): this;
		public once(event: 'typingStart' | 'typingStop', listener: (channel: Channel, user: User) => void): this;
		public once(event: 'userUpdate', listener: (oldUser: User, newUser: User) => void): this;
		public once(event: 'voiceStateUpdate', listener: (oldState: VoiceState | undefined, newState: VoiceState) => void): this;
		public once(event: 'webhookUpdate', listener: (channel: TextChannel) => void): this;
		public once(event: 'invalidated', listener: () => void): this;
		public once(event: 'shardDisconnected', listener: (event: CloseEvent, id: number) => void): this;
		public once(event: 'shardError', listener: (error: Error, id: number) => void): this;
		public once(event: 'shardReconnecting', listener: (id: number) => void): this;
		public once(event: 'shardReady', listener: (id: number) => void): this;
		public once(event: 'shardResumed', listener: (id: number) => void): this;
		public once(event: string, listener: Function): this;
	}

	export class ClientVoiceManager {
		constructor(client: Client);
		public readonly client: Client;
		public connections: Collection<Snowflake, VoiceConnection>;
		public broadcasts: VoiceBroadcast[];

		private joinChannel(channel: VoiceChannel): Promise<VoiceConnection>;

		public createBroadcast(): VoiceBroadcast;
	}

	export class ClientApplication extends Base {
		constructor(client: Client, data: object);
		public botPublic: boolean | null;
		public botRequireCodeGrant: boolean | null;
		public cover: string | null;
		public readonly createdAt: Date;
		public readonly createdTimestamp: number;
		public description: string;
		public icon: string;
		public id: Snowflake;
		public name: string;
		public owner: User | Team | null;
		public rpcOrigins: string[];
		public coverImage(options?: AvatarOptions): string;
		public fetchAssets(): Promise<ClientApplicationAsset>;
		public iconURL(options?: AvatarOptions): string;
		public toJSON(): object;
		public toString(): string;
	}

	export class Team extends Base {
		constructor(client: Client, data: object);
		public id: Snowflake;
		public name: string;
		public icon: string | null;
		public ownerID: Snowflake | null;
		public members: Collection<Snowflake, TeamMember>;

		public readonly owner: TeamMember;
		public readonly createdAt: Date;
		public readonly createdTimestamp: number;

		public iconURL(options?: AvatarOptions): string;
		public toJSON(): object;
		public toString(): string;
	}

	export class TeamMember extends Base {
		constructor(client: Client, team: Team, data: object);
		public team: Team;
		public readonly id: Snowflake;
		public permissions: string[];
		public membershipState: MembershipStates;
		public user: User;

		public toString(): string;
	}

	export interface ActivityOptions {
		name?: string;
		url?: string;
		type?: ActivityType | number;
		shardID?: number | number[];
	}

	export class ClientUser extends User {
		public mfaEnabled: boolean;
		public verified: boolean;
		public setActivity(options?: ActivityOptions): Promise<Presence>;
		public setActivity(name: string, options?: ActivityOptions): Promise<Presence>;
		public setAFK(afk: boolean): Promise<Presence>;
		public setAvatar(avatar: BufferResolvable | Base64Resolvable): Promise<ClientUser>;
		public setPresence(data: PresenceData): Promise<Presence>;
		public setStatus(status: PresenceStatusData, shardID?: number | number[]): Promise<Presence>;
		public setUsername(username: string): Promise<ClientUser>;
	}

	export class Collection<K, V> extends Map<K, V> {
		private _array: V[];
		private _keyArray: K[];

		public array(): V[];
		public clone(): Collection<K, V>;
		public concat(...collections: Collection<K, V>[]): Collection<K, V>;
		public each(fn: (value: V, key: K, collection: Collection<K, V>) => void, thisArg?: any): Collection<K, V>;
		public equals(collection: Collection<any, any>): boolean;
		public every(fn: (value: V, key: K, collection: Collection<K, V>) => boolean, thisArg?: any): boolean;
		public filter(fn: (value: V, key: K, collection: Collection<K, V>) => boolean, thisArg?: any): Collection<K, V>;
		public find(fn: (value: V, key: K, collection: Collection<K, V>) => boolean, thisArg?: any): V | undefined;
		public findKey(fn: (value: V, key: K, collection: Collection<K, V>) => boolean, thisArg?: any): K | undefined;
		public first(): V | undefined;
		public first(count: number): V[];
		public firstKey(): K | undefined;
		public firstKey(count: number): K[];
		public keyArray(): K[];
		public last(): V | undefined;
		public last(count: number): V[];
		public lastKey(): K | undefined;
		public lastKey(count: number): K[];
		public map<T>(fn: (value: V, key: K, collection: Collection<K, V>) => T, thisArg?: any): T[];
		public partition(fn: (value: V, key: K, collection: Collection<K, V>) => boolean, thisArg?: any): [Collection<K, V>, Collection<K, V>];
		public random(): V | undefined;
		public random(count: number): V[];
		public randomKey(): K | undefined;
		public randomKey(count: number): K[];
		public reduce<T>(fn: (accumulator: T, value: V, key: K, collection: Collection<K, V>) => T, initialValue?: T): T;
		public some(fn: (value: V, key: K, collection: Collection<K, V>) => boolean, thisArg?: any): boolean;
		public sort(compareFunction?: (a: V, b: V, c?: K, d?: K) => number): Collection<K, V>;
		public sweep(fn: (value: V, key: K, collection: Collection<K, V>) => boolean, thisArg?: any): number;
		public tap(fn: (collection: Collection<K, V>) => void, thisArg?: any): Collection<K, V>;
		public toJSON(): object;
	}

	export abstract class Collector<K, V> extends EventEmitter {
		constructor(client: Client, filter: CollectorFilter, options?: CollectorOptions);
<<<<<<< HEAD
		private _timeout: NodeJS.Timer;
		private _idletimeout: NodeJS.Timer;
=======
		private _timeout: NodeJS.Timer | null;
>>>>>>> adb08230

		public readonly client: Client;
		public collected: Collection<K, V>;
		public ended: boolean;
		public filter: CollectorFilter;
		public readonly next: Promise<V>;
		public options: CollectorOptions;
		public checkEnd(): void;
		public handleCollect(...args: any[]): void;
		public handleDispose(...args: any[]): void;
		public stop(reason?: string): void;
		public toJSON(): object;

		protected listener: Function;
		public abstract collect(...args: any[]): K;
		public abstract dispose(...args: any[]): K;
		public abstract endReason(): void;

		public on(event: 'collect', listener: (...args: any[]) => void): this;
		public on(event: 'dispose', listener: (...args: any[]) => void): this;
		public on(event: 'end', listener: (collected: Collection<K, V>, reason: string) => void): this;

		public once(event: 'collect', listener: (...args: any[]) => void): this;
		public once(event: 'dispose', listener: (...args: any[]) => void): this;
		public once(event: 'end', listener: (collected: Collection<K, V>, reason: string) => void): this;
	}

	export class DataResolver {
		public static resolveBase64(data: Base64Resolvable): string;
		public static resolveFile(resource: BufferResolvable | Stream): Promise<Buffer>;
		public static resolveImage(resource: BufferResolvable | Base64Resolvable): Promise<string>;
		public static resolveInviteCode(data: InviteResolvable): string;
	}

	export class DiscordAPIError extends Error {
		constructor(path: string, error: object, method: string, httpStatus: number);
		private static flattenErrors(obj: object, key: string): string[];

		public code: number;
		public method: string;
		public path: string;
		public httpStatus: number;
	}

	export class DMChannel extends TextBasedChannel(Channel) {
		constructor(client: Client, data?: object);
		public messages: MessageStore;
		public recipient: User;
		public readonly partial: boolean;
	}

	export class Emoji extends Base {
		constructor(client: Client, emoji: object);
		public animated: boolean;
		public readonly createdAt: Date;
		public readonly createdTimestamp: number;
		public readonly deletable: boolean;
		public id: Snowflake;
		public name: string;
		public readonly identifier: string;
		public readonly url: string;
		public toJSON(): object;
		public toString(): string;
	}

	export class Guild extends Base {
		constructor(client: Client, data: object);
		private _sortedRoles(): Collection<Snowflake, Role>;
		private _sortedChannels(channel: Channel): Collection<Snowflake, GuildChannel>;
		private _memberSpeakUpdate(user: Snowflake, speaking: boolean): void;

		public readonly afkChannel: VoiceChannel;
		public afkChannelID: Snowflake;
		public afkTimeout: number;
		public applicationID: Snowflake;
		public available: boolean;
		public banner: string | null;
		public channels: GuildChannelStore;
		public readonly createdAt: Date;
		public readonly createdTimestamp: number;
		public defaultMessageNotifications: DefaultMessageNotifications | number;
		public readonly defaultRole: Role | null;
		public deleted: boolean;
		public description: string | null;
		public embedChannel: GuildChannel | null;
		public embedChannelID: Snowflake | null;
		public embedEnabled: boolean;
		public emojis: GuildEmojiStore;
		public explicitContentFilter: number;
		public features: GuildFeatures[];
		public icon: string | null;
		public id: Snowflake;
		public readonly joinedAt: Date;
		public joinedTimestamp: number;
		public large: boolean;
		public maximumMembers: number | null;
		public maximumPresences: number | null;
		public readonly me: GuildMember | null;
		public memberCount: number;
		public members: GuildMemberStore;
		public mfaLevel: number;
		public name: string;
		public readonly nameAcronym: string;
		public readonly owner: GuildMember | null;
		public ownerID: Snowflake;
		public premiumSubscriptionCount: number | null;
		public premiumTier: PremiumTier;
		public presences: PresenceStore;
		public region: string;
		public roles: RoleStore;
		public readonly shard: WebSocketShard;
		public shardID: number;
		public splash: string | null;
		public readonly systemChannel: TextChannel | null;
		public systemChannelID: Snowflake | null;
		public vanityURLCode: string | null;
		public verificationLevel: number;
		public readonly verified: boolean;
		public readonly voice: VoiceState | null;
		public readonly voiceStates: VoiceStateStore;
		public readonly widgetChannel: TextChannel | null;
		public widgetChannelID: Snowflake | null;
		public widgetEnabled: boolean | null;
		public addMember(user: UserResolvable, options: AddGuildMemberOptions): Promise<GuildMember>;
		public bannerURL(options?: AvatarOptions): string | null;
		public createIntegration(data: IntegrationData, reason?: string): Promise<Guild>;
		public delete(): Promise<Guild>;
		public edit(data: GuildEditData, reason?: string): Promise<Guild>;
		public equals(guild: Guild): boolean;
		public fetch(): Promise<Guild>;
		public fetchAuditLogs(options?: GuildAuditLogsFetchOptions): Promise<GuildAuditLogs>;
		public fetchBans(): Promise<Collection<Snowflake, { user: User, reason: string }>>;
		public fetchEmbed(): Promise<GuildEmbedData>;
		public fetchIntegrations(): Promise<Collection<string, Integration>>;
		public fetchInvites(): Promise<Collection<string, Invite>>;
		public fetchVanityCode(): Promise<string>;
		public fetchVoiceRegions(): Promise<Collection<string, VoiceRegion>>;
		public fetchWebhooks(): Promise<Collection<Snowflake, Webhook>>;
		public iconURL(options?: AvatarOptions): string | null;
		public leave(): Promise<Guild>;
		public member(user: UserResolvable): GuildMember | null;
		public setAFKChannel(afkChannel: ChannelResolvable | null, reason?: string): Promise<Guild>;
		public setAFKTimeout(afkTimeout: number, reason?: string): Promise<Guild>;
		public setBanner(banner: Base64Resolvable | null, reason?: string): Promise<Guild>;
		public setChannelPositions(channelPositions: ChannelPosition[]): Promise<Guild>;
		public setDefaultMessageNotifications(defaultMessageNotifications: DefaultMessageNotifications | number, reason?: string): Promise<Guild>;
		public setEmbed(embed: GuildEmbedData, reason?: string): Promise<Guild>;
		public setExplicitContentFilter(explicitContentFilter: number, reason?: string): Promise<Guild>;
		public setIcon(icon: Base64Resolvable | null, reason?: string): Promise<Guild>;
		public setName(name: string, reason?: string): Promise<Guild>;
		public setOwner(owner: GuildMemberResolvable, reason?: string): Promise<Guild>;
		public setRegion(region: string, reason?: string): Promise<Guild>;
		public setRolePositions(rolePositions: RolePosition[]): Promise<Guild>;
		public setSplash(splash: Base64Resolvable | null, reason?: string): Promise<Guild>;
		public setSystemChannel(systemChannel: ChannelResolvable | null, reason?: string): Promise<Guild>;
		public setVerificationLevel(verificationLevel: number, reason?: string): Promise<Guild>;
		public splashURL(options?: AvatarOptions): string | null;
		public toJSON(): object;
		public toString(): string;
	}

	export class GuildAuditLogs {
		constructor(guild: Guild, data: object);
		private webhooks: Collection<Snowflake, Webhook>;

		public entries: Collection<Snowflake, GuildAuditLogsEntry>;

		public static Actions: GuildAuditLogsActions;
		public static Targets: GuildAuditLogsTargets;
		public static Entry: typeof GuildAuditLogsEntry;
		public static actionType(action: number): GuildAuditLogsActionType;
		public static build(...args: any[]): Promise<GuildAuditLogs>;
		public static targetType(target: number): GuildAuditLogsTarget;
		public toJSON(): object;
	}

	class GuildAuditLogsEntry {
		constructor(logs: GuildAuditLogs, guild: Guild, data: object);
		public action: GuildAuditLogsAction;
		public actionType: GuildAuditLogsActionType;
		public changes: AuditLogChange[] | null;
		public readonly createdAt: Date;
		public readonly createdTimestamp: number;
		public executor: User;
		public extra: object | Role | GuildMember | null;
		public id: Snowflake;
		public reason: string | null;
		public target: Guild | User | Role | GuildEmoji | Invite | Webhook;
		public targetType: GuildAuditLogsTarget;
		public toJSON(): object;
	}

	export class GuildChannel extends Channel {
		constructor(guild: Guild, data?: object);
		private memberPermissions(member: GuildMember): Readonly<Permissions>;
		private rolePermissions(role: Role): Readonly<Permissions>;

		public readonly calculatedPosition: number;
		public readonly deletable: boolean;
		public guild: Guild;
		public readonly manageable: boolean;
		public name: string;
		public readonly parent: CategoryChannel | null;
		public parentID: Snowflake;
		public permissionOverwrites: Collection<Snowflake, PermissionOverwrites>;
		public readonly permissionsLocked: boolean | null;
		public readonly position: number;
		public rawPosition: number;
		public readonly viewable: boolean;
		public clone(options?: GuildChannelCloneOptions): Promise<GuildChannel>;
		public createInvite(options?: InviteOptions): Promise<Invite>;
		public createOverwrite(userOrRole: RoleResolvable | UserResolvable, options: PermissionOverwriteOption, reason?: string): Promise<GuildChannel>;
		public edit(data: ChannelData, reason?: string): Promise<GuildChannel>;
		public equals(channel: GuildChannel): boolean;
		public fetchInvites(): Promise<Collection<string, Invite>>;
		public lockPermissions(): Promise<GuildChannel>;
		public overwritePermissions(options?: { permissionOverwrites?: OverwriteResolvable[] | Collection<Snowflake, OverwriteResolvable>, reason?: string }): Promise<GuildChannel>;
		public permissionsFor(memberOrRole: GuildMemberResolvable | RoleResolvable): Readonly<Permissions> | null;
		public setName(name: string, reason?: string): Promise<GuildChannel>;
		public setParent(channel: GuildChannel | Snowflake, options?: { lockPermissions?: boolean, reason?: string }): Promise<GuildChannel>;
		public setPosition(position: number, options?: { relative?: boolean, reason?: string }): Promise<GuildChannel>;
		public setTopic(topic: string, reason?: string): Promise<GuildChannel>;
		public updateOverwrite(userOrRole: RoleResolvable | UserResolvable, options: PermissionOverwriteOption, reason?: string): Promise<GuildChannel>;
	}

	export class StoreChannel extends GuildChannel {
		constructor(guild: Guild, data?: object);
		public nsfw: boolean;
	}

	export class GuildEmoji extends Emoji {
		constructor(client: Client, data: object, guild: Guild);
		private _roles: string[];

		public available: boolean;
		public deleted: boolean;
		public guild: Guild;
		public managed: boolean;
		public requiresColons: boolean;
		public roles: GuildEmojiRoleStore;
		public delete(reason?: string): Promise<GuildEmoji>;
		public edit(data: GuildEmojiEditData, reason?: string): Promise<GuildEmoji>;
		public equals(other: GuildEmoji | object): boolean;
		public fetchAuthor(): Promise<User>;
		public setName(name: string, reason?: string): Promise<GuildEmoji>;
	}

	export class GuildMember extends PartialTextBasedChannel(Base) {
		constructor(client: Client, data: object, guild: Guild);
		public readonly bannable: boolean;
		public deleted: boolean;
		public readonly displayColor: number;
		public readonly displayHexColor: string;
		public readonly displayName: string;
		public guild: Guild;
		public readonly id: Snowflake;
		public readonly joinedAt: Date | null;
		public joinedTimestamp: number | null;
		public readonly kickable: boolean;
		public readonly manageable: boolean;
		public nickname: string;
		public readonly partial: boolean;
		public readonly permissions: Readonly<Permissions>;
		public readonly premiumSince: Date | null;
		public premiumSinceTimestamp: number | null;
		public readonly presence: Presence;
		public roles: GuildMemberRoleStore;
		public user: User;
		public readonly voice: VoiceState;
		public ban(options?: BanOptions): Promise<GuildMember>;
		public fetch(): Promise<GuildMember>;
		public createDM(): Promise<DMChannel>;
		public deleteDM(): Promise<DMChannel>;
		public edit(data: GuildMemberEditData, reason?: string): Promise<GuildMember>;
		public hasPermission(permission: PermissionResolvable, options?: { checkAdmin?: boolean; checkOwner?: boolean }): boolean;
		public kick(reason?: string): Promise<GuildMember>;
		public permissionsIn(channel: ChannelResolvable): Readonly<Permissions>;
		public setNickname(nickname: string, reason?: string): Promise<GuildMember>;
		public toJSON(): object;
		public toString(): string;
	}

	export class Integration extends Base {
		constructor(client: Client, data: object, guild: Guild);
		public account: IntegrationAccount;
		public enabled: boolean;
		public expireBehavior: number;
		public expireGracePeriod: number;
		public guild: Guild;
		public id: Snowflake;
		public name: string;
		public role: Role;
		public syncedAt: number;
		public syncing: boolean;
		public type: number;
		public user: User;
		public delete(reason?: string): Promise<Integration>;
		public edit(data: IntegrationEditData, reason?: string): Promise<Integration>;
		public sync(): Promise<Integration>;
	}

	export class HTTPError extends Error {
		constructor(message: string, name: string, code: number, method: string, path: string);
		public code: number;
		public method: string;
		public name: string;
		public path: string;
	}

	export class Invite extends Base {
		constructor(client: Client, data: object);
		public channel: GuildChannel;
		public code: string;
		public readonly deletable: boolean;
		public readonly createdAt: Date | null;
		public createdTimestamp: number | null;
		public readonly expiresAt: Date | null;
		public readonly expiresTimestamp: number | null;
		public guild: Guild | null;
		public inviter: User | null;
		public maxAge: number | null;
		public maxUses: number | null;
		public memberCount: number;
		public presenceCount: number;
		public temporary: boolean | null;
		public readonly url: string;
		public uses: number | null;
		public delete(reason?: string): Promise<Invite>;
		public toJSON(): object;
		public toString(): string;
	}

	export class Message extends Base {
		constructor(client: Client, data: object, channel: TextChannel | DMChannel);
		private _edits: Message[];
		private patch(data: object): void;

		public activity: GroupActivity | null;
		public application: ClientApplication | null;
		public attachments: Collection<Snowflake, MessageAttachment>;
		public author: User | null;
		public channel: TextChannel | DMChannel;
		public readonly cleanContent: string;
		public content: string;
		public readonly createdAt: Date;
		public createdTimestamp: number;
		public readonly deletable: boolean;
		public deleted: boolean;
		public readonly editable: boolean;
		public readonly editedAt: Date | null;
		public editedTimestamp: number | null;
		public readonly edits: Message[];
		public embeds: MessageEmbed[];
		public readonly guild: Guild | null;
		public id: Snowflake;
		public readonly member: GuildMember | null;
		public mentions: MessageMentions;
		public nonce: string;
		public readonly partial: boolean;
		public readonly pinnable: boolean;
		public pinned: boolean;
		public reactions: ReactionStore;
		public system: boolean;
		public tts: boolean;
		public type: MessageType;
		public readonly url: string;
		public webhookID: Snowflake | null;
		public awaitReactions(filter: CollectorFilter, options?: AwaitReactionsOptions): Promise<Collection<Snowflake, MessageReaction>>;
		public createReactionCollector(filter: CollectorFilter, options?: ReactionCollectorOptions): ReactionCollector;
		public delete(options?: { timeout?: number, reason?: string }): Promise<Message>;
		public edit(content: StringResolvable, options?: MessageEditOptions | MessageEmbed): Promise<Message>;
		public edit(options: MessageEditOptions | MessageEmbed | APIMessage): Promise<Message>;
		public equals(message: Message, rawData: object): boolean;
		public fetchWebhook(): Promise<Webhook>;
		public fetch(): Promise<Message>;
		public pin(): Promise<Message>;
		public react(emoji: EmojiIdentifierResolvable): Promise<MessageReaction>;
		public reply(content?: StringResolvable, options?: MessageOptions | MessageAdditions): Promise<Message | Message[]>;
		public reply(options?: MessageOptions | MessageAdditions | APIMessage): Promise<Message | Message[]>;
		public toJSON(): object;
		public toString(): string;
		public unpin(): Promise<Message>;
	}

	export class MessageAttachment {
		constructor(attachment: BufferResolvable | Stream, name?: string, data?: object);

		public attachment: BufferResolvable | Stream;
		public height: number | null;
		public id: Snowflake;
		public name?: string;
		public proxyURL: string;
		public size: number;
		public url: string;
		public width: number | null;
		public setFile(attachment: BufferResolvable | Stream, name?: string): this;
		public setName(name: string): this;
		public toJSON(): object;
	}

	export class MessageCollector extends Collector<Snowflake, Message> {
		constructor(channel: TextChannel | DMChannel, filter: CollectorFilter, options?: MessageCollectorOptions);
		public channel: Channel;
		public options: MessageCollectorOptions;
		public received: number;

		public collect(message: Message): Snowflake;
		public dispose(message: Message): Snowflake;
		public endReason(): string;
	}

	export class MessageEmbed {
		constructor(data?: MessageEmbed | MessageEmbedOptions);
		private _apiTransform(): MessageEmbedOptions;

		public author: { name?: string; url?: string; iconURL?: string; proxyIconURL?: string } | null;
		public color: number;
		public readonly createdAt: Date | null;
		public description: string;
		public fields: EmbedField[];
		public files: (MessageAttachment | string | FileOptions)[];
		public footer: { text?: string; iconURL?: string; proxyIconURL?: string } | null;
		public readonly hexColor: string | null;
		public image: { url: string; proxyURL?: string; height?: number; width?: number; } | null;
		public readonly length: number;
		public provider: { name: string; url: string; };
		public thumbnail: { url: string; proxyURL?: string; height?: number; width?: number; } | null;
		public timestamp: number | null;
		public title: string;
		public type: string;
		public url: string;
		public readonly video: { url?: string; proxyURL?: string; height?: number; width?: number } | null;
		public addBlankField(inline?: boolean): this;
		public addField(name: StringResolvable, value: StringResolvable, inline?: boolean): this;
		public attachFiles(file: (MessageAttachment | FileOptions | string)[]): this;
		public setAuthor(name: StringResolvable, iconURL?: string, url?: string): this;
		public setColor(color: ColorResolvable): this;
		public setDescription(description: StringResolvable): this;
		public setFooter(text: StringResolvable, iconURL?: string): this;
		public setImage(url: string): this;
		public setThumbnail(url: string): this;
		public setTimestamp(timestamp?: Date | number): this;
		public setTitle(title: StringResolvable): this;
		public setURL(url: string): this;
		public spliceField(index: number, deleteCount: number, name?: StringResolvable, value?: StringResolvable, inline?: boolean): this;
		public toJSON(): object;

		public static checkField(name: StringResolvable, value: StringResolvable, inline?: boolean): Required<EmbedField>;
	}

	export class MessageMentions {
		constructor(message: Message, users: object[] | Collection<Snowflake, User>, roles: Snowflake[] | Collection<Snowflake, Role>, everyone: boolean);
		private _channels: Collection<Snowflake, GuildChannel> | null;
		private readonly _content: Message;
		private _members: Collection<Snowflake, GuildMember> | null;

		public readonly channels: Collection<Snowflake, TextChannel>;
		public readonly client: Client;
		public everyone: boolean;
		public readonly guild: Guild;
		public has(data: User | GuildMember | Role | GuildChannel, options?: {
			ignoreDirect?: boolean;
			ignoreRoles?: boolean;
			ignoreEveryone?: boolean;
		}): boolean;
		public readonly members: Collection<Snowflake, GuildMember> | null;
		public roles: Collection<Snowflake, Role>;
		public users: Collection<Snowflake, User>;
		public toJSON(): object;

		public static CHANNELS_PATTERN: RegExp;
		public static EVERYONE_PATTERN: RegExp;
		public static ROLES_PATTERN: RegExp;
		public static USERS_PATTERN: RegExp;
	}

	export class MessageReaction {
		constructor(client: Client, data: object, message: Message);
		private _emoji: GuildEmoji | ReactionEmoji;

		public count: number;
		public readonly emoji: GuildEmoji | ReactionEmoji;
		public me: boolean;
		public message: Message;
		public users: ReactionUserStore;
		public toJSON(): object;
	}

	export class PermissionOverwrites {
		constructor(guildChannel: GuildChannel, data?: object);
		public allow: Readonly<Permissions>;
		public readonly channel: GuildChannel;
		public deny: Readonly<Permissions>;
		public id: Snowflake;
		public type: OverwriteType;
		public update(options: PermissionOverwriteOption, reason?: string): Promise<PermissionOverwrites>;
		public delete(reason?: string): Promise<PermissionOverwrites>;
		public toJSON(): object;
		public static resolveOverwriteOptions(options: ResolvedOverwriteOptions, initialPermissions: { allow?: PermissionResolvable, deny?: PermissionResolvable }): ResolvedOverwriteOptions;
		public static resolve(overwrite: OverwriteResolvable, guild: Guild): RawOverwriteData;
	}

	export class Permissions extends BitField<PermissionString> {
		public has(permission: PermissionResolvable, checkAdmin?: boolean): boolean;

		public static ALL: number;
		public static DEFAULT: number;
		public static FLAGS: PermissionFlags;
		public static resolve(permission?: PermissionResolvable): number;
	}

	export class Presence {
		constructor(client: Client, data?: object);
		public activity: Activity | null;
		public clientStatus: ClientPresenceStatusData | null;
		public flags: Readonly<ActivityFlags>;
		public guild: Guild | null;
		public readonly member: GuildMember | null;
		public status: PresenceStatus;
		public readonly user: User | null;
		public equals(presence: Presence): boolean;
	}

	export class ReactionCollector extends Collector<Snowflake, MessageReaction> {
		constructor(message: Message, filter: CollectorFilter, options?: ReactionCollectorOptions);
		public message: Message;
		public options: ReactionCollectorOptions;
		public total: number;
		public users: Collection<Snowflake, User>;

		public static key(reaction: MessageReaction): Snowflake | string;

		public collect(reaction: MessageReaction): Snowflake | string;
		public dispose(reaction: MessageReaction, user: User): Snowflake | string;
		public empty(): void;
		public endReason(): string | null;

		public on(event: 'collect', listener: (reaction: MessageReaction, user: User) => void): this;
		public on(event: 'dispose', listener: (reaction: MessageReaction, user: User) => void): this;
		public on(event: 'end', listener: (collected: Collection<Snowflake, MessageReaction>, reason: string) => void): this;
		public on(event: 'remove', listener: (reaction: MessageReaction, user: User) => void): this;
		public on(event: string, listener: Function): this;

		public once(event: 'collect', listener: (reaction: MessageReaction, user: User) => void): this;
		public once(event: 'dispose', listener: (reaction: MessageReaction, user: User) => void): this;
		public once(event: 'end', listener: (collected: Collection<Snowflake, MessageReaction>, reason: string) => void): this;
		public once(event: 'remove', listener: (reaction: MessageReaction, user: User) => void): this;
		public once(event: string, listener: Function): this;
	}

	export class ReactionEmoji extends Emoji {
		constructor(reaction: MessageReaction, emoji: object);
		public reaction: MessageReaction;
		public toJSON(): object;
	}

	export class RichPresenceAssets {
		constructor(activity: Activity, assets: object);
		public largeImage: Snowflake | null;
		public largeText: string | null;
		public smallImage: Snowflake | null;
		public smallText: string | null;
		public largeImageURL(options: AvatarOptions): string | null;
		public smallImageURL(options: AvatarOptions): string | null;
	}

	export class Role extends Base {
		constructor(client: Client, data: object, guild: Guild);
		public color: number;
		public readonly createdAt: Date;
		public readonly createdTimestamp: number;
		public deleted: boolean;
		public readonly editable: boolean;
		public guild: Guild;
		public readonly hexColor: string;
		public hoist: boolean;
		public id: Snowflake;
		public managed: boolean;
		public readonly members: Collection<Snowflake, GuildMember>;
		public mentionable: boolean;
		public name: string;
		public permissions: Readonly<Permissions>;
		public readonly position: number;
		public rawPosition: number;
		public comparePositionTo(role: Role): number;
		public delete(reason?: string): Promise<Role>;
		public edit(data: RoleData, reason?: string): Promise<Role>;
		public equals(role: Role): boolean;
		public permissionsIn(channel: ChannelResolvable): Readonly<Permissions>;
		public setColor(color: ColorResolvable, reason?: string): Promise<Role>;
		public setHoist(hoist: boolean, reason?: string): Promise<Role>;
		public setMentionable(mentionable: boolean, reason?: string): Promise<Role>;
		public setName(name: string, reason?: string): Promise<Role>;
		public setPermissions(permissions: PermissionResolvable, reason?: string): Promise<Role>;
		public setPosition(position: number, options?: { relative?: boolean; reason?: string }): Promise<Role>;
		public toJSON(): object;
		public toString(): string;

		public static comparePositions(role1: Role, role2: Role): number;
	}

	export class Shard extends EventEmitter {
		constructor(manager: ShardingManager, id: number);
		private _evals: Map<string, Promise<any>>;
		private _exitListener: Function;
		private _fetches: Map<string, Promise<any>>;
		private _handleExit(respawn?: boolean): void;
		private _handleMessage(message: any): void;

		public args: string[];
		public execArgv: string[];
		public env: object;
		public id: number;
		public manager: ShardingManager;
		public process: ChildProcess | null;
		public ready: boolean;
		public worker: any | null;
		public eval(script: string): Promise<any>;
		public eval<T>(fn: (client: Client) => T): Promise<T[]>;
		public fetchClientValue(prop: string): Promise<any>;
		public kill(): void;
		public respawn(delay?: number, spawnTimeout?: number): Promise<ChildProcess>;
		public send(message: any): Promise<Shard>;
		public spawn(spawnTimeout?: number): Promise<ChildProcess>;

		public on(event: 'death', listener: (child: ChildProcess) => void): this;
		public on(event: 'disconnect' | 'ready' | 'reconnecting', listener: () => void): this;
		public on(event: 'error', listener: (error: Error) => void): this;
		public on(event: 'message', listener: (message: any) => void): this;
		public on(event: 'spawn', listener: (child: ChildProcess) => void): this;
		public on(event: string, listener: Function): this;

		public once(event: 'death', listener: (child: ChildProcess) => void): this;
		public once(event: 'disconnect' | 'ready' | 'reconnecting', listener: () => void): this;
		public once(event: 'error', listener: (error: Error) => void): this;
		public once(event: 'message', listener: (message: any) => void): this;
		public once(event: 'spawn', listener: (child: ChildProcess) => void): this;
		public once(event: string, listener: Function): this;
	}

	export class ShardClientUtil {
		constructor(client: Client, mode: ShardingManagerMode);
		private _handleMessage(message: any): void;
		private _respond(type: string, message: any): void;

		public client: Client;
		public readonly count: number;
		public readonly ids: number[];
		public mode: ShardingManagerMode;
		public parentPort: any | null;
		public broadcastEval(script: string): Promise<any[]>;
		public broadcastEval<T>(fn: (client: Client) => T): Promise<T[]>;
		public fetchClientValues(prop: string): Promise<any[]>;
		public respawnAll(shardDelay?: number, respawnDelay?: number, spawnTimeout?: number): Promise<void>;
		public send(message: any): Promise<void>;

		public static singleton(client: Client, mode: ShardingManagerMode): ShardClientUtil;
	}

	export class ShardingManager extends EventEmitter {
		constructor(file: string, options?: {
			totalShards?: number | 'auto';
			mode?: ShardingManagerMode;
			respawn?: boolean;
			shardArgs?: string[];
			token?: string;
			execArgv?: string[];
		});

		public file: string;
		public respawn: boolean;
		public shardArgs: string[];
		public shards: Collection<number, Shard>;
		public token: string | null;
		public totalShards: number | 'auto';
		public broadcast(message: any): Promise<Shard[]>;
		public broadcastEval(script: string): Promise<any[]>;
		public createShard(id: number): Shard;
		public fetchClientValues(prop: string): Promise<any[]>;
		public respawnAll(shardDelay?: number, respawnDelay?: number, spawnTimeout?: number): Promise<Collection<number, Shard>>;
		public spawn(amount?: number | 'auto', delay?: number, spawnTimeout?: number): Promise<Collection<number, Shard>>;

		public on(event: 'shardCreate', listener: (shard: Shard) => void): this;

		public once(event: 'shardCreate', listener: (shard: Shard) => void): this;
	}

	export class SnowflakeUtil {
		public static deconstruct(snowflake: Snowflake): DeconstructedSnowflake;
		public static generate(timestamp?: number | Date): Snowflake;
	}

	const VolumeMixin: <T>(base: Constructable<T>) => Constructable<T & VolumeInterface>;

	class StreamDispatcher extends VolumeMixin(Writable) {
		constructor(player: object, options?: StreamOptions, streams?: object);
		public player: object;
		public pausedSince: number;
		public broadcast: VoiceBroadcast | null;
		public readonly paused: boolean;
		public readonly pausedTime: boolean | null;
		public readonly streamTime: number;
		public readonly totalStreamTime: number;
		public readonly bitrateEditable: boolean;

		public setBitrate(value: number | 'auto'): boolean;
		public setPLP(value: number): boolean;
		public setFEC(enabled: boolean): boolean;
		public pause(silence?: boolean): void;
		public resume(): void;

		public on(event: 'close', listener: () => void): this;
		public on(event: 'debug', listener: (info: string) => void): this;
		public on(event: 'drain', listener: () => void): this;
		public on(event: 'end', listener: () => void): this;
		public on(event: 'error', listener: (err: Error) => void): this;
		public on(event: 'finish', listener: () => void): this;
		public on(event: 'pipe', listener: (src: Readable) => void): this;
		public on(event: 'start', listener: () => void): this;
		public on(event: 'speaking', listener: (speaking: boolean) => void): this;
		public on(event: 'unpipe', listener: (src: Readable) => void): this;
		public on(event: 'volumeChange', listener: (oldVolume: number, newVolume: number) => void): this;
		public on(event: string, listener: Function): this;

		public once(event: 'close', listener: () => void): this;
		public once(event: 'debug', listener: (info: string) => void): this;
		public once(event: 'drain', listener: () => void): this;
		public once(event: 'end', listener: () => void): this;
		public once(event: 'error', listener: (err: Error) => void): this;
		public once(event: 'finish', listener: () => void): this;
		public once(event: 'pipe', listener: (src: Readable) => void): this;
		public once(event: 'start', listener: () => void): this;
		public once(event: 'speaking', listener: (speaking: boolean) => void): this;
		public once(event: 'unpipe', listener: (src: Readable) => void): this;
		public on(event: 'volumeChange', listener: (oldVolume: number, newVolume: number) => void): this;
		public once(event: string, listener: Function): this;
	}

	export class Speaking extends BitField<SpeakingString> {
		public static FLAGS: Record<SpeakingString, number>;
		public static resolve(bit?: BitFieldResolvable<SpeakingString>): number;
	}

	export class Structures {
		static get<K extends keyof Extendable>(structure: K): Extendable[K];
		static get(structure: string): Function;
		static extend<K extends keyof Extendable, T extends Extendable[K]>(structure: K, extender: (baseClass: Extendable[K]) => T): T;
		static extend<T extends Function>(structure: string, extender: (baseClass: typeof Function) => T): T;
	}

	export class TextChannel extends TextBasedChannel(GuildChannel) {
		constructor(guild: Guild, data?: object);
		public readonly members: Collection<Snowflake, GuildMember>;
		public messages: MessageStore;
		public nsfw: boolean;
		public rateLimitPerUser: number;
		public topic: string;
		public createWebhook(name: string, options?: { avatar?: BufferResolvable | Base64Resolvable, reason?: string }): Promise<Webhook>;
		public setNSFW(nsfw: boolean, reason?: string): Promise<TextChannel>;
		public setRateLimitPerUser(rateLimitPerUser: number, reason?: string): Promise<TextChannel>;
		public fetchWebhooks(): Promise<Collection<Snowflake, Webhook>>;
	}

	export class NewsChannel extends TextBasedChannel(GuildChannel) {
		constructor(guild: Guild, data?: object);
		public readonly members: Collection<Snowflake, GuildMember>;
		public messages: MessageStore;
		public nsfw: boolean;
		public topic: string;
		public createWebhook(name: string, options?: { avatar?: BufferResolvable | Base64Resolvable, reason?: string }): Promise<Webhook>;
		public setNSFW(nsfw: boolean, reason?: string): Promise<NewsChannel>;
		public fetchWebhooks(): Promise<Collection<Snowflake, Webhook>>;
	}

	export class User extends PartialTextBasedChannel(Base) {
		constructor(client: Client, data: object);
		public avatar: string | null;
		public bot: boolean;
		public readonly createdAt: Date;
		public readonly createdTimestamp: number;
		public discriminator: string;
		public readonly defaultAvatarURL: string;
		public readonly dmChannel: DMChannel;
		public id: Snowflake;
		public locale: string;
		public readonly partial: boolean;
		public readonly presence: Presence;
		public readonly tag: string;
		public username: string;
		public avatarURL(options?: AvatarOptions): string | null;
		public createDM(): Promise<DMChannel>;
		public deleteDM(): Promise<DMChannel>;
		public displayAvatarURL(options?: AvatarOptions): string;
		public equals(user: User): boolean;
		public fetch(): Promise<User>;
		public toString(): string;
		public typingDurationIn(channel: ChannelResolvable): number;
		public typingIn(channel: ChannelResolvable): boolean;
		public typingSinceIn(channel: ChannelResolvable): Date;
	}

	export class Util {
		public static basename(path: string, ext?: string): string;
		public static binaryToID(num: string): Snowflake;
		public static cleanContent(str: string, message: Message): string;
		public static cloneObject(obj: object): object;
		public static convertToBuffer(ab: ArrayBuffer | string): Buffer;
		public static delayFor(ms: number): Promise<void>;
		public static discordSort<K, V extends { rawPosition: number; id: string; }>(collection: Collection<K, V>): Collection<K, V>;
		public static escapeMarkdown(text: string, onlyCodeBlock?: boolean, onlyInlineCode?: boolean): string;
		public static fetchRecommendedShards(token: string, guildsPerShard?: number): Promise<number>;
		public static flatten(obj: object, ...props: { [key: string]: boolean | string }[]): object;
		public static idToBinary(num: Snowflake): string;
		public static makeError(obj: { name: string, message: string, stack: string }): Error;
		public static makePlainError(err: Error): { name: string, message: string, stack: string };
		public static mergeDefault(def: object, given: object): object;
		public static moveElementInArray(array: any[], element: any, newIndex: number, offset?: boolean): number;
		public static parseEmoji(text: string): { animated: boolean; name: string; id: string | null; } | null;
		public static resolveColor(color: ColorResolvable): number;
		public static resolveString(data: StringResolvable): string;
		public static setPosition<T extends (Channel | Role)>(
			item: T,
			position: number,
			relative: boolean,
			sorted: Collection<Snowflake, T>,
			route: object,
			reason?: string
		): Promise<{ id: Snowflake; position: number }[]>;
		public static splitMessage(text: string, options?: SplitOptions): string | string[];
		public static str2ab(str: string): ArrayBuffer;
	}

	class VoiceBroadcast extends EventEmitter {
		constructor(client: Client);
		public client: Client;
		public dispatchers: StreamDispatcher[];
		public readonly dispatcher: BroadcastDispatcher;
		public play(input: string | Readable, options?: StreamOptions): BroadcastDispatcher;

		public on(event: 'end', listener: () => void): this;
		public on(event: 'error', listener: (error: Error) => void): this;
		public on(event: 'subscribe', listener: (dispatcher: StreamDispatcher) => void): this;
		public on(event: 'unsubscribe', listener: (dispatcher: StreamDispatcher) => void): this;
		public on(event: 'warn', listener: (warning: string | Error) => void): this;
		public on(event: string, listener: Function): this;

		public once(event: 'end', listener: () => void): this;
		public once(event: 'error', listener: (error: Error) => void): this;
		public once(event: 'subscribe', listener: (dispatcher: StreamDispatcher) => void): this;
		public once(event: 'unsubscribe', listener: (dispatcher: StreamDispatcher) => void): this;
		public once(event: 'warn', listener: (warning: string | Error) => void): this;
		public once(event: string, listener: Function): this;
	}

	export class VoiceChannel extends GuildChannel {
		constructor(guild: Guild, data?: object);
		public bitrate: number;
		public readonly connection: VoiceConnection;
		public readonly editable: boolean;
		public readonly full: boolean;
		public readonly joinable: boolean;
		public readonly members: Collection<Snowflake, GuildMember>;
		public readonly speakable: boolean;
		public userLimit: number;
		public join(): Promise<VoiceConnection>;
		public leave(): void;
		public setBitrate(bitrate: number, reason?: string): Promise<VoiceChannel>;
		public setUserLimit(userLimit: number, reason?: string): Promise<VoiceChannel>;
	}

	class VoiceConnection extends EventEmitter {
		constructor(voiceManager: ClientVoiceManager, channel: VoiceChannel);
		private authentication: object;
		private sockets: object;
		private ssrcMap: Map<number, boolean>;
		private _speaking: Map<Snowflake, Readonly<Speaking>>;
		private _disconnect(): void;
		private authenticate(): void;
		private authenticateFailed(reason: string): void;
		private checkAuthenticated(): void;
		private cleanup(): void;
		private connect(): void;
		private onReady(data: object): void;
		private onSessionDescription(mode: string, secret: string): void;
		private onSpeaking(data: object): void;
		private reconnect(token: string, endpoint: string): void;
		private sendVoiceStateUpdate(options: object): Promise<Shard>;
		private setSessionID(sessionID: string): void;
		private setSpeaking(value: BitFieldResolvable<SpeakingString>): void;
		private setTokenAndEndpoint(token: string, endpoint: string): void;
		private updateChannel(channel: VoiceChannel): void;

		public channel: VoiceChannel;
		public readonly client: Client;
		public readonly dispatcher: StreamDispatcher;
		public player: object;
		public receiver: VoiceReceiver;
		public speaking: Readonly<Speaking>;
		public status: VoiceStatus;
		public readonly voice: VoiceState;
		public voiceManager: ClientVoiceManager;
		public disconnect(): void;
		public play(input: VoiceBroadcast | Readable | string, options?: StreamOptions): StreamDispatcher;

		public on(event: 'authenticated', listener: () => void): this;
		public on(event: 'closing', listener: () => void): this;
		public on(event: 'debug', listener: (message: string) => void): this;
		public on(event: 'disconnect', listener: (error: Error) => void): this;
		public on(event: 'error', listener: (error: Error) => void): this;
		public on(event: 'failed', listener: (error: Error) => void): this;
		public on(event: 'newSession', listener: () => void): this;
		public on(event: 'ready', listener: () => void): this;
		public on(event: 'reconnecting', listener: () => void): this;
		public on(event: 'speaking', listener: (user: User, speaking: Readonly<Speaking>) => void): this;
		public on(event: 'warn', listener: (warning: string | Error) => void): this;
		public on(event: string, listener: Function): this;

		public once(event: 'authenticated', listener: () => void): this;
		public once(event: 'closing', listener: () => void): this;
		public once(event: 'debug', listener: (message: string) => void): this;
		public once(event: 'disconnect', listener: (error: Error) => void): this;
		public once(event: 'error', listener: (error: Error) => void): this;
		public once(event: 'failed', listener: (error: Error) => void): this;
		public once(event: 'newSession', listener: () => void): this;
		public once(event: 'ready', listener: () => void): this;
		public once(event: 'reconnecting', listener: () => void): this;
		public once(event: 'speaking', listener: (user: User, speaking: Readonly<Speaking>) => void): this;
		public once(event: 'warn', listener: (warning: string | Error) => void): this;
		public once(event: string, listener: Function): this;
	}

	class VoiceReceiver extends EventEmitter {
		constructor(connection: VoiceConnection);
		public createStream(user: UserResolvable, options?: { mode?: 'opus' | 'pcm', end?: 'silence' | 'manual' }): Readable;

		public on(event: 'debug', listener: (error: Error | string) => void): this;
		public on(event: string, listener: Function): this;

		public once(event: 'debug', listener: (error: Error | string) => void): this;
		public once(event: string, listener: Function): this;
	}

	export class VoiceRegion {
		constructor(data: object);
		public custom: boolean;
		public deprecated: boolean;
		public id: string;
		public name: string;
		public optimal: boolean;
		public vip: boolean;
		public toJSON(): object;
	}

	export class VoiceState extends Base {
		constructor(guild: Guild, data: object);
		public readonly channel: VoiceChannel | null;
		public channelID?: Snowflake;
		public readonly connection: VoiceConnection | null;
		public readonly deaf?: boolean;
		public guild: Guild;
		public id: Snowflake;
		public readonly member: GuildMember | null;
		public readonly mute?: boolean;
		public selfDeaf?: boolean;
		public selfMute?: boolean;
		public serverDeaf?: boolean;
		public serverMute?: boolean;
		public sessionID?: string;
		public readonly speaking: boolean | null;

		public setDeaf(deaf: boolean, reason?: string): Promise<GuildMember>;
		public setMute(mute: boolean, reason?: string): Promise<GuildMember>;
		public setChannel(channel: ChannelResolvable | null, reason?: string): Promise<GuildMember>;
		public setSelfDeaf(deaf: boolean): Promise<boolean>;
		public setSelfMute(mute: boolean): Promise<boolean>;
	}

	class VolumeInterface extends EventEmitter {
		constructor(options?: { volume?: number })
		public readonly volume: number;
		public readonly volumeDecibels: number;
		public readonly volumeEditable: boolean;
		public readonly volumeLogarithmic: number;
		public setVolume(volume: number): void;
		public setVolumeDecibels(db: number): void;
		public setVolumeLogarithmic(value: number): void;

		public on(event: 'volumeChange', listener: (oldVolume: number, newVolume: number) => void): this;

		public once(event: 'volumeChange', listener: (oldVolume: number, newVolume: number) => void): this;
	}

	export class Webhook extends WebhookMixin() {
		constructor(client: Client, data?: object);
		public avatar: string;
		public channelID: Snowflake;
		public guildID: Snowflake;
		public name: string;
		public owner: User | object | null;
		public readonly url: string;
	}

	export class WebhookClient extends WebhookMixin(BaseClient) {
		constructor(id: string, token: string, options?: ClientOptions);
	}

	export class WebSocketManager extends EventEmitter {
		constructor(client: Client);
		private totalShards: number | string;
		private shardQueue: Set<WebSocketShard>;
		private packetQueue: object[];
		private destroyed: boolean;
		private reconnecting: boolean;
		private sessionStartLimit?: { total: number; remaining: number; reset_after: number; };

		public readonly client: Client;
		public gateway?: string;
		public shards: Collection<number, WebSocketShard>;
		public status: Status;
		public readonly ping: number;

		public on(event: WSEventType, listener: (data: any, shardID: number) => void): this;
		public once(event: WSEventType, listener: (data: any, shardID: number) => void): this;
		private debug(message: string, shard?: WebSocketShard): void;
		private connect(): Promise<void>;
		private createShards(): Promise<void>;
		private reconnect(): Promise<void>;
		private broadcast(packet: object): void;
		private destroy(): void;
		private _handleSessionLimit(remaining?: number, resetAfter?: number): Promise<void>;
		private handlePacket(packet?: object, shard?: WebSocketShard): Promise<boolean>;
		private checkReady(): boolean;
		private triggerReady(): void;
	}

	export class WebSocketShard extends EventEmitter {
		constructor(manager: WebSocketManager, id: number);
		private sequence: number;
		private closeSequence: number;
		private sessionID?: string;
		private lastPingTimestamp: number;
		private lastHeartbeatAcked: boolean;
		private ratelimit: { queue: object[]; total: number; remaining: number; time: 60e3; timer: NodeJS.Timeout | null; };
		private connection: WebSocket | null;
		private helloTimeout: NodeJS.Timeout | null;
		private eventsAttached: boolean;

		public manager: WebSocketManager;
		public id: number;
		public status: Status;
		public pings: [number, number, number];
		public readonly ping: number;

		private debug(message: string): void;
		private connect(): Promise<void>;
		private onOpen(): void;
		private onMessage(event: MessageEvent): void;
		private onError(error: ErrorEvent | object): void;
		private onClose(event: CloseEvent): void;
		private onPacket(packet: object): void;
		private setHelloTimeout(time?: number): void;
		private setHeartbeatTimer(time: number): void;
		private sendHeartbeat(): void;
		private ackHeartbeat(): void;
		private identify(): void;
		private identifyNew(): void;
		private identifyResume(): void;
		private _send(data: object): void;
		private processQueue(): void;
		private destroy(closeCode: number): void;

		public send(data: object): void;
		public on(event: 'ready', listener: () => void): this;
		public on(event: 'resumed', listener: () => void): this;
		public on(event: 'close', listener: (event: CloseEvent) => void): this;
		public on(event: 'invalidSession', listener: () => void): this;
		public on(event: string, listener: Function): this;

		public once(event: 'ready', listener: () => void): this;
		public once(event: 'resumed', listener: () => void): this;
		public once(event: 'close', listener: (event: CloseEvent) => void): this;
		public once(event: 'invalidSession', listener: () => void): this;
		public once(event: string, listener: Function): this;
	}

//#endregion

//#region Stores

	export class ChannelStore extends DataStore<Snowflake, Channel, typeof Channel, ChannelResolvable> {
		constructor(client: Client, iterable: Iterable<any>, options?: { lru: boolean });
		constructor(client: Client, options?: { lru: boolean });
		public fetch(id: Snowflake, cache?: boolean): Promise<Channel>;
	}

	export class DataStore<K, V, VConstructor = Constructable<V>, R = any> extends Collection<K, V> {
		constructor(client: Client, iterable: Iterable<any>, holds: VConstructor);
		public static readonly [Symbol.species]: typeof Collection;
		public client: Client;
		public holds: VConstructor;
		public add(data: any, cache?: boolean, { id, extras }?: { id: K, extras: any[] }): V;
		public remove(key: K): void;
		public resolve(resolvable: R): V;
		public resolveID(resolvable: R): K;
	}

	export class GuildEmojiRoleStore extends OverridableDataStore<Snowflake, Role, typeof Role, RoleResolvable> {
		constructor(emoji: GuildEmoji);
		public add(roleOrRoles: RoleResolvable | RoleResolvable[] | Collection<Snowflake, Role>): Promise<GuildEmoji>;
		public set(roles: RoleResolvable[] | Collection<Snowflake, Role>): Promise<GuildEmoji>;
		public remove(roleOrRoles: RoleResolvable | RoleResolvable[] | Collection<Snowflake, Role>): Promise<GuildEmoji>;
	}

	export class GuildEmojiStore extends DataStore<Snowflake, GuildEmoji, typeof GuildEmoji, EmojiResolvable> {
		constructor(guild: Guild, iterable?: Iterable<any>);
		public create(attachment: BufferResolvable | Base64Resolvable, name: string, options?: GuildEmojiCreateOptions): Promise<GuildEmoji>;
		public resolveIdentifier(emoji: EmojiIdentifierResolvable): string | null;
	}

	export class GuildChannelStore extends DataStore<Snowflake, GuildChannel, typeof GuildChannel, GuildChannelResolvable> {
		constructor(guild: Guild, iterable?: Iterable<any>);
		public create(name: string, options?: GuildCreateChannelOptions): Promise<TextChannel | VoiceChannel | CategoryChannel>;
	}

	// Hacky workaround because changing the signature of an overriden method errors
	class OverridableDataStore<V, K, VConstructor = Constructable<V>, R = any> extends DataStore<V, K, VConstructor, R> {
		public add(data: any, cache: any): any;
		public set(key: any): any;
	}

	export class GuildMemberRoleStore extends OverridableDataStore<Snowflake, Role, typeof Role, RoleResolvable> {
		constructor(member: GuildMember);
		public readonly hoist: Role | null;
		public readonly color: Role | null;
		public readonly highest: Role;

		public add(roleOrRoles: RoleResolvable | RoleResolvable[] | Collection<Snowflake, Role>, reason?: string): Promise<GuildMember>;
		public set(roles: RoleResolvable[] | Collection<Snowflake, Role>, reason?: string): Promise<GuildMember>;
		public remove(roleOrRoles: RoleResolvable | RoleResolvable[] | Collection<Snowflake, Role>, reason?: string): Promise<GuildMember>;
	}

	export class GuildMemberStore extends DataStore<Snowflake, GuildMember, typeof GuildMember, GuildMemberResolvable> {
		constructor(guild: Guild, iterable?: Iterable<any>);
		public ban(user: UserResolvable, options?: BanOptions): Promise<GuildMember | User | Snowflake>;
		public fetch(options: UserResolvable | FetchMemberOptions): Promise<GuildMember>;
		public fetch(): Promise<GuildMemberStore>;
		public fetch(options: FetchMembersOptions): Promise<Collection<Snowflake, GuildMember>>;
		public prune(options: GuildPruneMembersOptions & { dry?: false, count: false }): Promise<null>;
		public prune(options?: GuildPruneMembersOptions): Promise<number>;
		public unban(user: UserResolvable, reason?: string): Promise<User>;
	}

	export class GuildStore extends DataStore<Snowflake, Guild, typeof Guild, GuildResolvable> {
		constructor(client: Client, iterable?: Iterable<any>);
		public create(name: string, options?: { region?: string, icon: BufferResolvable | Base64Resolvable | null }): Promise<Guild>;
	}

	export class MessageStore extends DataStore<Snowflake, Message, typeof Message, MessageResolvable> {
		constructor(channel: TextChannel | DMChannel, iterable?: Iterable<any>);
		public fetch(message: Snowflake, cache?: boolean): Promise<Message>;
		public fetch(options?: ChannelLogsQueryOptions, cache?: boolean): Promise<Collection<Snowflake, Message>>;
		public fetchPinned(cache?: boolean): Promise<Collection<Snowflake, Message>>;
		public remove(message: MessageResolvable, reason?: string): Promise<void>;
	}

	export class PresenceStore extends DataStore<Snowflake, Presence, typeof Presence, PresenceResolvable> {
		constructor(client: Client, iterable?: Iterable<any>);
	}

	export class ReactionStore extends DataStore<Snowflake, MessageReaction, typeof MessageReaction, MessageReactionResolvable> {
		constructor(message: Message, iterable?: Iterable<any>);
		public removeAll(): Promise<Message>;
	}

	export class ReactionUserStore extends DataStore<Snowflake, User, typeof User, UserResolvable> {
		constructor(client: Client, iterable: Iterable<any> | undefined, reaction: MessageReaction);
		public fetch(options?: { limit?: number, after?: Snowflake, before?: Snowflake }): Promise<Collection<Snowflake, User>>;
		public remove(user?: UserResolvable): Promise<MessageReaction>;
	}

	export class RoleStore extends DataStore<Snowflake, Role, typeof Role, RoleResolvable> {
		constructor(guild: Guild, iterable?: Iterable<any>);
		public readonly highest: Role;

		public create(options?: { data?: RoleData, reason?: string }): Promise<Role>;
		public fetch(id?: Snowflake, cache?: boolean): Promise<this>;
		public fetch(id: Snowflake, cache?: boolean): Promise<Role | null>;
	}

	export class UserStore extends DataStore<Snowflake, User, typeof User, UserResolvable> {
		constructor(client: Client, iterable?: Iterable<any>);
		public fetch(id: Snowflake, cache?: boolean): Promise<User>;
	}

	export class VoiceStateStore extends DataStore<Snowflake, VoiceState, typeof VoiceState> {
		constructor(guild: Guild, iterable?: Iterable<any>);
	}

//#endregion

//#region Mixins

	// Model the TextBasedChannel mixin system, allowing application of these fields
	// to the classes that use these methods without having to manually add them
	// to each of those classes

	type Constructable<T> = new (...args: any[]) => T;
	const PartialTextBasedChannel: <T>(Base?: Constructable<T>) => Constructable<T & PartialTextBasedChannelFields>;
	const TextBasedChannel: <T>(Base?: Constructable<T>) => Constructable<T & TextBasedChannelFields>;

	interface PartialTextBasedChannelFields {
		lastMessageID: Snowflake | null;
		lastMessageChannelID: Snowflake | null;
		readonly lastMessage: Message | null;
		lastPinTimestamp: number | null;
		readonly lastPinAt: Date;
		send(content?: StringResolvable, options?: MessageOptions | MessageAdditions): Promise<Message | Message[]>;
		send(options?: MessageOptions | MessageAdditions | APIMessage): Promise<Message | Message[]>;
	}

	interface TextBasedChannelFields extends PartialTextBasedChannelFields {
		typing: boolean;
		typingCount: number;
		awaitMessages(filter: CollectorFilter, options?: AwaitMessagesOptions): Promise<Collection<Snowflake, Message>>;
		bulkDelete(messages: Collection<Snowflake, Message> | Message[] | Snowflake[] | number, filterOld?: boolean): Promise<Collection<Snowflake, Message>>;
		createMessageCollector(filter: CollectorFilter, options?: MessageCollectorOptions): MessageCollector;
		startTyping(count?: number): Promise<void>;
		stopTyping(force?: boolean): void;
	}

	const WebhookMixin: <T>(Base?: Constructable<T>) => Constructable<T & WebhookFields>;

	interface WebhookFields {
		readonly client: Client;
		id: Snowflake;
		token: string;
		delete(reason?: string): Promise<void>;
		edit(options: WebhookEditData): Promise<Webhook>;
		send(content?: StringResolvable, options?: WebhookMessageOptions | MessageAdditions): Promise<Message | Message[]>;
		send(options?: WebhookMessageOptions | MessageAdditions | APIMessage): Promise<Message | Message[]>;
		sendSlackMessage(body: object): Promise<Message | object>;
	}

//#endregion

//#region Typedefs

	type ActivityFlagsString = 'INSTANCE'
		| 'JOIN'
		| 'SPECTATE'
		| 'JOIN_REQUEST'
		| 'SYNC'
		| 'PLAY';

	type ActivityType = 'PLAYING'
		| 'STREAMING'
		| 'LISTENING'
		| 'WATCHING';

	interface APIErrror {
		UNKNOWN_ACCOUNT: number;
		UNKNOWN_APPLICATION: number;
		UNKNOWN_CHANNEL: number;
		UNKNOWN_GUILD: number;
		UNKNOWN_INTEGRATION: number;
		UNKNOWN_INVITE: number;
		UNKNOWN_MEMBER: number;
		UNKNOWN_MESSAGE: number;
		UNKNOWN_OVERWRITE: number;
		UNKNOWN_PROVIDER: number;
		UNKNOWN_ROLE: number;
		UNKNOWN_TOKEN: number;
		UNKNOWN_USER: number;
		UNKNOWN_EMOJI: number;
		UNKNOWN_WEBHOOK: number;
		BOT_PROHIBITED_ENDPOINT: number;
		BOT_ONLY_ENDPOINT: number;
		MAXIMUM_GUILDS: number;
		MAXIMUM_FRIENDS: number;
		MAXIMUM_PINS: number;
		MAXIMUM_ROLES: number;
		MAXIMUM_REACTIONS: number;
		UNAUTHORIZED: number;
		MISSING_ACCESS: number;
		INVALID_ACCOUNT_TYPE: number;
		CANNOT_EXECUTE_ON_DM: number;
		EMBED_DISABLED: number;
		CANNOT_EDIT_MESSAGE_BY_OTHER: number;
		CANNOT_SEND_EMPTY_MESSAGE: number;
		CANNOT_MESSAGE_USER: number;
		CANNOT_SEND_MESSAGES_IN_VOICE_CHANNEL: number;
		CHANNEL_VERIFICATION_LEVEL_TOO_HIGH: number;
		OAUTH2_APPLICATION_BOT_ABSENT: number;
		MAXIMUM_OAUTH2_APPLICATIONS: number;
		INVALID_OAUTH_STATE: number;
		MISSING_PERMISSIONS: number;
		INVALID_AUTHENTICATION_TOKEN: number;
		NOTE_TOO_LONG: number;
		INVALID_BULK_DELETE_QUANTITY: number;
		CANNOT_PIN_MESSAGE_IN_OTHER_CHANNEL: number;
		CANNOT_EXECUTE_ON_SYSTEM_MESSAGE: number;
		BULK_DELETE_MESSAGE_TOO_OLD: number;
		INVITE_ACCEPTED_TO_GUILD_NOT_CONTAINING_BOT: number;
		REACTION_BLOCKED: number;
	}

	interface AddGuildMemberOptions {
		accessToken: String;
		nick?: string;
		roles?: Collection<Snowflake, Role> | RoleResolvable[];
		mute?: boolean;
		deaf?: boolean;
	}

	interface AuditLogChange {
		key: string;
		old?: any;
		new?: any;
	}

	interface AvatarOptions {
		format?: ImageExt;
		size?: ImageSize;
	}

	interface AwaitMessagesOptions extends MessageCollectorOptions {
		errors?: string[];
	}

	interface AwaitReactionsOptions extends ReactionCollectorOptions {
		errors?: string[];
	}

	interface BanOptions {
		days?: number;
		reason?: string;
	}

	type Base64Resolvable = Buffer | Base64String;

	type Base64String = string;

	type BitFieldResolvable<T extends string> = RecursiveArray<T | number | Readonly<BitField<T>>> | T | number | Readonly<BitField<T>>;

	type BufferResolvable = Buffer | string;

	interface ChannelCreationOverwrites {
		allow?: PermissionResolvable | number;
		deny?: PermissionResolvable | number;
		id: RoleResolvable | UserResolvable;
	}

	interface ChannelData {
		name?: string;
		position?: number;
		topic?: string;
		nsfw?: boolean;
		bitrate?: number;
		userLimit?: number;
		parentID?: Snowflake;
		rateLimitPerUser?: number;
		lockPermissions?: boolean;
		permissionOverwrites?: OverwriteResolvable[] | Collection<Snowflake, OverwriteResolvable>;
	}

	interface ChannelLogsQueryOptions {
		limit?: number;
		before?: Snowflake;
		after?: Snowflake;
		around?: Snowflake;
	}

	interface ChannelPosition {
		channel: ChannelResolvable;
		position: number;
	}

	type ChannelResolvable = Channel | Snowflake;

	interface ClientApplicationAsset {
		name: string;
		id: Snowflake;
		type: 'BIG' | 'SMALL';
	}

	interface ClientOptions {
		shards?: number | number[];
		shardCount?: number | 'auto';
		totalShardCount?: number;
		messageCacheMaxSize?: number;
		messageCacheLifetime?: number;
		messageSweepInterval?: number;
		fetchAllMembers?: boolean;
		disableEveryone?: boolean;
		partials?: PartialTypes[];
		restWsBridgeTimeout?: number;
		restTimeOffset?: number;
		restSweepInterval?: number;
		retryLimit?: number;
		presence?: PresenceData;
		disabledEvents?: WSEventType[];
		ws?: WebSocketOptions;
		http?: HTTPOptions;
	}

	type CollectorFilter = (...args: any[]) => boolean;

	interface CollectorOptions {
		time?: number;
		idle?: number;
		dispose?: boolean;
	}

	type ColorResolvable = 'DEFAULT'
		| 'WHITE'
		| 'AQUA'
		| 'GREEN'
		| 'BLUE'
		| 'YELLOW'
		| 'PURPLE'
		| 'LUMINOUS_VIVID_PINK'
		| 'GOLD'
		| 'ORANGE'
		| 'RED'
		| 'GREY'
		| 'DARKER_GREY'
		| 'NAVY'
		| 'DARK_AQUA'
		| 'DARK_GREEN'
		| 'DARK_BLUE'
		| 'DARK_PURPLE'
		| 'DARK_VIVID_PINK'
		| 'DARK_GOLD'
		| 'DARK_ORANGE'
		| 'DARK_RED'
		| 'DARK_GREY'
		| 'LIGHT_GREY'
		| 'DARK_NAVY'
		| 'RANDOM'
		| [number, number, number]
		| number
		| string;

	interface DeconstructedSnowflake {
		timestamp: number;
		readonly date: Date;
		workerID: number;
		processID: number;
		increment: number;
		binary: string;
	}

	type DefaultMessageNotifications = 'ALL' | 'MENTIONS';

	interface GuildEmojiEditData {
		name?: string;
		roles?: Collection<Snowflake, Role> | RoleResolvable[];
	}

	interface EmbedField {
		name: string;
		value: string;
		inline?: boolean;
	}

	type EmojiIdentifierResolvable = string | EmojiResolvable;

	type EmojiResolvable = Snowflake | GuildEmoji | ReactionEmoji;

	interface Extendable {
		GuildEmoji: typeof GuildEmoji;
		DMChannel: typeof DMChannel;
		TextChannel: typeof TextChannel;
		VoiceChannel: typeof VoiceChannel;
		CategoryChannel: typeof CategoryChannel;
		GuildMember: typeof GuildMember;
		Guild: typeof Guild;
		Message: typeof Message;
		MessageReaction: typeof MessageReaction;
		Presence: typeof Presence;
		VoiceState: typeof VoiceState;
		Role: typeof Role;
		User: typeof User;
	}

	interface FetchMemberOptions {
		user: UserResolvable;
		cache?: boolean;
	}

	interface FetchMembersOptions {
		query?: string;
		limit?: number;
	}

	interface FileOptions {
		attachment: BufferResolvable | Stream;
		name?: string;
	}

	interface GroupActivity {
		partyID: string;
		type: number;
	}

	type GuildAuditLogsAction = keyof GuildAuditLogsActions;

	interface GuildAuditLogsActions {
		ALL?: null;
		GUILD_UPDATE?: number;
		CHANNEL_CREATE?: number;
		CHANNEL_UPDATE?: number;
		CHANNEL_DELETE?: number;
		CHANNEL_OVERWRITE_CREATE?: number;
		CHANNEL_OVERWRITE_UPDATE?: number;
		CHANNEL_OVERWRITE_DELETE?: number;
		MEMBER_KICK?: number;
		MEMBER_PRUNE?: number;
		MEMBER_BAN_ADD?: number;
		MEMBER_BAN_REMOVE?: number;
		MEMBER_UPDATE?: number;
		MEMBER_ROLE_UPDATE?: number;
		ROLE_CREATE?: number;
		ROLE_UPDATE?: number;
		ROLE_DELETE?: number;
		INVITE_CREATE?: number;
		INVITE_UPDATE?: number;
		INVITE_DELETE?: number;
		WEBHOOK_CREATE?: number;
		WEBHOOK_UPDATE?: number;
		WEBHOOK_DELETE?: number;
		EMOJI_CREATE?: number;
		EMOJI_UPDATE?: number;
		EMOJI_DELETE?: number;
		MESSAGE_DELETE?: number;
	}

	type GuildAuditLogsActionType = 'CREATE'
		| 'DELETE'
		| 'UPDATE'
		| 'ALL';

	interface GuildAuditLogsFetchOptions {
		before?: Snowflake | GuildAuditLogsEntry;
		limit?: number;
		user?: UserResolvable;
		type?: string | number;
	}

	type GuildAuditLogsTarget = keyof GuildAuditLogsTargets;

	interface GuildAuditLogsTargets {
		ALL?: string;
		GUILD?: string;
		CHANNEL?: string;
		USER?: string;
		ROLE?: string;
		INVITE?: string;
		WEBHOOK?: string;
		EMOJI?: string;
		MESSAGE?: string;
	}

	type GuildChannelResolvable = Snowflake | GuildChannel;

	interface GuildCreateChannelOptions {
		permissionOverwrites?: OverwriteResolvable[] | Collection<Snowflake, OverwriteResolvable>;
		topic?: string;
		type?: 'text' | 'voice' | 'category';
		nsfw?: boolean;
		parent?: ChannelResolvable;
		bitrate?: number;
		userLimit?: number;
		rateLimitPerUser?: number;
		position?: number;
		reason?: string;
	}

	interface GuildChannelCloneOptions extends GuildCreateChannelOptions {
		name?: string;
	}

	interface GuildEmojiCreateOptions {
		roles?: Collection<Snowflake, Role> | RoleResolvable[];
		reason?: string;
	}

	interface GuildEditData {
		name?: string;
		region?: string;
		verificationLevel?: number;
		explicitContentFilter?: number;
		defaultMessageNotifications?: DefaultMessageNotifications | number;
		afkChannel?: ChannelResolvable;
		systemChannel?: ChannelResolvable;
		afkTimeout?: number;
		icon?: Base64Resolvable;
		owner?: GuildMemberResolvable;
		splash?: Base64Resolvable;
		banner?: Base64Resolvable;
	}

	interface GuildEmbedData {
		enabled: boolean;
		channel: GuildChannelResolvable | null;
	}

	type GuildFeatures = 'INVITE_SPLASH'
		| 'MORE_EMOJI'
		| 'VERIFIED'
		| 'VIP_REGIONS'
		| 'VANITY_URL';

	interface GuildMemberEditData {
		nick?: string;
		roles?: Collection<Snowflake, Role> | RoleResolvable[];
		mute?: boolean;
		deaf?: boolean;
		channel?: ChannelResolvable | null;
	}

	type GuildMemberResolvable = GuildMember | UserResolvable;

	type GuildResolvable = Guild | Snowflake;

	interface GuildPruneMembersOptions {
		count?: boolean;
		days?: number;
		dry?: boolean;
		reason?: string;
	}

	interface HTTPOptions {
		version?: number;
		host?: string;
		cdn?: string;
		invite?: string;
	}

	type ImageExt = 'webp'
		| 'png'
		| 'jpg'
		| 'gif';

	type ImageSize = 16
		| 32
		| 64
		| 128
		| 256
		| 512
		| 1024
		| 2048;

	interface IntegrationData {
		id: string;
		type: string;
	}

	interface IntegrationEditData {
		expireBehavior?: number;
		expireGracePeriod?: number;
	}

	interface IntegrationAccount {
		id: string;
		name: string;
	}

	interface InviteOptions {
		temporary?: boolean;
		maxAge?: number;
		maxUses?: number;
		unique?: boolean;
		reason?: string;
	}

	type InviteResolvable = string;

	type MembershipStates = 'INVITED'
		| 'ACCEPTED';

	interface MessageCollectorOptions extends CollectorOptions {
		max?: number;
		maxProcessed?: number;
	}

	type MessageAdditions = MessageEmbed | MessageAttachment | (MessageEmbed | MessageAttachment)[];

	interface MessageEditOptions {
		content?: string;
		embed?: MessageEmbedOptions | null;
		code?: string | boolean;
	}

	interface MessageEmbedOptions {
		title?: string;
		description?: string;
		url?: string;
		timestamp?: Date | number;
		color?: ColorResolvable;
		fields?: { name: string; value: string; inline?: boolean; }[];
		files?: (MessageAttachment | string | FileOptions)[];
		author?: { name?: string; url?: string; icon_url?: string; iconURL?: string; };
		thumbnail?: { url?: string; height?: number; width?: number; };
		image?: { url?: string; proxy_url?: string; proxyURL?: string; height?: number; width?: number; };
		video?: { url?: string; height?: number; width?: number; };
		footer?: { text?: string; icon_url?: string; iconURL?: string; };
	}

	interface MessageOptions {
		tts?: boolean;
		nonce?: string;
		content?: string;
		embed?: MessageEmbed | MessageEmbedOptions;
		disableEveryone?: boolean;
		files?: (FileOptions | BufferResolvable | Stream | MessageAttachment)[];
		code?: string | boolean;
		split?: boolean | SplitOptions;
		reply?: UserResolvable;
	}

	type MessageReactionResolvable = MessageReaction | Snowflake;

	type MessageResolvable = Message | Snowflake;

	type MessageTarget = TextChannel | DMChannel | User | GuildMember | Webhook | WebhookClient;

	type MessageType = 'DEFAULT'
		| 'RECIPIENT_ADD'
		| 'RECIPIENT_REMOVE'
		| 'CALL'
		| 'CHANNEL_NAME_CHANGE'
		| 'CHANNEL_ICON_CHANGE'
		| 'PINS_ADD'
		| 'GUILD_MEMBER_JOIN'
		| 'USER_PREMIUM_GUILD_SUBSCRIPTION'
		| 'USER_PREMIUM_GUILD_SUBSCRIPTION_TIER_1'
		| 'USER_PREMIUM_GUILD_SUBSCRIPTION_TIER_2'
		| 'USER_PREMIUM_GUILD_SUBSCRIPTION_TIER_3';

	interface OverwriteData {
		allow?: PermissionResolvable;
		deny?: PermissionResolvable;
		id: GuildMemberResolvable | RoleResolvable;
		type?: OverwriteType;
	}

	type OverwriteResolvable = PermissionOverwrites | OverwriteData;

	type OverwriteType = 'member' | 'role';

	interface PermissionFlags extends Record<PermissionString, number> { }

	interface PermissionObject extends Record<PermissionString, boolean> { }

	interface PermissionOverwriteOption extends Partial<Record<PermissionString, boolean | null>> { }

	type PermissionString = 'CREATE_INSTANT_INVITE'
		| 'KICK_MEMBERS'
		| 'BAN_MEMBERS'
		| 'ADMINISTRATOR'
		| 'MANAGE_CHANNELS'
		| 'MANAGE_GUILD'
		| 'ADD_REACTIONS'
		| 'VIEW_AUDIT_LOG'
		| 'PRIORITY_SPEAKER'
		| 'STREAM'
		| 'VIEW_CHANNEL'
		| 'SEND_MESSAGES'
		| 'SEND_TTS_MESSAGES'
		| 'MANAGE_MESSAGES'
		| 'EMBED_LINKS'
		| 'ATTACH_FILES'
		| 'READ_MESSAGE_HISTORY'
		| 'MENTION_EVERYONE'
		| 'USE_EXTERNAL_EMOJIS'
		| 'CONNECT'
		| 'SPEAK'
		| 'MUTE_MEMBERS'
		| 'DEAFEN_MEMBERS'
		| 'MOVE_MEMBERS'
		| 'USE_VAD'
		| 'CHANGE_NICKNAME'
		| 'MANAGE_NICKNAMES'
		| 'MANAGE_ROLES'
		| 'MANAGE_WEBHOOKS'
		| 'MANAGE_EMOJIS';

	interface RecursiveArray<T> extends Array<T | RecursiveArray<T>> { }

	type PermissionResolvable = BitFieldResolvable<PermissionString>;

	interface PermissionOverwriteOptions {
		allow: PermissionResolvable;
		deny: PermissionResolvable;
		id: UserResolvable | RoleResolvable;
	}

	type PremiumTier = number;

	interface PresenceData {
		status?: PresenceStatusData;
		afk?: boolean;
		activity?: {
			name?: string;
			type?: ActivityType | number;
			url?: string;
		};
		shardID?: number | number[];
	}

	type PresenceResolvable = Presence | UserResolvable | Snowflake;

	type ClientPresenceStatus = 'online' | 'idle' | 'dnd';

	interface ClientPresenceStatusData {
		web?: ClientPresenceStatus;
		mobile?: ClientPresenceStatus;
		desktop?: ClientPresenceStatus;
	}

	type PartialTypes = 'USER'
		| 'CHANNEL'
		| 'GUILD_MEMBER'
		| 'MESSAGE';

	type PresenceStatus = ClientPresenceStatus | 'offline';

	type PresenceStatusData = ClientPresenceStatus | 'invisible';

	interface RateLimitData {
		timeout: number;
		limit: number;
		timeDifference: number;
		method: string;
		path: string;
		route: string;
	}

	interface RawOverwriteData {
		id: Snowflake;
		allow: number;
		deny: number;
		type: OverwriteType;
	}

	interface ReactionCollectorOptions extends CollectorOptions {
		max?: number;
		maxEmojis?: number;
		maxUsers?: number;
	}

	interface ResolvedOverwriteOptions {
		allow: Permissions;
		deny: Permissions;
	}

	interface RoleData {
		name?: string;
		color?: ColorResolvable;
		hoist?: boolean;
		position?: number;
		permissions?: PermissionResolvable;
		mentionable?: boolean;
	}

	interface RolePosition {
		role: RoleResolvable;
		position: number;
	}

	type RoleResolvable = Role | string;

	type ShardingManagerMode = 'process' | 'worker';

	type Snowflake = string;

	interface SplitOptions {
		maxLength?: number;
		char?: string;
		prepend?: string;
		append?: string;
	}

	type Status = number;

	interface StreamOptions {
		type?: StreamType;
		seek?: number;
		volume?: number | boolean;
		passes?: number;
		plp?: number;
		fec?: boolean;
		bitrate?: number | 'auto';
		highWaterMark?: number;
	}

	type SpeakingString = 'SPEAKING' | 'SOUNDSHARE';

	type StreamType = 'unknown' | 'converted' | 'opus' | 'ogg/opus' | 'webm/opus';

	type StringResolvable = string | string[] | any;

	type UserResolvable = User | Snowflake | Message | GuildMember;

	type VoiceStatus = number;

	interface WebhookEditData {
		name?: string;
		avatar?: BufferResolvable;
		channel?: ChannelResolvable;
		reason?: string;
	}

	interface WebhookMessageOptions {
		username?: string;
		avatarURL?: string;
		tts?: boolean;
		nonce?: string;
		embeds?: (MessageEmbed | object)[];
		disableEveryone?: boolean;
		files?: (FileOptions | BufferResolvable | Stream | MessageAttachment)[];
		code?: string | boolean;
		split?: boolean | SplitOptions;
	}

	interface WebSocketOptions {
		large_threshold?: number;
		compress?: boolean;
	}

	type WSEventType = 'READY'
		| 'RESUMED'
		| 'GUILD_CREATE'
		| 'GUILD_DELETE'
		| 'GUILD_UPDATE'
		| 'GUILD_MEMBER_ADD'
		| 'GUILD_MEMBER_REMOVE'
		| 'GUILD_MEMBER_UPDATE'
		| 'GUILD_MEMBERS_CHUNK'
		| 'GUILD_ROLE_CREATE'
		| 'GUILD_ROLE_DELETE'
		| 'GUILD_ROLE_UPDATE'
		| 'GUILD_BAN_ADD'
		| 'GUILD_BAN_REMOVE'
		| 'GUILD_EMOJIS_UPDATE'
		| 'GUILD_INTEGRATIONS_UPDATE'
		| 'CHANNEL_CREATE'
		| 'CHANNEL_DELETE'
		| 'CHANNEL_UPDATE'
		| 'CHANNEL_PINS_UPDATE'
		| 'MESSAGE_CREATE'
		| 'MESSAGE_DELETE'
		| 'MESSAGE_UPDATE'
		| 'MESSAGE_DELETE_BULK'
		| 'MESSAGE_REACTION_ADD'
		| 'MESSAGE_REACTION_REMOVE'
		| 'MESSAGE_REACTION_REMOVE_ALL'
		| 'USER_UPDATE'
		| 'PRESENCE_UPDATE'
		| 'VOICE_STATE_UPDATE'
		| 'TYPING_START'
		| 'VOICE_STATE_UPDATE'
		| 'VOICE_SERVER_UPDATE'
		| 'WEBHOOKS_UPDATE';

	type MessageEvent = { data: WebSocket.Data; type: string; target: WebSocket; };
	type CloseEvent = { wasClean: boolean; code: number; reason: string; target: WebSocket; };
	type ErrorEvent = { error: any, message: string, type: string, target: WebSocket; };

//#endregion
}<|MERGE_RESOLUTION|>--- conflicted
+++ resolved
@@ -349,12 +349,8 @@
 
 	export abstract class Collector<K, V> extends EventEmitter {
 		constructor(client: Client, filter: CollectorFilter, options?: CollectorOptions);
-<<<<<<< HEAD
-		private _timeout: NodeJS.Timer;
-		private _idletimeout: NodeJS.Timer;
-=======
 		private _timeout: NodeJS.Timer | null;
->>>>>>> adb08230
+		private _idletimeout: NodeJS.Timer | null;
 
 		public readonly client: Client;
 		public collected: Collection<K, V>;
