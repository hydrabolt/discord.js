--- conflicted
+++ resolved
@@ -1258,13 +1258,8 @@
     public equals(presence: Presence): boolean;
   }
 
-<<<<<<< HEAD
   export class ReactionCollector extends Collector<Snowflake | string, MessageReaction> {
-    constructor(message: Message, filter: CollectorFilter, options?: ReactionCollectorOptions);
-=======
-  export class ReactionCollector extends Collector<Snowflake, MessageReaction> {
     constructor(message: Message, filter: CollectorFilter<[MessageReaction, User]>, options?: ReactionCollectorOptions);
->>>>>>> f1c0c043
     private _handleChannelDeletion(channel: GuildChannel): void;
     private _handleGuildDeletion(guild: Guild): void;
     private _handleMessageDeletion(message: Message): void;
